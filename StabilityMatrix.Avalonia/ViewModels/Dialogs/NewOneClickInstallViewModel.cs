﻿using System;
using System.Collections.Generic;
using System.IO;
using System.Linq;
using System.Reactive.Linq;
using System.Threading.Tasks;
using AsyncAwaitBestPractices;
using Avalonia.Threading;
using CommunityToolkit.Mvvm.ComponentModel;
using CommunityToolkit.Mvvm.Input;
using DynamicData;
using DynamicData.Binding;
using Microsoft.Extensions.Logging;
using StabilityMatrix.Avalonia.Extensions;
using StabilityMatrix.Avalonia.Services;
using StabilityMatrix.Avalonia.ViewModels.Base;
using StabilityMatrix.Core.Attributes;
using StabilityMatrix.Core.Extensions;
using StabilityMatrix.Core.Helper;
using StabilityMatrix.Core.Helper.Factory;
using StabilityMatrix.Core.Models;
using StabilityMatrix.Core.Models.FileInterfaces;
using StabilityMatrix.Core.Models.PackageModification;
using StabilityMatrix.Core.Models.Packages;
using StabilityMatrix.Core.Python;
using StabilityMatrix.Core.Services;

namespace StabilityMatrix.Avalonia.ViewModels.Dialogs;

[Transient]
[ManagedService]
public partial class NewOneClickInstallViewModel : ContentDialogViewModelBase
{
    private readonly IPackageFactory packageFactory;
    private readonly ISettingsManager settingsManager;
    private readonly IPrerequisiteHelper prerequisiteHelper;
    private readonly ILogger<NewOneClickInstallViewModel> logger;
    private readonly IPyRunner pyRunner;
    private readonly INavigationService<MainWindowViewModel> navigationService;
    private readonly INotificationService notificationService;

    public SourceCache<BasePackage, string> AllPackagesCache { get; } = new(p => p.Author + p.Name);

    public IObservableCollection<BasePackage> ShownPackages { get; set; } =
        new ObservableCollectionExtended<BasePackage>();

    [ObservableProperty]
    private bool showIncompatiblePackages;

    private bool isInferenceInstall;

    public NewOneClickInstallViewModel(
        IPackageFactory packageFactory,
        ISettingsManager settingsManager,
        IPrerequisiteHelper prerequisiteHelper,
        ILogger<NewOneClickInstallViewModel> logger,
        IPyRunner pyRunner,
        INavigationService<MainWindowViewModel> navigationService,
        INotificationService notificationService
    )
    {
        this.packageFactory = packageFactory;
        this.settingsManager = settingsManager;
        this.prerequisiteHelper = prerequisiteHelper;
        this.logger = logger;
        this.pyRunner = pyRunner;
        this.navigationService = navigationService;
        this.notificationService = notificationService;

        var incompatiblePredicate = this.WhenPropertyChanged(vm => vm.ShowIncompatiblePackages)
            .Select(_ => new Func<BasePackage, bool>(p => p.IsCompatible || ShowIncompatiblePackages))
            .AsObservable();

        AllPackagesCache
            .Connect()
            .DeferUntilLoaded()
            .Filter(incompatiblePredicate)
            .Filter(p => p.OfferInOneClickInstaller)
            .Sort(
                SortExpressionComparer<BasePackage>
                    .Ascending(p => p.InstallerSortOrder)
                    .ThenByAscending(p => p.DisplayName)
            )
            .Bind(ShownPackages)
            .Subscribe();

        AllPackagesCache.AddOrUpdate(packageFactory.GetAllAvailablePackages());
        if (ShownPackages.Count > 0)
            return;

        ShowIncompatiblePackages = true;
    }

    [RelayCommand]
    private void InstallComfyForInference()
    {
        var comfyPackage = ShownPackages.FirstOrDefault(x => x is ComfyUI);
        if (comfyPackage == null)
            return;

        isInferenceInstall = true;
        InstallPackage(comfyPackage);
    }

    [RelayCommand]
    private void InstallPackage(BasePackage selectedPackage)
    {
        Task.Run(async () =>
            {
                var steps = new List<IPackageStep>
                {
                    new SetPackageInstallingStep(settingsManager, selectedPackage.Name),
                    new SetupPrerequisitesStep(prerequisiteHelper, pyRunner, selectedPackage)
                };

                // get latest version & download & install
                var installLocation = Path.Combine(
                    settingsManager.LibraryDir,
                    "Packages",
                    selectedPackage.Name
                );
                if (Directory.Exists(installLocation))
                {
                    var installPath = new DirectoryPath(installLocation);
                    await installPath.DeleteVerboseAsync(logger);
                }

                var downloadVersion = await selectedPackage.GetLatestVersion();
                var installedVersion = new InstalledPackageVersion { IsPrerelease = false };

                if (selectedPackage.ShouldIgnoreReleases)
                {
                    installedVersion.InstalledBranch = downloadVersion.BranchName;
                    installedVersion.InstalledCommitSha = downloadVersion.CommitHash;
                }
                else
                {
                    installedVersion.InstalledReleaseVersion = downloadVersion.VersionTag;
                }

                var torchVersion = selectedPackage.GetRecommendedTorchVersion();
                var recommendedSharedFolderMethod = selectedPackage.RecommendedSharedFolderMethod;

                var downloadStep = new DownloadPackageVersionStep(
                    selectedPackage,
                    installLocation,
                    downloadVersion
                );
                steps.Add(downloadStep);

                var installStep = new InstallPackageStep(
                    selectedPackage,
                    torchVersion,
                    recommendedSharedFolderMethod,
                    downloadVersion,
                    installLocation
                );
                steps.Add(installStep);

                var setupModelFoldersStep = new SetupModelFoldersStep(
                    selectedPackage,
                    recommendedSharedFolderMethod,
                    installLocation
                );
                steps.Add(setupModelFoldersStep);

                var installedPackage = new InstalledPackage
                {
                    DisplayName = selectedPackage.DisplayName,
                    LibraryPath = Path.Combine("Packages", selectedPackage.Name),
                    Id = Guid.NewGuid(),
                    PackageName = selectedPackage.Name,
                    Version = installedVersion,
                    LaunchCommand = selectedPackage.LaunchCommand,
                    LastUpdateCheck = DateTimeOffset.Now,
                    PreferredTorchVersion = torchVersion,
                    PreferredSharedFolderMethod = recommendedSharedFolderMethod
                };

                var addInstalledPackageStep = new AddInstalledPackageStep(settingsManager, installedPackage);
                steps.Add(addInstalledPackageStep);

                Dispatcher.UIThread.Post(() =>
                {
                    var runner = new PackageModificationRunner
                    {
                        ShowDialogOnStart = false,
                        HideCloseButton = false,
<<<<<<< HEAD
                        ModificationCompleteMessage = $"{selectedPackage.DisplayName} installed successfully"
=======
                        ModificationCompleteMessage = $"{installedPackage.DisplayName} Install Complete",
>>>>>>> 26c9db8b
                    };

                    runner
                        .ExecuteSteps(steps)
                        .ContinueWith(_ =>
                        {
                            notificationService.OnPackageInstallCompleted(runner);

                            EventManager.Instance.OnOneClickInstallFinished(false);

                            if (!isInferenceInstall)
                                return;

                            Dispatcher.UIThread.Post(() =>
                            {
                                navigationService.NavigateTo<InferenceViewModel>();
                            });
                        })
                        .SafeFireAndForget();

                    EventManager.Instance.OnPackageInstallProgressAdded(runner);
                });
            })
            .SafeFireAndForget();

        OnPrimaryButtonClick();
    }
}<|MERGE_RESOLUTION|>--- conflicted
+++ resolved
@@ -186,11 +186,7 @@
                     {
                         ShowDialogOnStart = false,
                         HideCloseButton = false,
-<<<<<<< HEAD
                         ModificationCompleteMessage = $"{selectedPackage.DisplayName} installed successfully"
-=======
-                        ModificationCompleteMessage = $"{installedPackage.DisplayName} Install Complete",
->>>>>>> 26c9db8b
                     };
 
                     runner
