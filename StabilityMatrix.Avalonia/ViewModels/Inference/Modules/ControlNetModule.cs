﻿using System;
using System.Collections.Generic;
using System.ComponentModel.DataAnnotations;
using StabilityMatrix.Avalonia.Models;
using StabilityMatrix.Avalonia.Models.Inference;
using StabilityMatrix.Avalonia.Services;
using StabilityMatrix.Avalonia.ViewModels.Base;
using StabilityMatrix.Core.Attributes;
using StabilityMatrix.Core.Models.Api.Comfy.Nodes;

namespace StabilityMatrix.Avalonia.ViewModels.Inference.Modules;

[ManagedService]
[Transient]
public class ControlNetModule : ModuleBase
{
    /// <inheritdoc />
    public ControlNetModule(ServiceManager<ViewModelBase> vmFactory)
        : base(vmFactory)
    {
        Title = "ControlNet";
        AddCards(vmFactory.Get<ControlNetCardViewModel>());
    }

    protected override IEnumerable<ImageSource> GetInputImages()
    {
        if (GetCard<ControlNetCardViewModel>().SelectImageCardViewModel.ImageSource is { } image)
        {
            yield return image;
        }
    }

    /// <inheritdoc />
    protected override void OnApplyStep(ModuleApplyStepEventArgs e)
    {
        var card = GetCard<ControlNetCardViewModel>();

        var imageLoad = e.Nodes.AddTypedNode(
            new ComfyNodeBuilder.LoadImage
            {
                Name = e.Nodes.GetUniqueName("ControlNet_LoadImage"),
                Image =
                    card.SelectImageCardViewModel.ImageSource?.GetHashGuidFileNameCached("Inference")
                    ?? throw new ValidationException("No ImageSource")
            }
        );

        var controlNetLoader = e.Nodes.AddTypedNode(
            new ComfyNodeBuilder.ControlNetLoader
            {
                Name = e.Nodes.GetUniqueName("ControlNetLoader"),
<<<<<<< HEAD
                ControlNetName =
                    card.SelectedModel?.RelativePath ?? throw new ValidationException("No SelectedModel"),
=======
                ControlNetName = card.SelectedModel?.FileName ?? throw new ValidationException("No SelectedModel"),
>>>>>>> d9ff373c
            }
        );

        var controlNetApply = e.Nodes.AddTypedNode(
            new ComfyNodeBuilder.ControlNetApplyAdvanced
            {
                Name = e.Nodes.GetUniqueName("ControlNetApply"),
                Image = imageLoad.Output1,
                ControlNet = controlNetLoader.Output,
                Positive = e.Temp.Conditioning?.Positive ?? throw new ArgumentException("No Conditioning"),
                Negative = e.Temp.Conditioning?.Negative ?? throw new ArgumentException("No Conditioning"),
                Strength = card.Strength,
                StartPercent = card.StartPercent,
                EndPercent = card.EndPercent,
            }
        );

        e.Temp.Conditioning = (controlNetApply.Output1, controlNetApply.Output2);

        // Refiner if available
        if (e.Temp.RefinerConditioning is not null)
        {
            var controlNetRefinerApply = e.Nodes.AddTypedNode(
                new ComfyNodeBuilder.ControlNetApplyAdvanced
                {
                    Name = e.Nodes.GetUniqueName("Refiner_ControlNetApply"),
                    Image = imageLoad.Output1,
                    ControlNet = controlNetLoader.Output,
                    Positive = e.Temp.RefinerConditioning.Positive,
                    Negative = e.Temp.RefinerConditioning.Negative,
                    Strength = card.Strength,
                    StartPercent = card.StartPercent,
                    EndPercent = card.EndPercent,
                }
            );

            e.Temp.RefinerConditioning = (controlNetRefinerApply.Output1, controlNetRefinerApply.Output2);
        }
    }
}<|MERGE_RESOLUTION|>--- conflicted
+++ resolved
@@ -49,12 +49,8 @@
             new ComfyNodeBuilder.ControlNetLoader
             {
                 Name = e.Nodes.GetUniqueName("ControlNetLoader"),
-<<<<<<< HEAD
                 ControlNetName =
                     card.SelectedModel?.RelativePath ?? throw new ValidationException("No SelectedModel"),
-=======
-                ControlNetName = card.SelectedModel?.FileName ?? throw new ValidationException("No SelectedModel"),
->>>>>>> d9ff373c
             }
         );
 
