--- conflicted
+++ resolved
@@ -20,7 +20,6 @@
 using Markdown.Avalonia.SyntaxHigh.Extensions;
 using Refit;
 using StabilityMatrix.Avalonia.Controls;
-<<<<<<< HEAD
 using StabilityMatrix.Avalonia.Helpers;
 using StabilityMatrix.Core.Exceptions;
 using StabilityMatrix.Core.Extensions;
@@ -29,9 +28,7 @@
 using StabilityMatrix.Core.Services;
 using TextMateSharp.Grammars;
 using Process = FuzzySharp.Process;
-=======
 using StabilityMatrix.Avalonia.Languages;
->>>>>>> d5f95414
 
 namespace StabilityMatrix.Avalonia;
 
@@ -148,7 +145,6 @@
         };
     }
 
-<<<<<<< HEAD
     /// <summary>
     /// Create a dialog for displaying an ApiException
     /// </summary>
@@ -437,8 +433,6 @@
         return dialog;
     }
 
-=======
->>>>>>> d5f95414
     /// <summary>
     /// Create a simple title and description task dialog.
     /// Sets the XamlRoot to the current top level window.
