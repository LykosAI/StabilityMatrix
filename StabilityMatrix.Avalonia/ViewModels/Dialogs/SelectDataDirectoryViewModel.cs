--- conflicted
+++ resolved
@@ -99,17 +99,10 @@
             try
             {
                 var jsonText = await File.ReadAllTextAsync(settingsPath);
-<<<<<<< HEAD
-                var _ = JsonSerializer.Deserialize<Core.Models.Settings.Settings>(jsonText, new JsonSerializerOptions
-                {
-                    Converters = { new JsonStringEnumConverter() }
-                });
-=======
-                JsonSerializer.Deserialize<Settings>(
+                var _ = JsonSerializer.Deserialize<Core.Models.Settings.Settings>(
                     jsonText,
                     new JsonSerializerOptions { Converters = { new JsonStringEnumConverter() } }
                 );
->>>>>>> f5bb6abf
                 // If successful, show existing badge
                 IsStatusBadgeVisible = true;
                 IsDirectoryValid = true;
