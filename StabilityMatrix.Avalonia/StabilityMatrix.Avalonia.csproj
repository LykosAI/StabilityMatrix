--- conflicted
+++ resolved
@@ -40,10 +40,7 @@
         <PackageReference Include="AutoComplete.Net" Version="1.2211.2014.42"/>
         <PackageReference Include="Avalonia.AvaloniaEdit" Version="11.0.6" />
         <PackageReference Include="Avalonia.Controls.DataGrid" Version="11.0.9" />
-<<<<<<< HEAD
         <PackageReference Include="Avalonia.Controls.ItemsRepeater" Version="11.0.9" />
-=======
->>>>>>> 60a5ae4d
         <PackageReference Include="Avalonia.Controls.PanAndZoom" Version="11.0.0.2" />
         <PackageReference Include="Avalonia" Version="11.0.9" />
         <PackageReference Include="Avalonia.Desktop" Version="11.0.9" />
@@ -69,13 +66,8 @@
         <PackageReference Include="Exceptionless.DateTimeExtensions" Version="3.4.3" />
         <PackageReference Include="FluentAvalonia.BreadcrumbBar" Version="2.0.2" />
         <PackageReference Include="FluentAvaloniaUI" Version="2.0.5" />
-<<<<<<< HEAD
-        <PackageReference Include="FluentIcons.Avalonia" Version="1.1.227" />
-        <PackageReference Include="FluentIcons.Avalonia.Fluent" Version="1.1.227" />
-=======
         <PackageReference Include="FluentIcons.Avalonia" Version="1.1.230" />
         <PackageReference Include="FluentIcons.Avalonia.Fluent" Version="1.1.230" />
->>>>>>> 60a5ae4d
         <PackageReference Include="FuzzySharp" Version="2.0.2" />
         <PackageReference Include="JetBrains.Annotations" Version="2023.3.0" />
         <PackageReference Include="Markdown.Avalonia" Version="11.0.2" />
@@ -102,15 +94,9 @@
         <PackageReference Include="Sentry.NLog" Version="4.1.2" />
         <PackageReference Include="SpacedGrid-Avalonia" Version="11.0.0" />
         <PackageReference Include="Sylvan.Common" Version="0.4.3" />
-<<<<<<< HEAD
-        <PackageReference Include="Sylvan.Data" Version="0.2.12" />
-        <PackageReference Include="Sylvan.Data.Csv" Version="1.3.5" />
-        <PackageReference Include="System.Drawing.Common" Version="8.0.1" />
-=======
         <PackageReference Include="Sylvan.Data" Version="0.2.13" />
         <PackageReference Include="Sylvan.Data.Csv" Version="1.3.7" />
         <PackageReference Include="System.Drawing.Common" Version="8.0.2" />
->>>>>>> 60a5ae4d
         <PackageReference Include="System.IO.Hashing" Version="8.0.0" />
         <PackageReference Include="TextMateSharp.Grammars" Version="1.0.56" />
         <PackageReference Include="URISchemeTools" Version="1.0.2" />
