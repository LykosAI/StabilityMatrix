--- conflicted
+++ resolved
@@ -5,15 +5,11 @@
 The format is based on [Keep a Changelog](https://keepachangelog.com/en/1.1.0/),
 and this project adheres to [Semantic Versioning 2.0](https://semver.org/spec/v2.0.0.html).
 
-<<<<<<< HEAD
-## v2.13.0-dev.4
+## v2.13.0-pre.1
+### Added
+- Added file sizes to the Checkpoint Manager tab
 ### Changed
 - Improved Packages Page grid layout to dynamically stretch to fill available space
-=======
-## v2.13.0-pre.1
-### Added
-- Added file sizes to the Checkpoint Manager tab
->>>>>>> 8a40dbf0
 
 ## v2.13.0-dev.3
 ### Added
