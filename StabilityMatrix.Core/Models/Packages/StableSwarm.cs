--- conflicted
+++ resolved
@@ -283,15 +283,8 @@
 
         dotnetProcess = await prerequisiteHelper
             .RunDotnet(
-<<<<<<< HEAD
-                args: new ProcessArgs(new[] { Path.Combine(releaseFolder, dllName) }).Concat(
-                    arguments.TrimEnd()
-                ),
-                workingDirectory: installedPackagePath,
-=======
                 args: [Path.Combine(releaseFolder, dllName), ..options.Arguments],
                 workingDirectory: installLocation,
->>>>>>> 78476fcb
                 envVars: aspEnvVars,
                 onProcessOutput: HandleConsoleOutput,
                 waitForExit: false
