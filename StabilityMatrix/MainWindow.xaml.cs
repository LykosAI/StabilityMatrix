--- conflicted
+++ resolved
@@ -1,8 +1,7 @@
-﻿using System;
+using System;
 using System.Collections.Generic;
 using System.Diagnostics;
 using System.Linq;
-<<<<<<< HEAD
 using System.Text;
 using System.Threading.Tasks;
 using System.Windows;
@@ -16,13 +15,6 @@
 using System.Windows.Shapes;
 using Wpf.Ui.Controls;
 using Wpf.Ui.Controls.Window;
-=======
-using Windows.ApplicationModel.Core;
-using Windows.UI.ViewManagement;
-using Microsoft.UI;
-using Microsoft.UI.Windowing;
-using WinRT.Interop;
->>>>>>> 3533066b
 
 namespace StabilityMatrix
 {
@@ -34,62 +26,12 @@
         public MainWindow()
         {
             InitializeComponent();
-<<<<<<< HEAD
             RootNavigation.Navigating += (_, _) => Debug.WriteLine("Navigating");
         }
 
         private void MainWindow_OnLoaded(object sender, RoutedEventArgs e)
         {
             RootNavigation.Navigate(typeof(LaunchPage));
-=======
-            Title = "Stability Matrix";
-            WindowOptions.TrySetCustomTitle(this, AppTitleBar);
-        }
-        
-        private void ButtonNavInstallPage_OnClick(object sender, RoutedEventArgs e)
-        {
-            ContentFrame.Navigate(typeof(InstallPage));
-        }
-
-        private void ButtonNavLaunchPage_OnClick(object sender, RoutedEventArgs e)
-        {
-            ContentFrame.Navigate(typeof(LaunchPage));
-        }
-
-        private void MainNavigationView_OnLoaded(object sender, RoutedEventArgs e)
-        {
-            var home = MainNavigationView.MenuItems.OfType<NavigationViewItem>().First();
-            SetCurrentNavigationViewItem(home);
-        }
-
-        private void MainNavigationView_OnSelectionChanged(NavigationView sender, NavigationViewSelectionChangedEventArgs args)
-        {
-            SetCurrentNavigationViewItem(args.SelectedItemContainer as NavigationViewItem);
-        }
-
-        private void SetCurrentNavigationViewItem(NavigationViewItem item)
-        {
-            if (item == null || item.Tag == null) return;
-
-            var tag = item.Tag.ToString();
-            switch (tag)
-            {
-                case "InstallPage":
-                    ContentFrame.Navigate(typeof(InstallPage));
-                    break;
-                case "LaunchPage":
-                    ContentFrame.Navigate(typeof(LaunchPage));
-                    break;
-                case "Settings":
-                    ContentFrame.Navigate(typeof(SettingsPage));
-                    break;
-                default:
-                    throw new ArgumentException($"Invalid tag: {tag}");
-            }
-
-            MainNavigationView.Header = item.Content;
-            MainNavigationView.SelectedItem = item;
->>>>>>> 3533066b
         }
     }
 }