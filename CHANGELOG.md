--- conflicted
+++ resolved
@@ -5,89 +5,6 @@
 The format is based on [Keep a Changelog](https://keepachangelog.com/en/1.1.0/),
 and this project adheres to [Semantic Versioning 2.0](https://semver.org/spec/v2.0.0.html).
 
-<<<<<<< HEAD
-=======
-## v2.13.0-pre.1
-### Added
-- Added new package - [CogVideo](https://github.com/THUDM/CogVideo) - many thanks to @NullDev for the contribution!
-- Added file sizes to the Checkpoint Manager tab
-- Added more formatting options for Inference output filenames - thanks to @yansigit!
-- Added the Discrete Model Sampling addon for Inference samplers, allows selecting different sampling methods, such as v_prediction, lcm, or x0, and optionally adjusts the model’s noise reduction strategy with the zero-shot noise ratio (ZSNR) toggle.
-- Added Default GPU override in Settings -> System Settings -> Default GPU
-- Added the ability to copy more generation parameters from the Inference gallery context menu
-### Changed
-- Improved Packages Page grid layout to dynamically stretch to fill available space
-- New file format and key derivation for protecting locally encrypted secrets (i.e. Civit / Lykos accounts) that is no longer dependent on the OS Version. This should prevent system updates from clearing account logins.
-- (Internal) Updated to .NET 9 Runtime and Avalonia 11.2.2 for performance improvements, lower memory usage, and bug fixes
-### Fixed
-- Improved startup performance and resource usage with optimizations to hardware lookups. Moved reflection usages in dependency injection to source generation.
-- Fixed a typo in the Japanese translation - thanks to @mattyatea!
-- Fixed missing package thumbnails due to moved or inaccessible urls
-- Fixed an issue with ComfyUI-Impact-Subpack not being installed when using FaceDetailer in Inference
-- Fixed GGUF models not showing in Inference without the GGUF extension installed (this means it will now properly prompt you to install the extension as well)
-### Supporters
-#### Visionaries
-- Huge thank you to our incredible Visionary-tier Patreon supporter, **Waterclouds**! Your unwavering support is very much appreciated!
-
-## v2.13.0-dev.3
-### Added
-- Added support for SD3.5 in Inference
-- Added CLIP_G to HuggingFace model browser
-- Added search bar to the Installed Workflows tab
-- Added "Search with Google" and "Search with ChatGPT" to the package console output & install progress console output context menus
-- Added "Date Created" and "Date Last Modified" sorting options to the Checkpoints tab
-### Changed
-- Text Encoder / CLIP selection in Inference is now enabled via the cogwheel ⚙️ button next to the model selector 
-- Added more base model types to the CivitAI Model Browser & Checkpoint Manager
-- Model browser base model types are now loaded dynamically from CivitAI, reducing the need for updates to add new types
-- Updated Civitai model descriptions to properly render the interactive elements
-- Updated Russian translations thanks to @vanja-san
-- Updated Simplified Chinese translations thanks to @QL-boy
-- (Internal) Updated to Avalonia 11.2.0
-### Fixed
-- Fixed some instances of Civitai model browser not loading new results
-- Fixed "Unsupported Torch Version: Cuda" errors when installing a1111
-- Fixed crash when clicking "Remind me Later" on the update dialog
-- Fixed some cases of crashing when GitHub API rate limits are exceeded
-- Fixed Git missing from env vars when running SwarmUI
-### Supporters
-#### Visionaries
-- Big shoutout to our amazing Visionary-tier Patreon supporter, **Waterclouds**! We are very grateful for your continued support!
-
-## v2.13.0-dev.2
-### Added
-- Added new package - [SimpleSDXL](https://github.com/metercai/SimpleSDXL) - many thanks to @NullDev for the contribution!
-- Added new package - [FluxGym](https://github.com/cocktailpeanut/fluxgym) - many thanks to @NullDev for the contribution!
-- Added a new "Extension Packs" section to the extension manager, allowing you to create packs for easier installation of multiple extensions at once
-- Added "Search by Creator" command to Civitai browser context menu
-- Added Beta scheduler to the scheduler selector in Inference
-- Added zipping of log files and "Show Log in Explorer" button on exceptions dialog for easier support
-- Added max concurrent downloads option & download queueing for most downloads
-### Changed
-- (Internal) Updated to Avalonia 11.1.4
-- Adjusted the Branch/Release toggle during package install flow to be a little more obvious
-- Updated the Dock library used for Inference - fixes some weirdness with resizing / rearranging panels
-### Fixed
-- Fixed ComfyUI NF4 extension not installing properly when prompted in Inference
-- Fixed [#932](https://github.com/LykosAI/StabilityMatrix/issues/932), [#935](https://github.com/LykosAI/StabilityMatrix/issues/935), [#939](https://github.com/LykosAI/StabilityMatrix/issues/939) - InvokeAI failing to update
-- Fixed repeated nested folders being created in `Models/StableDiffusion` when using Forge in Symlink mode in certain conditions. Existing folders will be repaired to their original structure on launch.
-- Fixed minimize button not working on macOS
-- Fixed InvokeAI model sharing spamming the console with "This may take awhile" in certain conditions
-- Fixed text alignment issues in the Downloads tab for certain long names / progress infos
-### Supporters
-#### Visionaries
-- A big thank you to our amazing Visionary-tier Patreon supporter, **Waterclouds**! Your continued support is invaluable!
-
-## v2.13.0-dev.1
-### Added
-- Added the ability to change the Models directory separately from the rest of the Data directory. This can be set in `Settings > Select new Models Folder`
-- Added "Copy" menu to the Inference gallery context menu, allowing you to copy the image or the seed (other params coming soon™️)
-- Added InvokeAI model sharing option
-### Supporters
-#### Visionaries
-- A heartfelt thank you to our incredible Visionary-tier Patreon supporter, **Waterclouds**! Your ongoing support means a lot to us, and we’re grateful to have you with us on this journey!
-
->>>>>>> 8900b14a
 ## v2.12.5
 ### Fixed
 - Fixed an issue with ComfyUI-Impact-Subpack not being installed when using FaceDetailer in Inference
