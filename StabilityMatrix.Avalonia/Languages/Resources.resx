<?xml version="1.0" encoding="utf-8"?>
<root>
  <!-- 
    Microsoft ResX Schema 
    
    Version 2.0
    
    The primary goals of this format is to allow a simple XML format 
    that is mostly human readable. The generation and parsing of the 
    various data types are done through the TypeConverter classes 
    associated with the data types.
    
    Example:
    
    ... ado.net/XML headers & schema ...
    <resheader name="resmimetype">text/microsoft-resx</resheader>
    <resheader name="version">2.0</resheader>
    <resheader name="reader">System.Resources.ResXResourceReader, System.Windows.Forms, ...</resheader>
    <resheader name="writer">System.Resources.ResXResourceWriter, System.Windows.Forms, ...</resheader>
    <data name="Name1"><value>this is my long string</value><comment>this is a comment</comment></data>
    <data name="Color1" type="System.Drawing.Color, System.Drawing">Blue</data>
    <data name="Bitmap1" mimetype="application/x-microsoft.net.object.binary.base64">
        <value>[base64 mime encoded serialized .NET Framework object]</value>
    </data>
    <data name="Icon1" type="System.Drawing.Icon, System.Drawing" mimetype="application/x-microsoft.net.object.bytearray.base64">
        <value>[base64 mime encoded string representing a byte array form of the .NET Framework object]</value>
        <comment>This is a comment</comment>
    </data>
                
    There are any number of "resheader" rows that contain simple 
    name/value pairs.
    
    Each data row contains a name, and value. The row also contains a 
    type or mimetype. Type corresponds to a .NET class that support 
    text/value conversion through the TypeConverter architecture. 
    Classes that don't support this are serialized and stored with the 
    mimetype set.
    
    The mimetype is used for serialized objects, and tells the 
    ResXResourceReader how to depersist the object. This is currently not 
    extensible. For a given mimetype the value must be set accordingly:
    
    Note - application/x-microsoft.net.object.binary.base64 is the format 
    that the ResXResourceWriter will generate, however the reader can 
    read any of the formats listed below.
    
    mimetype: application/x-microsoft.net.object.binary.base64
    value   : The object must be serialized with 
            : System.Runtime.Serialization.Formatters.Binary.BinaryFormatter
            : and then encoded with base64 encoding.
    
    mimetype: application/x-microsoft.net.object.soap.base64
    value   : The object must be serialized with 
            : System.Runtime.Serialization.Formatters.Soap.SoapFormatter
            : and then encoded with base64 encoding.

    mimetype: application/x-microsoft.net.object.bytearray.base64
    value   : The object must be serialized into a byte array 
            : using a System.ComponentModel.TypeConverter
            : and then encoded with base64 encoding.
    -->
  <xsd:schema id="root" xmlns="" xmlns:xsd="http://www.w3.org/2001/XMLSchema" xmlns:msdata="urn:schemas-microsoft-com:xml-msdata">
    <xsd:import namespace="http://www.w3.org/XML/1998/namespace" />
    <xsd:element name="root" msdata:IsDataSet="true">
      <xsd:complexType>
        <xsd:choice maxOccurs="unbounded">
          <xsd:element name="metadata">
            <xsd:complexType>
              <xsd:sequence>
                <xsd:element name="value" type="xsd:string" minOccurs="0" />
              </xsd:sequence>
              <xsd:attribute name="name" use="required" type="xsd:string" />
              <xsd:attribute name="type" type="xsd:string" />
              <xsd:attribute name="mimetype" type="xsd:string" />
              <xsd:attribute ref="xml:space" />
            </xsd:complexType>
          </xsd:element>
          <xsd:element name="assembly">
            <xsd:complexType>
              <xsd:attribute name="alias" type="xsd:string" />
              <xsd:attribute name="name" type="xsd:string" />
            </xsd:complexType>
          </xsd:element>
          <xsd:element name="data">
            <xsd:complexType>
              <xsd:sequence>
                <xsd:element name="value" type="xsd:string" minOccurs="0" msdata:Ordinal="1" />
                <xsd:element name="comment" type="xsd:string" minOccurs="0" msdata:Ordinal="2" />
              </xsd:sequence>
              <xsd:attribute name="name" type="xsd:string" use="required" msdata:Ordinal="1" />
              <xsd:attribute name="type" type="xsd:string" msdata:Ordinal="3" />
              <xsd:attribute name="mimetype" type="xsd:string" msdata:Ordinal="4" />
              <xsd:attribute ref="xml:space" />
            </xsd:complexType>
          </xsd:element>
          <xsd:element name="resheader">
            <xsd:complexType>
              <xsd:sequence>
                <xsd:element name="value" type="xsd:string" minOccurs="0" msdata:Ordinal="1" />
              </xsd:sequence>
              <xsd:attribute name="name" type="xsd:string" use="required" />
            </xsd:complexType>
          </xsd:element>
        </xsd:choice>
      </xsd:complexType>
    </xsd:element>
  </xsd:schema>
  <resheader name="resmimetype">
    <value>text/microsoft-resx</value>
  </resheader>
  <resheader name="version">
    <value>2.0</value>
  </resheader>
  <resheader name="reader">
    <value>System.Resources.ResXResourceReader, System.Windows.Forms, Version=4.0.0.0, Culture=neutral, PublicKeyToken=b77a5c561934e089</value>
  </resheader>
  <resheader name="writer">
    <value>System.Resources.ResXResourceWriter, System.Windows.Forms, Version=4.0.0.0, Culture=neutral, PublicKeyToken=b77a5c561934e089</value>
  </resheader>
  <data name="Action_Launch" xml:space="preserve">
    <value>Launch</value>
  </data>
  <data name="Action_Quit" xml:space="preserve">
    <value>Quit</value>
  </data>
  <data name="Action_Save" xml:space="preserve">
    <value>Save</value>
  </data>
  <data name="Action_Cancel" xml:space="preserve">
    <value>Cancel</value>
  </data>
  <data name="Label_Language" xml:space="preserve">
    <value>Language</value>
  </data>
  <data name="Text_RelaunchRequiredToApplyLanguage" xml:space="preserve">
    <value>Relaunch is required for new language option to take effect</value>
  </data>
  <data name="Action_Relaunch" xml:space="preserve">
    <value>Relaunch</value>
  </data>
  <data name="Action_RelaunchLater" xml:space="preserve">
    <value>Relaunch Later</value>
  </data>
  <data name="Label_RelaunchRequired" xml:space="preserve">
    <value>Relaunch Required</value>
  </data>
  <data name="Label_UnknownPackage" xml:space="preserve">
    <value>Unknown Package</value>
  </data>
  <data name="Action_Import" xml:space="preserve">
    <value>Import</value>
  </data>
  <data name="Label_PackageType" xml:space="preserve">
    <value>Package Type</value>
  </data>
  <data name="Label_Version" xml:space="preserve">
    <value>Version</value>
  </data>
  <data name="Label_VersionType" xml:space="preserve">
    <value>Version Type</value>
  </data>
  <data name="Label_Releases" xml:space="preserve">
    <value>Releases</value>
  </data>
  <data name="Label_Branches" xml:space="preserve">
    <value>Branches</value>
  </data>
  <data name="Label_DragAndDropCheckpointsHereToImport" xml:space="preserve">
    <value>Drag &amp; Drop checkpoints here to import</value>
  </data>
  <data name="Label_Emphasis" xml:space="preserve">
    <value>Emphasis</value>
  </data>
  <data name="Label_Deemphasis" xml:space="preserve">
    <value>Deemphasis</value>
  </data>
  <data name="Label_EmbeddingsOrTextualInversion" xml:space="preserve">
    <value>Embeddings / Textual Inversion</value>
  </data>
  <data name="Label_NetworksLoraOrLycoris" xml:space="preserve">
    <value>Networks (Lora / LyCORIS)</value>
  </data>
  <data name="Label_Comments" xml:space="preserve">
    <value>Comments</value>
  </data>
  <data name="Label_ShowPixelGridAtHighZoomLevels" xml:space="preserve">
    <value>Show pixel grid at high zoom levels</value>
  </data>
  <data name="Label_Steps" xml:space="preserve">
    <value>Steps</value>
  </data>
  <data name="Label_StepsBase" xml:space="preserve">
    <value>Steps - Base</value>
  </data>
  <data name="Label_StepsRefiner" xml:space="preserve">
    <value>Steps - Refiner</value>
  </data>
  <data name="Label_CFGScale" xml:space="preserve">
    <value>CFG Scale</value>
  </data>
  <data name="Label_DenoisingStrength" xml:space="preserve">
    <value>Denoising Strength</value>
  </data>
  <data name="Label_Width" xml:space="preserve">
    <value>Width</value>
  </data>
  <data name="Label_Height" xml:space="preserve">
    <value>Height</value>
  </data>
  <data name="Label_Refiner" xml:space="preserve">
    <value>Refiner</value>
  </data>
  <data name="Label_VAE" xml:space="preserve">
    <value>VAE</value>
  </data>
  <data name="Label_Model" xml:space="preserve">
    <value>Model</value>
  </data>
  <data name="Action_Connect" xml:space="preserve">
    <value>Connect</value>
  </data>
  <data name="Label_ConnectingEllipsis" xml:space="preserve">
    <value>Connecting...</value>
  </data>
  <data name="Action_Close" xml:space="preserve">
    <value>Close</value>
  </data>
  <data name="Label_WaitingToConnectEllipsis" xml:space="preserve">
    <value>Waiting to connect...</value>
  </data>
  <data name="Label_UpdateAvailable" xml:space="preserve">
    <value>Update Available</value>
  </data>
  <data name="Label_BecomeAPatron" xml:space="preserve">
    <value>Become a Patron</value>
  </data>
  <data name="Label_JoinDiscord" xml:space="preserve">
    <value>Join Discord Server</value>
  </data>
  <data name="Label_Downloads" xml:space="preserve">
    <value>Downloads</value>
  </data>
  <data name="Action_Install" xml:space="preserve">
    <value>Install</value>
  </data>
  <data name="Label_SkipSetup" xml:space="preserve">
    <value>Skip first-time setup</value>
  </data>
  <data name="Label_UnexpectedErrorOccurred" xml:space="preserve">
    <value>An unexpected error occurred</value>
  </data>
  <data name="Action_ExitApplication" xml:space="preserve">
    <value>Exit Application</value>
  </data>
  <data name="Label_DisplayName" xml:space="preserve">
    <value>Display Name</value>
  </data>
  <data name="Label_InstallationWithThisNameExists" xml:space="preserve">
    <value>An installation with this name already exists.</value>
  </data>
  <data name="Label_PleaseChooseDifferentName" xml:space="preserve">
    <value>Please choose a different name or select a different install location.</value>
  </data>
  <data name="Label_AdvancedOptions" xml:space="preserve">
    <value>Advanced Options</value>
  </data>
  <data name="Label_Commit" xml:space="preserve">
    <value>Commit</value>
  </data>
  <data name="Label_SharedModelFolderStrategy" xml:space="preserve">
    <value>Shared Model Folder Strategy</value>
  </data>
  <data name="Label_PyTorchVersion" xml:space="preserve">
    <value>PyTorch Version</value>
  </data>
  <data name="Label_CloseDialogWhenFinished" xml:space="preserve">
    <value>Close dialog when finished</value>
  </data>
  <data name="Label_DataDirectory" xml:space="preserve">
    <value>Data Directory</value>
  </data>
  <data name="Label_DataDirectoryExplanation" xml:space="preserve">
    <value>This is where application data (model checkpoints, web UIs, etc.) will be installed.</value>
  </data>
  <data name="Label_FatWarning" xml:space="preserve">
    <value>You may encounter errors when using a FAT32 or exFAT drive. Select a different drive for a smoother experience.</value>
  </data>
  <data name="Label_PortableMode" xml:space="preserve">
    <value>Portable Mode</value>
  </data>
  <data name="Label_PortableModeExplanation" xml:space="preserve">
    <value>In Portable Mode, all data and settings will be stored in the same directory as the application. You will be able to move the application with its &apos;Data&apos; folder to a different location or computer.</value>
  </data>
  <data name="Action_Continue" xml:space="preserve">
    <value>Continue</value>
  </data>
  <data name="Label_PreviousImage" xml:space="preserve">
    <value>Previous Image</value>
  </data>
  <data name="Label_NextImage" xml:space="preserve">
    <value>Next Image</value>
  </data>
  <data name="Label_ModelDescription" xml:space="preserve">
    <value>Model Description</value>
  </data>
  <data name="Label_NewVersionAvailable" xml:space="preserve">
    <value>A new version of Stability Matrix is available!</value>
  </data>
  <data name="Label_ImportLatest" xml:space="preserve">
    <value>Import Latest -</value>
  </data>
  <data name="Label_AllVersions" xml:space="preserve">
    <value>All Versions</value>
  </data>
  <data name="Label_ModelSearchWatermark" xml:space="preserve">
    <value>Search models, #tags, or @users</value>
  </data>
  <data name="Action_Search" xml:space="preserve">
    <value>Search</value>
  </data>
  <data name="Label_Sort" xml:space="preserve">
    <value>Sort</value>
  </data>
  <data name="Label_TimePeriod" xml:space="preserve">
    <value>Period</value>
  </data>
  <data name="Label_ModelType" xml:space="preserve">
    <value>Model Type</value>
  </data>
  <data name="Label_BaseModel" xml:space="preserve">
    <value>Base Model</value>
  </data>
  <data name="Label_ShowNsfwContent" xml:space="preserve">
    <value>Show NSFW Content</value>
  </data>
  <data name="Label_DataProvidedByCivitAi" xml:space="preserve">
    <value>Data provided by CivitAI</value>
  </data>
  <data name="Label_Page" xml:space="preserve">
    <value>Page</value>
  </data>
  <data name="Label_FirstPage" xml:space="preserve">
    <value>First Page</value>
  </data>
  <data name="Label_PreviousPage" xml:space="preserve">
    <value>Previous Page</value>
  </data>
  <data name="Label_NextPage" xml:space="preserve">
    <value>Next Page</value>
  </data>
  <data name="Label_LastPage" xml:space="preserve">
    <value>Last Page</value>
  </data>
  <data name="Action_Rename" xml:space="preserve">
    <value>Rename</value>
  </data>
  <data name="Action_Delete" xml:space="preserve">
    <value>Delete</value>
  </data>
  <data name="Action_OpenOnCivitAi" xml:space="preserve">
    <value>Open on CivitAI</value>
  </data>
  <data name="Label_ConnectedModel" xml:space="preserve">
    <value>Connected Model</value>
  </data>
  <data name="Label_LocalModel" xml:space="preserve">
    <value>Local Model</value>
  </data>
  <data name="Action_ShowInExplorer" xml:space="preserve">
    <value>Show in Explorer</value>
  </data>
  <data name="Action_New" xml:space="preserve">
    <value>New</value>
  </data>
  <data name="Label_Folder" xml:space="preserve">
    <value>Folder</value>
  </data>
  <data name="Label_DropFileToImport" xml:space="preserve">
    <value>Drop file here to import</value>
  </data>
  <data name="Label_ImportAsConnected" xml:space="preserve">
    <value>Import with Metadata</value>
  </data>
  <data name="Label_ImportAsConnectedExplanation" xml:space="preserve">
    <value>Search for connected metadata on new local imports</value>
  </data>
  <data name="Label_Indexing" xml:space="preserve">
    <value>Indexing...</value>
  </data>
  <data name="Label_ModelsFolder" xml:space="preserve">
    <value>Models Folder</value>
  </data>
  <data name="Label_Categories" xml:space="preserve">
    <value>Categories</value>
  </data>
  <data name="Label_LetsGetStarted" xml:space="preserve">
    <value>Let&apos;s get started</value>
  </data>
  <data name="Label_ReadAndAgree" xml:space="preserve">
    <value>I have read and agree to the</value>
  </data>
  <data name="Label_LicenseAgreement" xml:space="preserve">
    <value>License Agreement.</value>
  </data>
  <data name="Label_FindConnectedMetadata" xml:space="preserve">
    <value>Find Connected Metadata</value>
  </data>
  <data name="Label_ShowModelImages" xml:space="preserve">
    <value>Show Model Images</value>
  </data>
  <data name="Label_Appearance" xml:space="preserve">
    <value>Appearance</value>
  </data>
  <data name="Label_Theme" xml:space="preserve">
    <value>Theme</value>
  </data>
  <data name="Label_CheckpointManager" xml:space="preserve">
    <value>Checkpoint Manager</value>
  </data>
  <data name="Label_RemoveSymlinksOnShutdown" xml:space="preserve">
    <value>Remove shared folder symbolic links on shutdown</value>
  </data>
  <data name="Label_RemoveSymlinksOnShutdown_Details" xml:space="preserve">
    <value>Removes both model and output folder symbolic links when closing Stability Matrix. Select this option if you're having problems moving Stability Matrix to another drive</value>
  </data>
  <data name="Label_ResetCheckpointsCache" xml:space="preserve">
    <value>Reset Checkpoints Cache</value>
  </data>
  <data name="Label_ResetCheckpointsCache_Details" xml:space="preserve">
    <value>Rebuilds the installed checkpoints cache. Use if checkpoints are incorrectly labeled in the Model Browser</value>
  </data>
  <data name="Label_PackageEnvironment" xml:space="preserve">
    <value>Package Environment</value>
  </data>
  <data name="Action_Edit" xml:space="preserve">
    <value>Edit</value>
  </data>
  <data name="Label_EnvironmentVariables" xml:space="preserve">
    <value>Environment Variables</value>
  </data>
  <data name="Label_EmbeddedPython" xml:space="preserve">
    <value>Embedded Python</value>
  </data>
  <data name="Action_CheckVersion" xml:space="preserve">
    <value>Check Version</value>
  </data>
  <data name="Label_Integrations" xml:space="preserve">
    <value>Integrations</value>
  </data>
  <data name="Label_DiscordRichPresence" xml:space="preserve">
    <value>Discord Rich Presence</value>
  </data>
  <data name="Label_System" xml:space="preserve">
    <value>System</value>
  </data>
  <data name="Label_AddToStartMenu" xml:space="preserve">
    <value>Add Stability Matrix to the Start Menu</value>
  </data>
  <data name="Label_AddToStartMenu_Details" xml:space="preserve">
    <value>Uses the current app location, you can run this again if you move the app</value>
  </data>
  <data name="Label_OnlyAvailableOnWindows" xml:space="preserve">
    <value>Only available on Windows</value>
  </data>
  <data name="Action_AddForCurrentUser" xml:space="preserve">
    <value>Add for Current User</value>
  </data>
  <data name="Action_AddForAllUsers" xml:space="preserve">
    <value>Add for All Users</value>
  </data>
  <data name="Label_SelectNewDataDirectory" xml:space="preserve">
    <value>Select new Data Directory</value>
  </data>
  <data name="Label_SelectNewDataDirectory_Details" xml:space="preserve">
    <value>Does not move existing data. Requires application restart.</value>
  </data>
  <data name="Action_SelectDirectory" xml:space="preserve">
    <value>Select Directory</value>
  </data>
  <data name="Label_About" xml:space="preserve">
    <value>About</value>
  </data>
  <data name="Label_StabilityMatrix" xml:space="preserve">
    <value>Stability Matrix</value>
  </data>
  <data name="Label_LicenseAndOpenSourceNotices" xml:space="preserve">
    <value>License and Open Source Notices</value>
  </data>
  <data name="TeachingTip_ClickLaunchToGetStarted" xml:space="preserve">
    <value>Click Launch to get started!</value>
  </data>
  <data name="Action_Stop" xml:space="preserve">
    <value>Stop</value>
  </data>
  <data name="Action_SendInput" xml:space="preserve">
    <value>Send Input</value>
  </data>
  <data name="Label_Input" xml:space="preserve">
    <value>Input</value>
  </data>
  <data name="Action_Send" xml:space="preserve">
    <value>Send</value>
  </data>
  <data name="Label_InputRequired" xml:space="preserve">
    <value>Input required</value>
  </data>
  <data name="Label_ConfirmQuestion" xml:space="preserve">
    <value>Confirm?</value>
  </data>
  <data name="Action_Yes" xml:space="preserve">
    <value>Yes</value>
  </data>
  <data name="Label_No" xml:space="preserve">
    <value>No</value>
  </data>
  <data name="Action_OpenWebUI" xml:space="preserve">
    <value>Open Web UI</value>
  </data>
  <data name="Text_WelcomeToStabilityMatrix" xml:space="preserve">
    <value>Welcome to Stability Matrix!</value>
  </data>
  <data name="Text_OneClickInstaller_SubHeader" xml:space="preserve">
    <value>Choose your preferred interface to get started</value>
  </data>
  <data name="Label_Installing" xml:space="preserve">
    <value>Installing</value>
  </data>
  <data name="Text_ProceedingToLaunchPage" xml:space="preserve">
    <value>Proceeding to Launch page</value>
  </data>
  <data name="Progress_DownloadingPackage" xml:space="preserve">
    <value>Downloading package...</value>
  </data>
  <data name="Progress_DownloadComplete" xml:space="preserve">
    <value>Download complete</value>
  </data>
  <data name="Progress_InstallationComplete" xml:space="preserve">
    <value>Installation complete</value>
  </data>
  <data name="Progress_InstallingPrerequisites" xml:space="preserve">
    <value>Installing prerequisites...</value>
  </data>
  <data name="Progress_InstallingPackageRequirements" xml:space="preserve">
    <value>Installing package requirements...</value>
  </data>
  <data name="Action_OpenInExplorer" xml:space="preserve">
    <value>Open in Explorer</value>
  </data>
  <data name="Action_OpenInFinder" xml:space="preserve">
    <value>Open in Finder</value>
  </data>
  <data name="Action_Uninstall" xml:space="preserve">
    <value>Uninstall</value>
  </data>
  <data name="Action_CheckForUpdates" xml:space="preserve">
    <value>Check for Updates</value>
  </data>
  <data name="Action_Update" xml:space="preserve">
    <value>Update</value>
  </data>
  <data name="Action_AddPackage" xml:space="preserve">
    <value>Add Package</value>
  </data>
  <data name="TeachingTip_AddPackageToGetStarted" xml:space="preserve">
    <value>Add a package to get started!</value>
  </data>
  <data name="Label_EnvVarsTable_Name" xml:space="preserve">
    <value>Name</value>
  </data>
  <data name="Label_EnvVarsTable_Value" xml:space="preserve">
    <value>Value</value>
  </data>
  <data name="Action_Remove" xml:space="preserve">
    <value>Remove</value>
  </data>
  <data name="Label_Details" xml:space="preserve">
    <value>Details</value>
  </data>
  <data name="Label_Callstack" xml:space="preserve">
    <value>Callstack</value>
  </data>
  <data name="Label_InnerException" xml:space="preserve">
    <value>Inner exception</value>
  </data>
  <data name="Label_SearchEllipsis" xml:space="preserve">
    <value>Search...</value>
  </data>
  <data name="Action_OK" xml:space="preserve">
    <value>OK</value>
  </data>
  <data name="Action_Retry" xml:space="preserve">
    <value>Retry</value>
  </data>
  <data name="Label_PythonVersionInfo" xml:space="preserve">
    <value>Python Version Info</value>
  </data>
  <data name="Action_Restart" xml:space="preserve">
    <value>Restart</value>
  </data>
  <data name="Label_ConfirmDelete" xml:space="preserve">
    <value>Confirm Delete</value>
  </data>
  <data name="Text_PackageUninstall_Details" xml:space="preserve">
    <value>This will delete the package folder and all its contents, including any generated images and files you may have added.</value>
  </data>
  <data name="Progress_UninstallingPackage" xml:space="preserve">
    <value>Uninstalling package...</value>
  </data>
  <data name="Label_PackageUninstalled" xml:space="preserve">
    <value>Package Uninstalled</value>
  </data>
  <data name="Text_SomeFilesCouldNotBeDeleted" xml:space="preserve">
    <value>Some files could not be deleted. Please close any open files in the package directory and try again.</value>
  </data>
  <data name="Label_InvalidPackageType" xml:space="preserve">
    <value>Invalid Package type</value>
  </data>
  <data name="TextTemplate_UpdatingPackage" xml:space="preserve">
    <value>Updating {0}</value>
  </data>
  <data name="Progress_UpdateComplete" xml:space="preserve">
    <value>Update complete</value>
  </data>
  <data name="TextTemplate_PackageUpdatedToLatest" xml:space="preserve">
    <value>{0} has been updated to the latest version</value>
  </data>
  <data name="TextTemplate_ErrorUpdatingPackage" xml:space="preserve">
    <value>Error updating {0}</value>
  </data>
  <data name="Progress_UpdateFailed" xml:space="preserve">
    <value>Update failed</value>
  </data>
  <data name="Action_OpenInBrowser" xml:space="preserve">
    <value>Open in Browser</value>
  </data>
  <data name="Label_ErrorInstallingPackage" xml:space="preserve">
    <value>Error installing package</value>
  </data>
  <data name="Label_Branch" xml:space="preserve">
    <value>Branch</value>
  </data>
  <data name="Label_AutoScrollToEnd" xml:space="preserve">
    <value>Automatically scroll to end of console output</value>
  </data>
  <data name="Label_License" xml:space="preserve">
    <value>License</value>
  </data>
  <data name="Label_SharedModelStrategyShort" xml:space="preserve">
    <value>Model Sharing</value>
  </data>
  <data name="Label_PleaseSelectDataDirectory" xml:space="preserve">
    <value>Please Select a Data Directory</value>
  </data>
  <data name="Label_DataFolderName" xml:space="preserve">
    <value>Data Folder Name</value>
  </data>
  <data name="Label_CurrentDirectory" xml:space="preserve">
    <value>Current directory:</value>
  </data>
  <data name="Text_AppWillRelaunchAfterUpdate" xml:space="preserve">
    <value>The app will relaunch after updating</value>
  </data>
  <data name="Action_RemindMeLater" xml:space="preserve">
    <value>Remind Me Later</value>
  </data>
  <data name="Action_InstallNow" xml:space="preserve">
    <value>Install Now</value>
  </data>
  <data name="Label_ReleaseNotes" xml:space="preserve">
    <value>Release Notes</value>
  </data>
  <data name="Action_OpenProjectEllipsis" xml:space="preserve">
    <value>Open Project...</value>
  </data>
  <data name="Action_SaveAsEllipsis" xml:space="preserve">
    <value>Save As...</value>
  </data>
  <data name="Action_RestoreDefaultLayout" xml:space="preserve">
    <value>Restore Default Layout</value>
  </data>
  <data name="Label_UseSharedOutputFolder" xml:space="preserve">
    <value>Output Sharing</value>
  </data>
  <data name="Label_BatchIndex" xml:space="preserve">
    <value>Batch Index</value>
  </data>
  <data name="Action_Copy" xml:space="preserve">
    <value>Copy</value>
  </data>
  <data name="Action_OpenInViewer" xml:space="preserve">
    <value>Open in Image Viewer</value>
  </data>
  <data name="Label_NumImagesSelected" xml:space="preserve">
    <value>{0} images selected</value>
  </data>
  <data name="Label_OutputFolder" xml:space="preserve">
    <value>Output Folder</value>
  </data>
  <data name="Label_OutputType" xml:space="preserve">
    <value>Output Type</value>
  </data>
  <data name="Action_ClearSelection" xml:space="preserve">
    <value>Clear Selection</value>
  </data>
  <data name="Action_SelectAll" xml:space="preserve">
    <value>Select All</value>
  </data>
  <data name="Action_SendToInference" xml:space="preserve">
    <value>Send to Inference</value>
  </data>
  <data name="Label_TextToImage" xml:space="preserve">
    <value>Text to Image</value>
  </data>
  <data name="Label_ImageToImage" xml:space="preserve">
    <value>Image to Image</value>
  </data>
  <data name="Label_Inpainting" xml:space="preserve">
    <value>Inpainting</value>
  </data>
  <data name="Label_Upscale" xml:space="preserve">
    <value>Upscale</value>
  </data>
  <data name="Label_OutputsPageTitle" xml:space="preserve">
    <value>Output Browser</value>
  </data>
  <data name="Label_OneImageSelected" xml:space="preserve">
    <value>1 image selected</value>
  </data>
  <data name="Label_Preprocessor" xml:space="preserve">
    <value>Preprocessor</value>
  </data>
  <data name="Label_Strength" xml:space="preserve">
    <value>Strength</value>
  </data>
  <data name="Label_ControlWeight" xml:space="preserve">
    <value>Control Weight</value>
  </data>
  <data name="Label_ControlSteps" xml:space="preserve">
    <value>Control Steps</value>
  </data>
  <data name="Label_PythonPackages" xml:space="preserve">
    <value>Python Packages</value>
  </data>
  <data name="Action_Consolidate" xml:space="preserve">
    <value>Consolidate</value>
  </data>
  <data name="Label_AreYouSure" xml:space="preserve">
    <value>Are you sure?</value>
  </data>
  <data name="Label_ConsolidateExplanation" xml:space="preserve">
    <value>This will move all generated images from the selected packages to the Consolidated directory of the shared outputs folder. This action cannot be undone.</value>
  </data>
  <data name="Action_Refresh" xml:space="preserve">
    <value>Refresh</value>
  </data>
  <data name="Action_Upgrade" xml:space="preserve">
    <value>Upgrade</value>
  </data>
  <data name="Action_Downgrade" xml:space="preserve">
    <value>Downgrade</value>
  </data>
  <data name="Action_OpenGithub" xml:space="preserve">
    <value>Open on GitHub</value>
  </data>
  <data name="Label_Connected" xml:space="preserve">
    <value>Connected</value>
  </data>
  <data name="Action_Disconnect" xml:space="preserve">
    <value>Disconnect</value>
  </data>
  <data name="Label_Email" xml:space="preserve">
    <value>Email</value>
  </data>
  <data name="Label_Username" xml:space="preserve">
    <value>Username</value>
  </data>
  <data name="Label_Password" xml:space="preserve">
    <value>Password</value>
  </data>
  <data name="Action_Login" xml:space="preserve">
    <value>Login</value>
  </data>
  <data name="Action_Signup" xml:space="preserve">
    <value>Signup</value>
  </data>
  <data name="Label_ConfirmPassword" xml:space="preserve">
    <value>Confirm Password</value>
  </data>
  <data name="Label_ApiKey" xml:space="preserve">
    <value>API Key</value>
  </data>
  <data name="Label_Accounts" xml:space="preserve">
    <value>Accounts</value>
  </data>
  <data name="Label_CivitAiLoginRequired" xml:space="preserve">
    <value>You must be logged in to download this checkpoint. Please enter a CivitAI API Key in the settings.</value>
  </data>
  <data name="Label_DownloadFailed" xml:space="preserve">
    <value>Download Failed</value>
  </data>
  <data name="Label_AutoUpdates" xml:space="preserve">
    <value>Auto Updates</value>
  </data>
  <data name="Label_UpdatesPreviewChannelDescription" xml:space="preserve">
    <value>For early adopters. Preview builds will be more reliable than those from the Dev channel, and will be available closer to stable releases. Your feedback will help us greatly in discovering issues and polishing design elements.</value>
  </data>
  <data name="Label_UpdatesDevChannelDescription" xml:space="preserve">
    <value>For technical users. Be the first to access our Development builds from feature branches as soon as they are available. There may be some rough edges and bugs as we experiment with new features.</value>
  </data>
  <data name="Label_Updates" xml:space="preserve">
    <value>Updates</value>
  </data>
  <data name="Label_YouAreUpToDate" xml:space="preserve">
    <value>You're up to date</value>
  </data>
  <data name="TextTemplate_LastChecked" xml:space="preserve">
    <value>Last checked: {0}</value>
  </data>
  <data name="Action_CopyTriggerWords" xml:space="preserve">
    <value>Copy Trigger Words</value>
  </data>
  <data name="Label_TriggerWords" xml:space="preserve">
    <value>Trigger words:</value>
  </data>
  <data name="TeachingTip_MoreCheckpointCategories" xml:space="preserve">
    <value>Additional folders such as IPAdapters and TextualInversions (embeddings) can be enabled here</value>
  </data>
  <data name="Action_OpenOnHuggingFace" xml:space="preserve">
    <value>Open on Hugging Face</value>
  </data>
  <data name="Action_UpdateExistingMetadata" xml:space="preserve">
    <value>Update Existing Metadata</value>
  </data>
  <data name="Label_General" xml:space="preserve">
    <value>General</value><comment>A general settings category</comment>
  </data>
  <data name="Label_Inference" xml:space="preserve">
    <value>Inference</value><comment>The Inference feature page</comment>
  </data>
  <data name="Label_Prompt" xml:space="preserve">
    <value>Prompt</value><comment>A settings category for Inference generation prompts</comment>
  </data>
  <data name="Label_OutputImageFiles" xml:space="preserve">
    <value>Output Image Files</value>
  </data>
  <data name="Label_ImageViewer" xml:space="preserve">
    <value>Image Viewer</value>
  </data>
  <data name="Label_AutoCompletion" xml:space="preserve">
    <value>Auto Completion</value>
  </data>
  <data name="Label_CompletionReplaceUnderscoresWithSpaces" xml:space="preserve">
    <value>Replace underscores with spaces when inserting completions</value>
  </data>
  <data name="Label_PromptTags" xml:space="preserve">
    <value>Prompt Tags</value><comment>Tags for image generation prompts</comment>
  </data>
  <data name="Label_PromptTagsImport" xml:space="preserve">
    <value>Import Prompt tags</value>
  </data>
  <data name="Label_PromptTagsDescription" xml:space="preserve">
    <value>Tags file to use for suggesting completions (Supports the a1111-sd-webui-tagcomplete .csv format)</value>
  </data>
  <data name="Label_SystemInformation" xml:space="preserve">
    <value>System Information</value>
  </data>
  <data name="Label_CivitAi" xml:space="preserve">
    <value>CivitAI</value>
  </data>
  <data name="Label_HuggingFace" xml:space="preserve">
    <value>Hugging Face</value>
  </data>
  <data name="Label_Addons" xml:space="preserve">
    <value>Addons</value><comment>Inference Sampler Addons</comment>
  </data>
  <data name="Label_SaveIntermediateImage" xml:space="preserve">
    <value>Save Intermediate Image</value><comment>Inference module step to save an intermediate image</comment>
  </data>
  <data name="Label_Settings" xml:space="preserve">
    <value>Settings</value>
  </data>
  <data name="Action_SelectFile" xml:space="preserve">
    <value>Select File</value>
  </data>
  <data name="Action_ReplaceContents" xml:space="preserve">
    <value>Replace Contents</value>
  </data>
  <data name="Label_WipFeature" xml:space="preserve">
    <value>Not yet available</value>
  </data>
  <data name="Label_WipFeatureDescription" xml:space="preserve">
    <value>Feature will be available in a future update</value>
  </data>
  <data name="Label_MissingImageFile" xml:space="preserve">
    <value>Missing Image File</value>
  </data>
  <data name="Label_HolidayMode" xml:space="preserve">
    <value>Holiday Mode</value>
  </data>
  <data name="Label_CLIPSkip" xml:space="preserve">
    <value>CLIP Skip</value>
  </data>
  <data name="Label_ImageToVideo" xml:space="preserve">
    <value>Image to Video</value>
  </data>
  <data name="Label_Fps" xml:space="preserve">
    <value>Frames Per Second</value>
  </data>
  <data name="Label_MinCfg" xml:space="preserve">
    <value>Min CFG</value>
  </data>
  <data name="Label_Lossless" xml:space="preserve">
    <value>Lossless</value>
  </data>
  <data name="Label_Frames" xml:space="preserve">
    <value>Frames</value>
  </data>
  <data name="Label_MotionBucketId" xml:space="preserve">
    <value>Motion Bucket ID</value>
  </data>
  <data name="Label_AugmentationLevel" xml:space="preserve">
    <value>Augmentation Level</value>
  </data>
  <data name="Label_VideoOutputMethod" xml:space="preserve">
    <value>Method</value>
  </data>
  <data name="Label_VideoQuality" xml:space="preserve">
    <value>Quality</value>
  </data>
  <data name="Label_FindInModelBrowser" xml:space="preserve">
    <value>Find in Model Browser</value>
  </data>
  <data name="Label_Installed" xml:space="preserve">
    <value>Installed</value>
  </data>
  <data name="Label_NoExtensionsFound" xml:space="preserve">
    <value>No extensions found.</value>
  </data>
  <data name="Action_Hide" xml:space="preserve">
    <value>Hide</value>
  </data>
  <data name="Action_CopyDetails" xml:space="preserve">
    <value>Copy Details</value>
  </data>
  <data name="Label_Notifications" xml:space="preserve">
    <value>Notifications</value>
  </data>
  <data name="Label_NotificationOption_None" xml:space="preserve">
    <value>None</value>
  </data>
  <data name="Action_Download" xml:space="preserve">
    <value>Download</value>
  </data>
  <data name="TeachingTip_DownloadsExplanation" xml:space="preserve">
    <value>Check the progress of your package installations and model downloads here.</value>
  </data>
  <data name="Label_RecommendedModels" xml:space="preserve">
    <value>Recommended Models</value>
  </data>
  <data name="Label_RecommendedModelsSubText" xml:space="preserve">
    <value>While your package is installing, here are some models we recommend to help you get started.</value>
  </data>
  <data name="Label_ComfyRequiredTitle" xml:space="preserve">
    <value>ComfyUI Required</value>
  </data>
  <data name="Label_ComfyRequiredDetail" xml:space="preserve">
    <value>ComfyUI is required to install this package. Would you like to install it now?</value>
  </data>
  <data name="Error_PleaseSelectDownloadLocation" xml:space="preserve">
    <value>Please select a download location.</value>
  </data>
  <data name="Label_SelectDownloadLocation" xml:space="preserve">
    <value>Select Download Location:</value>
  </data>
  <data name="Label_Workflows" xml:space="preserve">
    <value>Workflows</value>
  </data>
  <data name="Label_InfiniteScrolling" xml:space="preserve">
    <value>Infinite Scrolling</value>
  </data>
  <data name="Label_WorkflowBrowser" xml:space="preserve">
    <value>Workflow Browser</value>
  </data>
  <data name="Label_Config" xml:space="preserve">
    <value>Config</value>
  </data>
  <data name="Action_OpenOnOpenArt" xml:space="preserve">
    <value>Open on OpenArt</value>
  </data>
  <data name="Label_NodeDetails" xml:space="preserve">
    <value>Node Details</value>
  </data>
  <data name="Label_WorkflowDescription" xml:space="preserve">
    <value>Workflow Description</value>
  </data>
  <data name="Label_OpenArtBrowser" xml:space="preserve">
    <value>OpenArt Browser</value>
  </data>
  <data name="Action_PreviewPreprocessor" xml:space="preserve">
    <value>Preview Preprocessor</value>
  </data>
  <data name="Label_ToggleAutoScrolling" xml:space="preserve">
    <value>Auto-Scroll to End</value>
  </data>
  <data name="Label_ConfirmExit" xml:space="preserve">
    <value>Confirm Exit</value>
  </data>
  <data name="Label_ConfirmExitDetail" xml:space="preserve">
    <value>Are you sure you want to exit? This will also close any currently running packages.</value>
  </data>
  <data name="Label_Console" xml:space="preserve">
    <value>Console</value>
  </data>
  <data name="Label_WebUi" xml:space="preserve">
    <value>Web UI</value>
  </data>
  <data name="Label_Packages" xml:space="preserve">
    <value>Packages</value>
  </data>
  <data name="Label_ActionCannotBeUndone" xml:space="preserve">
    <value>This action cannot be undone.</value>
  </data>
  <data name="Label_AreYouSureDeleteImages" xml:space="preserve">
    <value>Are you sure you want to delete {0} images?</value>
  </data>
  <data name="Label_CheckingHardware" xml:space="preserve">
    <value>We're checking some hardware specifications to determine compatibility.</value>
  </data>
  <data name="Label_EverythingLooksGood" xml:space="preserve">
    <value>Everything looks good!</value>
  </data>
  <data name="Label_NvidiaGpuRecommended" xml:space="preserve">
    <value>We recommend a GPU with CUDA support for the best experience. You can continue without one, but some packages may not work, and inference may be slower.</value>
  </data>
  <data name="Label_Checkpoints" xml:space="preserve">
    <value>Checkpoints</value>
  </data>
  <data name="Label_ModelBrowser" xml:space="preserve">
    <value>Model Browser</value>
  </data>
  <data name="TeachingTip_WebUiButtonMoved" xml:space="preserve">
    <value>The 'Open Web UI' button has moved to the command bar</value>
  </data>
  <data name="Label_AnotherInstanceAlreadyRunning" xml:space="preserve">
    <value>Another instance of Stability Matrix is already running. Please close it before starting a new one.</value>
  </data>
  <data name="Label_StabilityMatrixAlreadyRunning" xml:space="preserve">
    <value>Stability Matrix is already running</value>
  </data>
  <data name="Label_WorkflowDeletedSuccessfully" xml:space="preserve">
    <value>{0} deleted successfully</value>
  </data>
  <data name="Label_WorkflowDeleted" xml:space="preserve">
    <value>Workflow Deleted</value>
  </data>
  <data name="Label_ErrorRetrievingWorkflows" xml:space="preserve">
    <value>Error retrieving workflows</value>
  </data>
  <data name="TabLabel_InstalledWorkflows" xml:space="preserve">
    <value>Installed Workflows</value>
  </data>
  <data name="Label_WorkflowImported" xml:space="preserve">
    <value>Workflow Imported</value>
  </data>
  <data name="Label_FinishedImportingWorkflow" xml:space="preserve">
    <value>Finished importing workflow and custom nodes</value>
  </data>
  <data name="Label_WorkflowImportComplete" xml:space="preserve">
    <value>The workflow and custom nodes have been imported.</value>
  </data>
  <data name="TeachingTip_InferencePromptHelpButton" xml:space="preserve">
    <value>Click here to review prompt syntax and how to include Lora / Embeddings.</value>
  </data>
  <data name="Label_ExtraNetworks" xml:space="preserve">
    <value>Extra Networks (Lora / LyCORIS)</value>
  </data>
  <data name="Label_CLIPStrength" xml:space="preserve">
    <value>CLIP Strength</value>
  </data>
  <data name="Label_NumberFormat" xml:space="preserve">
    <value>Number Format</value>
  </data>
  <data name="Text_DeleteFollowingItems" xml:space="preserve">
    <value>You are about to delete the following items:</value>
  </data>
  <data name="TextTemplate_DeleteFollowingCountItems" xml:space="preserve">
    <value>You are about to delete the following {0} items:</value>
  </data>
  <data name="Label_DeletePermanently" xml:space="preserve">
    <value>Delete Permanently</value>
  </data>
  <data name="Action_MoveToTrash" xml:space="preserve">
    <value>Move to Trash</value>
  </data>
  <data name="Label_AreYouSureDeleteModels" xml:space="preserve">
    <value>Are you sure you want to delete {0} models?</value>
  </data>
  <data name="Label_AutoSearchOnLoad" xml:space="preserve">
    <value>Auto-Search on Load</value>
  </data>
  <data name="Label_AutoSearchOnLoad_Description" xml:space="preserve">
    <value>Automatically initiate a search when the model browser page is loaded</value>
  </data>
  <data name="Action_ToggleVisibility" xml:space="preserve">
    <value>Toggle Visibility</value>
  </data>
  <data name="Label_ClippingMask" xml:space="preserve">
    <value>Clipping Mask</value>
  </data>
  <data name="Label_AppFolders" xml:space="preserve">
    <value>App Folders</value>
  </data>
  <data name="Label_Logs" xml:space="preserve">
    <value>Logs</value>
  </data>
  <data name="Label_AppData" xml:space="preserve">
    <value>App Data</value>
  </data>
  <data name="TextTemplate_PackageUpdatedToSelected" xml:space="preserve">
    <value>{0} has been updated to the selected version</value>
  </data>
  <data name="Action_CopyAsBitmap" xml:space="preserve">
    <value>Copy as Bitmap</value>
  </data>
  <data name="Label_DisableUpdateCheck" xml:space="preserve">
    <value>Disable Update Check</value>
  </data>
  <data name="Warning_PleaseExtractFirst" xml:space="preserve">
    <value>PLEASE EXTRACT THE APP FROM THE ZIP FILE BEFORE RUNNING STABILITY MATRIX</value>
  </data>
  <data name="Label_HistorySize" xml:space="preserve">
    <value>History Size</value>
  </data>
  <data name="Label_HistorySize_Description" xml:space="preserve">
    <value>The number of lines above the ones displayed in the console you can scroll back to</value>
  </data>
  <data name="Label_ConnectAccountFailed" xml:space="preserve">
    <value>We had some trouble connecting your account</value>
  </data>
  <data name="Label_EditModelMetadata" xml:space="preserve">
    <value>Edit Model Metadata</value>
  </data>
  <data name="Label_NSFW" xml:space="preserve">
    <value>NSFW</value>
  </data>
  <data name="Label_Tags" xml:space="preserve">
    <value>Tags</value>
  </data>
  <data name="Label_VersionName" xml:space="preserve">
    <value>Version Name</value>
  </data>
  <data name="Label_TrainedWords" xml:space="preserve">
    <value>Trained Words</value>
  </data>
  <data name="Label_PreviewImage" xml:space="preserve">
    <value>Preview Image</value>
  </data>
  <data name="Label_BatchSize" xml:space="preserve">
    <value>Batch Size</value>
  </data>
  <data name="Label_Batches" xml:space="preserve">
    <value>Batches</value>
  </data>
  <data name="Label_Sampler" xml:space="preserve">
    <value>Sampler</value>
  </data>
  <data name="Label_Scheduler" xml:space="preserve">
    <value>Scheduler</value>
  </data>
  <data name="Label_MaxSize" xml:space="preserve">
    <value>Max Size</value>
  </data>
  <data name="Label_UseSeparatePrompt" xml:space="preserve">
    <value>Use Separate Prompt</value>
  </data>
  <data name="Label_Seed" xml:space="preserve">
    <value>Seed</value>
  </data>
  <data name="Label_NegativePrompt" xml:space="preserve">
    <value>Negative Prompt</value>
  </data>
  <data name="Label_NewFolder" xml:space="preserve">
    <value>New Folder</value>
  </data>
  <data name="Label_CopyLinkToClipboard" xml:space="preserve">
    <value>Copy Link to Clipboard</value>
  </data>
  <data name="TextTemplate_OAuthLoginTitle" xml:space="preserve">
    <value>Sign in with {0}</value><comment>e.g. 'Sign in with Google'</comment>
  </data>
  <data name="Text_AllowBrowserOpenAppLink" xml:space="preserve">
    <value>Please allow your browser to open this app when prompted to continue.</value>
  </data>
  <data name="Text_OAuthLoginDescription" xml:space="preserve">
    <value>Open the link in your browser and follow the instructions to connect your account.</value>
  </data>
  <data name="Label_PythonDependenciesOverride_Title" xml:space="preserve">
    <value>Python Dependencies Override</value>
  </data>
  <data name="Label_PythonDependenciesOverride_Description" xml:space="preserve">
    <value>Add, replace, or remove dependencies for install and update</value>
  </data>
  <data name="Label_DependencySpecifiers" xml:space="preserve">
    <value>Dependency Specifiers</value>
  </data>
  <data name="AnalyticsExample_InstallData" xml:space="preserve">
    <value>{
  "packageName": "stable-diffusion-webui",
  "packageVersion": "v1.10.0",
  "isSuccess": true,
  "type": "install",
  "timestamp": "2024-09-04T02:14:04.1967404+00:00"
}</value>
  </data>
  <data name="Label_Analytics" xml:space="preserve">
    <value>Analytics</value>
  </data>
  <data name="TextTemplate_YouCanChangeThisBehavior" xml:space="preserve">
    <value>You can always change this behavior in {0}.</value><comment>e.g. 'You can always change this behavior in Settings &gt; Category &gt; Item.'</comment>
  </data>
  <data name="Text_AnalyticsDescription" xml:space="preserve">
    <value>Help us improve Stability Matrix by sending anonymous data about features used, operating system versions, types of packages installed, etc. The data sent is never associated with you or your account and will not include personal data or any sensitive information.</value>
  </data>
  <data name="Text_AnalyticsDescriptionShort" xml:space="preserve">
    <value>Help us improve Stability Matrix by sending anonymous data about features used, operating system versions, types of packages installed, etc.</value>
  </data>
  <data name="Text_AnalyticsDataPrivacyInfo" xml:space="preserve">
    <value>The data sent is never associated with you or your account and will not include personal data or any sensitive information.</value>
  </data>
  <data name="Label_UsageData" xml:space="preserve">
    <value>Usage data</value>
  </data>
  <data name="Label_PrivacyPolicy" xml:space="preserve">
    <value>Privacy Policy</value>
  </data>
  <data name="Label_ImageHidden" xml:space="preserve">
    <value>Image Hidden</value>
  </data>
  <data name="Label_NoImageFound" xml:space="preserve">
    <value>No Image Found</value>
  </data>
  <data name="Label_HideEmptyCategories" xml:space="preserve">
    <value>Hide Empty Categories</value>
  </data>
  <data name="Label_ShowNsfwImages" xml:space="preserve">
    <value>Show NSFW Images</value>
  </data>
  <data name="Label_EnableLongPaths" xml:space="preserve">
    <value>Enable Long Paths</value><comment>(Setting to enable long file paths on windows)</comment>
  </data>
  <data name="Label_EnableLongPathsDescription" xml:space="preserve">
    <value>Remove MAX_PATH limitations from common Win32 file and directory functions</value><comment>(Setting to enable long file paths on windows)</comment>
  </data>
  <data name="Label_SystemSettings" xml:space="preserve">
    <value>System Settings</value>
  </data>
  <data name="Label_ChangesApplied" xml:space="preserve">
    <value>Changes Applied</value>
  </data>
  <data name="Text_RestartMayBeRequiredForSystemChanges" xml:space="preserve">
    <value>A restart may be required for system changes to take effect.</value>
  </data>
  <data name="Label_ReleasesUnavailableForThisPackage" xml:space="preserve">
    <value>Releases are unavailable for this package.</value>
  </data>
  <data name="Text_UnexpectedError_Description" xml:space="preserve">
    <value>Please let us know about this issue with the details below and attach the zipped log files.</value>
  </data>
  <data name="Text_UnexpectedErrorRecoverable_Description" xml:space="preserve">
    <value>You can continue, but full functionality will be available after restart. Please let us know about this issue with the details below and attach the zipped log files.</value>
  </data>
  <data name="Action_ShowLogInExplorer" xml:space="preserve">
    <value>Show Log in Explorer</value>
  </data>
  <data name="Action_ShowLogInFinder" xml:space="preserve">
    <value>Show Log in Finder</value>
  </data>
  <data name="Label_ExtensionPacks" xml:space="preserve">
    <value>Extension Packs</value>
  </data>
  <data name="Label_NoExtensionPacksFound" xml:space="preserve">
    <value>No Extension Packs Found</value>
  </data>
  <data name="Label_OpenExtensionPacksFolder" xml:space="preserve">
    <value>Open Extension Packs Folder</value>
  </data>
  <data name="Label_InstallExtensionPack" xml:space="preserve">
    <value>Install Extension Pack</value>
  </data>
  <data name="Label_AddToExistingPack" xml:space="preserve">
    <value>Add to Existing Pack</value>
  </data>
  <data name="Label_NewExtensionPack" xml:space="preserve">
    <value>New Extension Pack</value>
  </data>
  <data name="Label_CreateExtensionPackExplanation" xml:space="preserve">
    <value>To create one, simply select the extensions you want from the 'Available Extensions' or 'Installed Extensions' tab and click 'Save'</value>
  </data>
  <data name="Label_ImportExtensionPacksExplanation" xml:space="preserve">
    <value>Add a .json extension pack file to the ExtensionPacks folder within your Data directory.</value>
  </data>
  <data name="Label_OrWithHyphensAround" xml:space="preserve">
    <value>- or -</value>
  </data>
<<<<<<< HEAD
  <data name="Text_OAuthDeviceAuthDescription" xml:space="preserve">
    <value>Open the link in your browser and enter the following code to authorize your account with Stability Matrix.</value>
  </data>
  <data name="Action_CopyAndOpen" xml:space="preserve">
    <value>Copy and Open</value>
=======
  <data name="Action_OpenOnOpenModelDb" xml:space="preserve">
    <value>Open on OpenModelDB</value>
  </data>
  <data name="Label_Wildcards" xml:space="preserve">
    <value>Wildcards</value>
>>>>>>> 5f2b4937
  </data>
</root><|MERGE_RESOLUTION|>--- conflicted
+++ resolved
@@ -1302,18 +1302,15 @@
   <data name="Label_OrWithHyphensAround" xml:space="preserve">
     <value>- or -</value>
   </data>
-<<<<<<< HEAD
   <data name="Text_OAuthDeviceAuthDescription" xml:space="preserve">
     <value>Open the link in your browser and enter the following code to authorize your account with Stability Matrix.</value>
   </data>
   <data name="Action_CopyAndOpen" xml:space="preserve">
     <value>Copy and Open</value>
-=======
   <data name="Action_OpenOnOpenModelDb" xml:space="preserve">
     <value>Open on OpenModelDB</value>
   </data>
   <data name="Label_Wildcards" xml:space="preserve">
     <value>Wildcards</value>
->>>>>>> 5f2b4937
   </data>
 </root>