--- conflicted
+++ resolved
@@ -1302,10 +1302,7 @@
   <data name="Label_OrWithHyphensAround" xml:space="preserve">
     <value>- or -</value>
   </data>
-<<<<<<< HEAD
-=======
   <data name="Action_OpenOnOpenModelDb" xml:space="preserve">
     <value>Open on OpenModelDB</value>
   </data>
->>>>>>> 28439de0
 </root>