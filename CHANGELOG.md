--- conflicted
+++ resolved
@@ -100,14 +100,13 @@
 ## v2.11.8
 ### Added
 - Added Flux & AuraFlow types to CivitAI Browser
+### Changed
+- Updated Brazilian Portuguese translations thanks to thiagojramos
 ### Fixed
 - Fixed CivitAI model browser not loading search results
 - Fixed SwarmUI settings being overwritten on launch
 - Fixed Forge output folder links pointing to the incorrect folder
-<<<<<<< HEAD
 - Fixed errors when downloading models with invalid characters in the file name
-=======
->>>>>>> b47b8f65
 
 ## v2.11.7
 ### Changed
