--- conflicted
+++ resolved
@@ -215,156 +215,6 @@
         EventManager.Instance.OnNavigateAndFindCivitAuthorRequested(CivitModel.Creator.Username);
     }
 
-<<<<<<< HEAD
-    [RelayCommand]
-    private async Task ShowVersionDialog(CivitModel model)
-    {
-        var versions = model.ModelVersions;
-        if (versions is null || versions.Count == 0)
-        {
-            notificationService.Show(
-                new Notification(
-                    "Model has no versions available",
-                    "This model has no versions available for download",
-                    NotificationType.Warning
-                )
-            );
-            return;
-        }
-
-        var dialog = new BetterContentDialog
-        {
-            Title = model.Name,
-            IsPrimaryButtonEnabled = false,
-            IsSecondaryButtonEnabled = false,
-            IsFooterVisible = false,
-            CloseOnClickOutside = true,
-            MaxDialogWidth = 750,
-            MaxDialogHeight = 1000,
-        };
-
-        var htmlDescription = $"""<html><body class="markdown-body">{model.Description}</body></html>""";
-
-        var viewModel = dialogFactory.Get<SelectModelVersionViewModel>();
-        viewModel.Dialog = dialog;
-        viewModel.Title = model.Name;
-
-        viewModel.Description = htmlDescription;
-        viewModel.CivitModel = model;
-        viewModel.Versions = versions
-            .Where(v => !settingsManager.Settings.HideEarlyAccessModels || !v.IsEarlyAccess)
-            .Select(version => new ModelVersionViewModel(modelIndexService, version))
-            .ToImmutableArray();
-        viewModel.SelectedVersionViewModel = viewModel.Versions.Any() ? viewModel.Versions[0] : null;
-
-        // Update with latest version (including files) if we have no files
-        if (model.ModelVersions?.FirstOrDefault()?.Files is not { Count: > 0 })
-        {
-            Task.Run(async () =>
-                {
-                    Logger.Debug("No files found for model {ModelId}. Updating versions...", model.Id);
-
-                    var latestModel = await civitApi.GetModelById(model.Id);
-                    var latestVersions = latestModel.ModelVersions ?? [];
-
-                    // Update our model
-                    civitModel.Description = latestModel.Description;
-                    civitModel = latestModel;
-                    foreach (var version in latestVersions)
-                    {
-                        if (version.Files is not { Count: > 0 })
-                            continue;
-
-                        var targetVersion = model.ModelVersions?.FirstOrDefault(v => v.Id == version.Id);
-                        if (targetVersion is null)
-                            continue;
-
-                        targetVersion.Files = version.Files;
-                        targetVersion.Description = version.Description;
-                        targetVersion.DownloadUrl = version.DownloadUrl;
-                    }
-
-                    // Reinitialize
-                    Logger.Debug("Updating Versions dialog");
-                    Dispatcher.UIThread.Post(() =>
-                    {
-                        var newHtmlDescription =
-                            $"""<html><body class="markdown-body">{model.Description}</body></html>""";
-
-                        viewModel.Dialog = dialog;
-                        viewModel.Title = latestModel.Name;
-
-                        viewModel.Description = newHtmlDescription;
-                        viewModel.CivitModel = latestModel;
-                        viewModel.Versions = (latestModel.ModelVersions ?? [])
-                            .Where(v => !settingsManager.Settings.HideEarlyAccessModels || !v.IsEarlyAccess)
-                            .Select(version => new ModelVersionViewModel(modelIndexService, version))
-                            .ToImmutableArray();
-                        viewModel.SelectedVersionViewModel = viewModel.Versions.Any()
-                            ? viewModel.Versions[0]
-                            : null;
-                    });
-
-                    // Save to db
-                    var upsertResult = await liteDbContext.UpsertCivitModelAsync(latestModel);
-                    Logger.Debug(
-                        "Update model {ModelId} with latest version: {Result}",
-                        model.Id,
-                        upsertResult
-                    );
-                })
-                .SafeFireAndForget(e => Logger.Error(e, "Failed to update model {ModelId}", model.Id));
-        }
-
-        dialog.Content = new SelectModelVersionDialog { DataContext = viewModel };
-
-        var result = await dialog.ShowAsync();
-
-        if (result != ContentDialogResult.Primary)
-        {
-            return;
-        }
-
-        var selectedVersion = viewModel?.SelectedVersionViewModel?.ModelVersion;
-        var selectedFile = viewModel?.SelectedFile?.CivitFile;
-
-        DirectoryPath downloadPath;
-        if (viewModel?.IsCustomSelected is true)
-        {
-            downloadPath = viewModel.CustomInstallLocation;
-        }
-        else
-        {
-            var sharedFolder = model.Type.ConvertTo<SharedFolderType>().GetStringValue();
-
-            if (
-                model.BaseModelType == CivitBaseModelType.Flux1D.GetStringValue()
-                || model.BaseModelType == CivitBaseModelType.Flux1S.GetStringValue()
-                || model.BaseModelType == CivitBaseModelType.WanVideo.GetStringValue()
-                || model.BaseModelType == CivitBaseModelType.HunyuanVideo.GetStringValue()
-                || selectedFile?.Metadata.Format is CivitModelFormat.GGUF
-            )
-            {
-                sharedFolder = SharedFolderType.DiffusionModels.GetStringValue();
-            }
-
-            var defaultPath = Path.Combine(@"Models", sharedFolder);
-
-            var subFolder = viewModel?.SelectedInstallLocation ?? defaultPath;
-            subFolder = subFolder.StripStart(@$"Models{Path.DirectorySeparatorChar}");
-            downloadPath = Path.Combine(settingsManager.ModelsDirectory, subFolder);
-        }
-
-        await Task.Delay(100);
-        await DoImport(model, downloadPath, selectedVersion, selectedFile);
-
-        Text = "Import started. Check the downloads tab for progress.";
-        Value = 100;
-        DelayedClearProgress(TimeSpan.FromMilliseconds(1000));
-    }
-
-=======
->>>>>>> fdf2ae05
     private async Task DoImport(
         CivitModel model,
         DirectoryPath downloadFolder,
