--- conflicted
+++ resolved
@@ -12,11 +12,8 @@
 - Added "Rebuild .NET Project" command to SwarmUI installs - available via the 3-dots menu -> Package Commands -> Rebuild .NET Project
 ### Changed
 - Upgraded ComfyUI CUDA torch to 12.6
-<<<<<<< HEAD
+- Upgraded Lykos account connection to use OAuth 2.0 device flow
 - (Internal) Updated Avalonia to 11.2.5
-=======
-- Upgraded Lykos account connection to use OAuth 2.0 device flow 
->>>>>>> 3dbab829
 ### Fixed
 - Fixed [#1128](https://github.com/LykosAI/StabilityMatrix/issues/1128) - overwriting models when downloading multiple with the same name
 - Fixed ROCm torch indexes for ComfyUI & Forge
