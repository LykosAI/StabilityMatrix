﻿<Project Sdk="Microsoft.NET.Sdk">
    <PropertyGroup>
        <OutputType>WinExe</OutputType>
        <TargetFramework>net7.0</TargetFramework>
        <RuntimeIdentifiers>win-x64;linux-x64;osx-x64;osx-arm64</RuntimeIdentifiers>
        <Nullable>enable</Nullable>
        <BuiltInComInteropSupport>true</BuiltInComInteropSupport>
        <ApplicationManifest>app.manifest</ApplicationManifest>
        <AvaloniaUseCompiledBindingsByDefault>true</AvaloniaUseCompiledBindingsByDefault>
        <ApplicationIcon>./Assets/Icon.ico</ApplicationIcon>
        <Version>2.6.0-dev.1</Version>
        <InformationalVersion>$(Version)</InformationalVersion>
        <EnableWindowsTargeting>true</EnableWindowsTargeting>
        <AllowUnsafeBlocks>true</AllowUnsafeBlocks>
    </PropertyGroup>

    <ItemGroup>
        <InternalsVisibleTo Include="StabilityMatrix.Tests" />
    </ItemGroup>
    
    <ItemGroup>
        <PackageReference Include="AsyncImageLoader.Avalonia" Version="3.2.1" />
        <PackageReference Include="AutoComplete.Net" Version="1.2211.2014.42"/>
        <PackageReference Include="Avalonia.AvaloniaEdit" Version="11.0.1" />
        <PackageReference Include="Avalonia.Controls.PanAndZoom" Version="11.0.0" />
        <PackageReference Include="Avalonia" Version="11.0.5" />
        <PackageReference Include="Avalonia.Desktop" Version="11.0.5" />
        <PackageReference Include="Avalonia.Fonts.Inter" Version="11.0.5" />
        <!--Condition below is needed to remove Avalonia.Diagnostics package from build output in Release configuration.-->
        <PackageReference Condition="'$(Configuration)' == 'Debug'" Include="Avalonia.Diagnostics" Version="11.0.5" />
        <PackageReference Include="Avalonia.HtmlRenderer" Version="11.0.0" />
        <PackageReference Include="Avalonia.Xaml.Behaviors" Version="11.0.2" />
        <PackageReference Include="AvaloniaEdit.TextMate" Version="11.0.1" />
        <PackageReference Include="CommunityToolkit.Mvvm" Version="8.2.1" />
        <PackageReference Include="CSharpDiscriminatedUnion" Version="2.0.1" />
        <PackageReference Include="DiscordRichPresence" Version="1.2.1.24" />
        <PackageReference Include="Dock.Avalonia" Version="11.0.0.2" />
        <PackageReference Include="Dock.Model.Avalonia" Version="11.0.0.2" />
        <PackageReference Include="Dock.Serializer" Version="11.0.0.2" />
        <PackageReference Include="DynamicData" Version="8.1.1" />
        <PackageReference Include="FluentAvaloniaUI" Version="2.0.4" />
        <PackageReference Include="FluentIcons.Avalonia" Version="1.1.220" />
        <PackageReference Include="FluentIcons.FluentAvalonia" Version="1.1.220" />
        <PackageReference Include="FuzzySharp" Version="2.0.2" />
        <PackageReference Include="Markdown.Avalonia" Version="11.0.2" />
        <PackageReference Include="MetadataExtractor" Version="2.8.1" />
        <PackageReference Include="Microsoft.Extensions.Configuration" Version="7.0.0" />
        <PackageReference Include="Microsoft.Extensions.Configuration.FileExtensions" Version="7.0.0" />
        <PackageReference Include="Microsoft.Extensions.Configuration.Json" Version="7.0.0" />
        <PackageReference Include="Microsoft.Extensions.DependencyInjection" Version="7.0.0" />
        <PackageReference Include="Microsoft.Extensions.Http.Polly" Version="7.0.12" />
        <PackageReference Include="Microsoft.Extensions.Options.ConfigurationExtensions" Version="7.0.0" />
        <PackageReference Include="Nito.AsyncEx" Version="5.1.2" />
        <PackageReference Include="NLog" Version="5.2.5" />
        <PackageReference Include="NLog.Extensions.Logging" Version="5.3.5" />
        <PackageReference Include="Polly" Version="8.0.0" />
        <PackageReference Include="Polly.Contrib.WaitAndRetry" Version="1.1.1" />
        <PackageReference Include="Polly.Extensions.Http" Version="3.0.0" />
        <PackageReference Include="Projektanker.Icons.Avalonia.FontAwesome" Version="8.3.0" />
        <PackageReference Include="RockLib.Reflection.Optimized" Version="2.0.0" />
<<<<<<< HEAD
        <PackageReference Include="Sentry" Version="3.33.1" />
        <PackageReference Include="Sentry.NLog" Version="3.33.1" />
        <PackageReference Include="SpacedGrid-Avalonia" Version="11.0.0" />
=======
        <PackageReference Include="Sentry" Version="3.40.1" />
        <PackageReference Include="Sentry.NLog" Version="3.40.1" />
>>>>>>> 38a561f5
        <PackageReference Include="Sylvan.Common" Version="0.4.2" />
        <PackageReference Include="Sylvan.Data" Version="0.2.12" />
        <PackageReference Include="Sylvan.Data.Csv" Version="1.3.3" />
        <PackageReference Include="TextMateSharp.Grammars" Version="1.0.56" />
    </ItemGroup>


    <ItemGroup>
        <AvaloniaResource Include="Assets\Icon.ico" />
        <AvaloniaResource Include="Assets\Icon.png" />
    </ItemGroup>

    <ItemGroup>
        <AvaloniaResource Include="Assets\ImagePrompt.tmLanguage.json" />
        <AvaloniaResource Include="Assets\ThemeMatrixDark.json" />
    </ItemGroup>
    
    <ItemGroup>
        <ProjectReference Include="..\StabilityMatrix.Core\StabilityMatrix.Core.csproj" />
    </ItemGroup>

    <ItemGroup>
      <ProjectReference Condition="'$(Configuration)' == 'Debug'" Include="..\StabilityMatrix.Avalonia.Diagnostics\StabilityMatrix.Avalonia.Diagnostics.csproj" />
    </ItemGroup>
    
    <ItemGroup>
        <AvaloniaResource Include="Assets\noimage.png" />
    </ItemGroup>

    <ItemGroup>
        <AvaloniaResource Include="Assets\licenses.json" />
    </ItemGroup>
    
    <ItemGroup>
        <AvaloniaResource Include="Assets\sitecustomize.py" />
    </ItemGroup>

    <ItemGroup>
        <AvaloniaResource Include="Assets\Fonts\**" />
    </ItemGroup>
    
    <ItemGroup>
      <!-- Only for win-64 -->
      <AvaloniaResource Include="Assets\win-x64\**" Condition="'$(RuntimeIdentifier)' == 'win-x64'" />
      <!-- Only for linux-64 -->
      <AvaloniaResource Include="Assets\linux-x64\**" Condition="'$(RuntimeIdentifier)' == 'linux-x64'" />
      <!-- Only for osx-arm64 -->
      <AvaloniaResource Include="Assets\macos-arm64\**" Condition="'$(RuntimeIdentifier)' == 'osx-arm64'" />
    </ItemGroup>
    
    <ItemGroup>
      <EmbeddedResource Update="Languages\Resources.resx">
        <Generator>PublicResXFileCodeGenerator</Generator>
        <LastGenOutput>Resources.Designer.cs</LastGenOutput>
      </EmbeddedResource>
    </ItemGroup>
    
    <ItemGroup>
      <Compile Update="Languages\Resources.Designer.cs">
        <DesignTime>True</DesignTime>
        <AutoGen>True</AutoGen>
        <DependentUpon>Resources.resx</DependentUpon>
      </Compile>
    </ItemGroup>

    <!-- set HUSKY to 0 to disable, or opt-in during CI by setting HUSKY to 1 -->
    <Target Name="husky" BeforeTargets="Restore;CollectPackageReferences" Condition="'$(HUSKY)' == 1 Or ('$(HUSKY)' != 0 And '$(CI)' != 'true')">
        <Exec Command="dotnet tool restore"  StandardOutputImportance="Low" StandardErrorImportance="High"/>
        <Exec Command="dotnet husky install" StandardOutputImportance="Low" StandardErrorImportance="High" WorkingDirectory="../" />
    </Target>
</Project><|MERGE_RESOLUTION|>--- conflicted
+++ resolved
@@ -58,14 +58,9 @@
         <PackageReference Include="Polly.Extensions.Http" Version="3.0.0" />
         <PackageReference Include="Projektanker.Icons.Avalonia.FontAwesome" Version="8.3.0" />
         <PackageReference Include="RockLib.Reflection.Optimized" Version="2.0.0" />
-<<<<<<< HEAD
-        <PackageReference Include="Sentry" Version="3.33.1" />
-        <PackageReference Include="Sentry.NLog" Version="3.33.1" />
-        <PackageReference Include="SpacedGrid-Avalonia" Version="11.0.0" />
-=======
         <PackageReference Include="Sentry" Version="3.40.1" />
         <PackageReference Include="Sentry.NLog" Version="3.40.1" />
->>>>>>> 38a561f5
+        <PackageReference Include="SpacedGrid-Avalonia" Version="11.0.0" />
         <PackageReference Include="Sylvan.Common" Version="0.4.2" />
         <PackageReference Include="Sylvan.Data" Version="0.2.12" />
         <PackageReference Include="Sylvan.Data.Csv" Version="1.3.3" />
