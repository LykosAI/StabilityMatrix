﻿using System;
using System.Diagnostics.CodeAnalysis;
using System.Reflection;
using AsyncAwaitBestPractices;
using Avalonia;
using Avalonia.Controls;
using Avalonia.Controls.Primitives;
using Avalonia.Interactivity;
using Avalonia.Threading;
using FluentAvalonia.UI.Controls;
using StabilityMatrix.Avalonia.ViewModels.Base;
using StabilityMatrix.Avalonia.ViewModels.Dialogs;

namespace StabilityMatrix.Avalonia.Controls;

[SuppressMessage("ReSharper", "MemberCanBePrivate.Global")]
[SuppressMessage("ReSharper", "PropertyCanBeMadeInitOnly.Global")]
public class BetterContentDialog : ContentDialog
{
    #region Reflection Shenanigans for setting content dialog result
    [NotNull]
    protected static readonly FieldInfo? ResultField = typeof(ContentDialog).GetField(
        "_result",
        BindingFlags.Instance | BindingFlags.NonPublic
    );

    protected ContentDialogResult Result
    {
        get => (ContentDialogResult)ResultField.GetValue(this)!;
        set => ResultField.SetValue(this, value);
    }

    [NotNull]
    protected static readonly MethodInfo? HideCoreMethod = typeof(ContentDialog).GetMethod(
        "HideCore",
        BindingFlags.Instance | BindingFlags.NonPublic
    );

    protected void HideCore()
    {
        HideCoreMethod.Invoke(this, null);
    }

    // Also get button properties to hide on command execution change
    [NotNull]
    protected static readonly FieldInfo? PrimaryButtonField = typeof(ContentDialog).GetField(
        "_primaryButton",
        BindingFlags.Instance | BindingFlags.NonPublic
    );

    protected Button? PrimaryButton
    {
        get => (Button?)PrimaryButtonField.GetValue(this)!;
        set => PrimaryButtonField.SetValue(this, value);
    }

    [NotNull]
    protected static readonly FieldInfo? SecondaryButtonField = typeof(ContentDialog).GetField(
        "_secondaryButton",
        BindingFlags.Instance | BindingFlags.NonPublic
    );

    protected Button? SecondaryButton
    {
        get => (Button?)SecondaryButtonField.GetValue(this)!;
        set => SecondaryButtonField.SetValue(this, value);
    }

    [NotNull]
    protected static readonly FieldInfo? CloseButtonField = typeof(ContentDialog).GetField(
        "_closeButton",
        BindingFlags.Instance | BindingFlags.NonPublic
    );

    protected Button? CloseButton
    {
        get => (Button?)CloseButtonField.GetValue(this)!;
        set => CloseButtonField.SetValue(this, value);
    }

    static BetterContentDialog()
    {
        if (ResultField is null)
        {
            throw new NullReferenceException("ResultField was not resolved");
        }
        if (HideCoreMethod is null)
        {
            throw new NullReferenceException("HideCoreMethod was not resolved");
        }
        if (PrimaryButtonField is null || SecondaryButtonField is null || CloseButtonField is null)
        {
            throw new NullReferenceException("Button fields were not resolved");
        }
    }
    #endregion

    protected override Type StyleKeyOverride { get; } = typeof(ContentDialog);

    public static readonly StyledProperty<bool> IsFooterVisibleProperty = AvaloniaProperty.Register<
        BetterContentDialog,
        bool
    >("IsFooterVisible", true);

    public bool IsFooterVisible
    {
        get => GetValue(IsFooterVisibleProperty);
        set => SetValue(IsFooterVisibleProperty, value);
    }

    public static readonly StyledProperty<ScrollBarVisibility> ContentVerticalScrollBarVisibilityProperty =
        AvaloniaProperty.Register<BetterContentDialog, ScrollBarVisibility>(
            "ContentScrollBarVisibility",
            ScrollBarVisibility.Auto
        );

    public ScrollBarVisibility ContentVerticalScrollBarVisibility
    {
        get => GetValue(ContentVerticalScrollBarVisibilityProperty);
        set => SetValue(ContentVerticalScrollBarVisibilityProperty, value);
    }

    public static readonly StyledProperty<double> MinDialogWidthProperty =
        AvaloniaProperty.Register<BetterContentDialog, double>("MinDialogWidth");

    public double MinDialogWidth
    {
        get => GetValue(MinDialogWidthProperty);
        set => SetValue(MinDialogWidthProperty, value);
    }

    public static readonly StyledProperty<double> MaxDialogWidthProperty =
        AvaloniaProperty.Register<BetterContentDialog, double>("MaxDialogWidth");

    public double MaxDialogWidth
    {
        get => GetValue(MaxDialogWidthProperty);
        set => SetValue(MaxDialogWidthProperty, value);
    }

    public static readonly StyledProperty<double> MaxDialogHeightProperty =
        AvaloniaProperty.Register<BetterContentDialog, double>("MaxDialogHeight");

    public double MaxDialogHeight
    {
        get => GetValue(MaxDialogHeightProperty);
        set => SetValue(MaxDialogHeightProperty, value);
    }

    public static readonly StyledProperty<Thickness> ContentMarginProperty =
        AvaloniaProperty.Register<BetterContentDialog, Thickness>("ContentMargin");

    public Thickness ContentMargin
    {
        get => GetValue(ContentMarginProperty);
        set => SetValue(ContentMarginProperty, value);
    }

    public BetterContentDialog()
    {
        AddHandler(LoadedEvent, OnLoaded);
    }

    private void TryBindButtons()
    {
        if ((Content as Control)?.DataContext is ContentDialogViewModelBase viewModel)
        {
            viewModel.PrimaryButtonClick += OnDialogButtonClick;
            viewModel.SecondaryButtonClick += OnDialogButtonClick;
            viewModel.CloseButtonClick += OnDialogButtonClick;
        }
<<<<<<< HEAD
        else if ((Content as Control)?.DataContext is ContentDialogProgressViewModelBase progressViewModel)
=======
        else if (
            (Content as Control)?.DataContext
            is ContentDialogProgressViewModelBase progressViewModel
        )
>>>>>>> 07a63576
        {
            progressViewModel.PrimaryButtonClick += OnDialogButtonClick;
            progressViewModel.SecondaryButtonClick += OnDialogButtonClick;
            progressViewModel.CloseButtonClick += OnDialogButtonClick;
        }
<<<<<<< HEAD
        
=======

>>>>>>> 07a63576
        // If commands provided, bind OnCanExecuteChanged to hide buttons
        // otherwise link visibility to IsEnabled
        if (PrimaryButton is not null)
        {
            if (PrimaryButtonCommand is not null)
            {
                PrimaryButtonCommand.CanExecuteChanged += (_, _) =>
                    PrimaryButton.IsEnabled = PrimaryButtonCommand.CanExecute(null);
                // Also set initial state
                PrimaryButton.IsEnabled = PrimaryButtonCommand.CanExecute(null);
            }
            else
            {
                PrimaryButton.IsVisible =
                    IsPrimaryButtonEnabled && !string.IsNullOrEmpty(PrimaryButtonText);
            }
        }

        if (SecondaryButton is not null)
        {
            if (SecondaryButtonCommand is not null)
            {
                SecondaryButtonCommand.CanExecuteChanged += (_, _) =>
                    SecondaryButton.IsEnabled = SecondaryButtonCommand.CanExecute(null);
                // Also set initial state
                SecondaryButton.IsEnabled = SecondaryButtonCommand.CanExecute(null);
            }
            else
            {
                SecondaryButton.IsVisible =
                    IsSecondaryButtonEnabled && !string.IsNullOrEmpty(SecondaryButtonText);
            }
        }

        if (CloseButton is not null)
        {
            if (CloseButtonCommand is not null)
            {
                CloseButtonCommand.CanExecuteChanged += (_, _) =>
                    CloseButton.IsEnabled = CloseButtonCommand.CanExecute(null);
                // Also set initial state
                CloseButton.IsEnabled = CloseButtonCommand.CanExecute(null);
            }
        }
    }

    protected void OnDialogButtonClick(object? sender, ContentDialogResult e)
    {
        Result = e;
        HideCore();
    }

    protected override void OnDataContextChanged(EventArgs e)
    {
        base.OnDataContextChanged(e);

        TryBindButtons();
    }

    /// <inheritdoc />
    protected override void OnApplyTemplate(TemplateAppliedEventArgs e)
    {
        base.OnApplyTemplate(e);

        var background = e.NameScope.Find<FABorder>("BackgroundElement");
        if (background is not null)
        {
            background.Margin = ContentMargin;
        }
    }

    private void OnLoaded(object? sender, RoutedEventArgs? e)
    {
        TryBindButtons();

        // Find the named grid
        // https://github.com/amwx/FluentAvalonia/blob/master/src/FluentAvalonia/Styling/
        // ControlThemes/FAControls/ContentDialogStyles.axaml#L96
        var border = VisualChildren[0] as Border;
        var panel = border?.Child as Panel;
        var faBorder = panel?.Children[0] as FABorder;

        // Set dialog bounds
        if (MaxDialogWidth > 0)
        {
            faBorder!.MaxWidth = MaxDialogWidth;
        }

        if (MinDialogWidth > 0)
        {
            faBorder!.MinWidth = MinDialogWidth;
        }
        if (MaxDialogHeight > 0)
        {
            faBorder!.MaxHeight = MaxDialogHeight;
        }

        var border2 = faBorder?.Child as Border;
        // Named Grid 'DialogSpace'
        if (border2?.Child is not Grid dialogSpaceGrid)
            throw new InvalidOperationException("Could not find DialogSpace grid");

        var scrollViewer = dialogSpaceGrid.Children[0] as ScrollViewer;
        var actualBorder = dialogSpaceGrid.Children[1] as Border;

        // Get the parent border, which is what we want to hide
        if (scrollViewer is null || actualBorder is null)
        {
            throw new InvalidOperationException("Could not find parent border");
        }

        var subBorder = scrollViewer.Content as Border;
        var subGrid = subBorder?.Child as Grid;
        if (subGrid is null)
            throw new InvalidOperationException("Could not find sub grid");
        var contentControlTitle = subGrid.Children[0] as ContentControl;
        // Hide title if empty
        if (Title is null or string { Length: 0 })
        {
            contentControlTitle!.IsVisible = false;
        }

        // Set footer and scrollbar visibility states
        actualBorder.IsVisible = IsFooterVisible;
        scrollViewer.VerticalScrollBarVisibility = ContentVerticalScrollBarVisibility;

        // Also call the vm's OnLoad
        if (Content is Control { DataContext: ViewModelBase viewModel })
        {
            viewModel.OnLoaded();
            Dispatcher.UIThread.InvokeAsync(viewModel.OnLoadedAsync).SafeFireAndForget();
        }
    }
}<|MERGE_RESOLUTION|>--- conflicted
+++ resolved
@@ -169,24 +169,16 @@
             viewModel.SecondaryButtonClick += OnDialogButtonClick;
             viewModel.CloseButtonClick += OnDialogButtonClick;
         }
-<<<<<<< HEAD
-        else if ((Content as Control)?.DataContext is ContentDialogProgressViewModelBase progressViewModel)
-=======
         else if (
             (Content as Control)?.DataContext
             is ContentDialogProgressViewModelBase progressViewModel
         )
->>>>>>> 07a63576
         {
             progressViewModel.PrimaryButtonClick += OnDialogButtonClick;
             progressViewModel.SecondaryButtonClick += OnDialogButtonClick;
             progressViewModel.CloseButtonClick += OnDialogButtonClick;
         }
-<<<<<<< HEAD
-        
-=======
-
->>>>>>> 07a63576
+
         // If commands provided, bind OnCanExecuteChanged to hide buttons
         // otherwise link visibility to IsEnabled
         if (PrimaryButton is not null)
