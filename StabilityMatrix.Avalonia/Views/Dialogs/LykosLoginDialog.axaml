﻿<controls:UserControlBase
    x:Class="StabilityMatrix.Avalonia.Views.Dialogs.LykosLoginDialog"
    xmlns="https://github.com/avaloniaui"
    xmlns:x="http://schemas.microsoft.com/winfx/2006/xaml"
    xmlns:controls="clr-namespace:StabilityMatrix.Avalonia.Controls"
    xmlns:ctxt="clr-namespace:ColorTextBlock.Avalonia;assembly=ColorTextBlock.Avalonia"
    xmlns:d="http://schemas.microsoft.com/expression/blend/2008"
    xmlns:lang="clr-namespace:StabilityMatrix.Avalonia.Languages"
    xmlns:mc="http://schemas.openxmlformats.org/markup-compatibility/2006"
    xmlns:mdxaml="https://github.com/whistyun/Markdown.Avalonia.Tight"
    xmlns:mocks="clr-namespace:StabilityMatrix.Avalonia.DesignData"
    xmlns:sg="clr-namespace:SpacedGridControl.Avalonia;assembly=SpacedGridControl.Avalonia"
    xmlns:sm="clr-namespace:StabilityMatrix.Avalonia"
    xmlns:ui="using:FluentAvalonia.UI.Controls"
    xmlns:vmDialogs="clr-namespace:StabilityMatrix.Avalonia.ViewModels.Dialogs"
    MaxWidth="400"
    d:DataContext="{x:Static mocks:DesignData.LykosLoginViewModel}"
    d:DesignHeight="350"
    d:DesignWidth="400"
    x:DataType="vmDialogs:LykosLoginViewModel"
    Focusable="True"
    mc:Ignorable="d">

    <sg:SpacedGrid MinWidth="400" MinHeight="300">
        <!--<TextBlock Text="Log in or sign up" Theme="{DynamicResource SubtitleTextBlockStyle}" />-->
        <TabControl SelectedIndex="{Binding IsSignupMode}">
            <TabItem FontSize="20" Header="Login">

                <sg:SpacedGrid
                    Margin="-4,32,-4,8"
                    RowDefinitions="Auto,Auto,Auto,*,*"
                    RowSpacing="8">
                    <!--  Username  -->
                    <TextBox
                        Grid.Row="0"
                        Text="{Binding Email}"
                        UseFloatingWatermark="True"
                        Watermark="{x:Static lang:Resources.Label_Email}" />
                    <!--  Password  -->
                    <MaskedTextBox
                        Grid.Row="1"
                        PasswordChar="*"
                        Text="{Binding Password}"
                        Watermark="{x:Static lang:Resources.Label_Password}" />

                    <ui:InfoBar
                        Title="{Binding LoginError.Message}"
                        Grid.Row="2"
                        IsOpen="{Binding LoginError, Converter={x:Static ObjectConverters.IsNotNull}}"
                        Message="{Binding LoginError.Details}"
                        Severity="Error" />

                    <controls:HyperlinkIconButton
                        Grid.Row="3"
                        VerticalAlignment="Bottom"
                        Content="Forgot Password?"
                        NavigateUri="{x:Static sm:Assets.LykosForgotPasswordUrl}" />

                    <controls:HyperlinkIconButton
                        Grid.Row="4"
                        VerticalAlignment="Bottom"
                        Command="{Binding GoogleOAuthButtonClickCommand}"
                        Content="Sign in with Google" />
                </sg:SpacedGrid>

            </TabItem>
            <TabItem FontSize="20" Header="Sign up">

                <sg:SpacedGrid
                    Margin="-4,32,-4,8"
                    RowDefinitions="Auto,Auto,Auto,Auto,Auto,Auto"
                    RowSpacing="8">
                    <!--  Email  -->
                    <TextBox
                        Grid.Row="0"
                        Text="{Binding Email}"
                        UseFloatingWatermark="True"
                        Watermark="{x:Static lang:Resources.Label_Email}" />
                    <!--  Username  -->
                    <TextBox
                        Grid.Row="1"
                        Text="{Binding Username}"
                        UseFloatingWatermark="True"
                        Watermark="{x:Static lang:Resources.Label_Username}" />
                    <!--  Password  -->
                    <TextBox
                        Grid.Row="2"
                        PasswordChar="*"
                        Text="{Binding Password}"
                        UseFloatingWatermark="True"
                        Watermark="{x:Static lang:Resources.Label_Password}" />
                    <!--  Confirm Password  -->
                    <TextBox
                        Grid.Row="3"
                        PasswordChar="*"
                        Text="{Binding ConfirmPassword}"
                        UseFloatingWatermark="True"
                        Watermark="{x:Static lang:Resources.Label_ConfirmPassword}" />

                    <ui:InfoBar
                        Title="{Binding SignupError.Message}"
                        Grid.Row="4"
                        IsOpen="{Binding SignupError, Converter={x:Static ObjectConverters.IsNotNull}}"
                        Message="{Binding SignupError.Details}"
                        Severity="Error" />

<<<<<<< HEAD
                    <controls:MarkdownViewer
=======
                    <controls:BetterMarkdownScrollViewer
>>>>>>> 5db87ce9
                        Grid.Row="5"
                        MaxWidth="380"
                        Margin="4,0"
                        VerticalAlignment="Bottom"
<<<<<<< HEAD
                        CustomCss=".markdown-body a { color: #FF4F00; }"
                        Text="{Binding SignupFooterMarkdown}"
                        TextElement.Foreground="{DynamicResource TextFillColorTertiaryBrush}" />
=======
                        Markdown="{Binding SignupFooterMarkdown}"
                        TextElement.Foreground="{DynamicResource TextFillColorTertiaryBrush}">
                        <controls:BetterMarkdownScrollViewer.Styles>
                            <Style Selector="ctxt|CHyperlink">
                                <Style.Setters>
                                    <Setter Property="IsUnderline" Value="False" />
                                </Style.Setters>
                            </Style>
                            <Style Selector="ctxt|CHyperlink:pointerover">
                                <Setter Property="IsUnderline" Value="True" />
                                <Setter Property="Foreground" Value="{StaticResource ThemeEldenRingOrangeColor}" />
                            </Style>
                        </controls:BetterMarkdownScrollViewer.Styles>
                    </controls:BetterMarkdownScrollViewer>
>>>>>>> 5db87ce9
                </sg:SpacedGrid>

            </TabItem>
        </TabControl>
    </sg:SpacedGrid>


</controls:UserControlBase><|MERGE_RESOLUTION|>--- conflicted
+++ resolved
@@ -104,20 +104,11 @@
                         Message="{Binding SignupError.Details}"
                         Severity="Error" />
 
-<<<<<<< HEAD
-                    <controls:MarkdownViewer
-=======
                     <controls:BetterMarkdownScrollViewer
->>>>>>> 5db87ce9
                         Grid.Row="5"
                         MaxWidth="380"
                         Margin="4,0"
                         VerticalAlignment="Bottom"
-<<<<<<< HEAD
-                        CustomCss=".markdown-body a { color: #FF4F00; }"
-                        Text="{Binding SignupFooterMarkdown}"
-                        TextElement.Foreground="{DynamicResource TextFillColorTertiaryBrush}" />
-=======
                         Markdown="{Binding SignupFooterMarkdown}"
                         TextElement.Foreground="{DynamicResource TextFillColorTertiaryBrush}">
                         <controls:BetterMarkdownScrollViewer.Styles>
@@ -132,7 +123,6 @@
                             </Style>
                         </controls:BetterMarkdownScrollViewer.Styles>
                     </controls:BetterMarkdownScrollViewer>
->>>>>>> 5db87ce9
                 </sg:SpacedGrid>
 
             </TabItem>
