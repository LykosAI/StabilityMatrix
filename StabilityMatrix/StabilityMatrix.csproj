﻿<Project Sdk="Microsoft.NET.Sdk">

  <PropertyGroup>
    <OutputType>WinExe</OutputType>
    <TargetFramework>net6.0-windows</TargetFramework>
    <Nullable>enable</Nullable>
    <UseWPF>true</UseWPF>
  </PropertyGroup>

  <ItemGroup>
<<<<<<< HEAD
    <PackageReference Include="CommunityToolkit.Mvvm" Version="8.2.0" />
    <PackageReference Include="WPF-UI" Version="3.0.0-preview.2" />
    <PackageReference Include="pythonnet" Version="3.0.1" />
=======
    <None Remove="InstallPage.xaml" />
    <None Remove="LaunchPage.xaml" />
    <None Remove="SettingsPage.xaml" />
>>>>>>> 3533066b
  </ItemGroup>

  <ItemGroup>
    <Content Include="Assets\SplashScreen.scale-200.png" />
    <Content Include="Assets\LockScreenLogo.scale-200.png" />
    <Content Include="Assets\Square150x150Logo.scale-200.png" />
    <Content Include="Assets\Square44x44Logo.scale-200.png" />
    <Content Include="Assets\Square44x44Logo.targetsize-24_altform-unplated.png" />
    <Content Include="Assets\StoreLogo.png" />
    <Content Include="Assets\Wide310x150Logo.scale-200.png" />
  </ItemGroup>

  <ItemGroup>
<<<<<<< HEAD
=======
    <PackageReference Include="CommunityToolkit.Labs.WinUI.SettingsControls" Version="0.0.10" />
    <PackageReference Include="CommunityToolkit.Mvvm" Version="8.2.0" />
    <PackageReference Include="Microsoft.WindowsAppSDK" Version="1.2.221109.1" />
    <PackageReference Include="Microsoft.Windows.SDK.BuildTools" Version="10.0.22621.755" />
    <PackageReference Include="pythonnet" Version="3.0.1" />
    <Manifest Include="$(ApplicationManifest)" />
  </ItemGroup>

  <!-- 
    Defining the "Msix" ProjectCapability here allows the Single-project MSIX Packaging
    Tools extension to be activated for this project even if the Windows App SDK Nuget
    package has not yet been restored.
  -->
  <ItemGroup Condition="'$(DisableMsixProjectCapabilityAddedByProject)'!='true' and '$(EnableMsixTooling)'=='true'">
    <ProjectCapability Include="Msix" />
  </ItemGroup>
  <ItemGroup>
    <Content Update="Assets\Git-2.40.1-64-bit.exe">
      <CopyToOutputDirectory>Always</CopyToOutputDirectory>
    </Content>
  </ItemGroup>

  <ItemGroup>
>>>>>>> 3533066b
    <Content Include="Assets\Python310\**">
      <CopyToOutputDirectory>PreserveNewest</CopyToOutputDirectory>
    </Content>
  </ItemGroup>

  <ItemGroup>
<<<<<<< HEAD
    <Folder Include="Models\" />
=======
    <Page Update="SettingsPage.xaml">
      <Generator>MSBuild:Compile</Generator>
    </Page>
  </ItemGroup>

  <ItemGroup>
    <Page Update="LaunchPage.xaml">
      <Generator>MSBuild:Compile</Generator>
    </Page>
  </ItemGroup>
  <ItemGroup>
    <Page Update="InstallPage.xaml">
      <Generator>MSBuild:Compile</Generator>
    </Page>
>>>>>>> 3533066b
  </ItemGroup>

</Project><|MERGE_RESOLUTION|>--- conflicted
+++ resolved
@@ -1,4 +1,4 @@
-﻿<Project Sdk="Microsoft.NET.Sdk">
+<Project Sdk="Microsoft.NET.Sdk">
 
   <PropertyGroup>
     <OutputType>WinExe</OutputType>
@@ -8,15 +8,9 @@
   </PropertyGroup>
 
   <ItemGroup>
-<<<<<<< HEAD
     <PackageReference Include="CommunityToolkit.Mvvm" Version="8.2.0" />
     <PackageReference Include="WPF-UI" Version="3.0.0-preview.2" />
     <PackageReference Include="pythonnet" Version="3.0.1" />
-=======
-    <None Remove="InstallPage.xaml" />
-    <None Remove="LaunchPage.xaml" />
-    <None Remove="SettingsPage.xaml" />
->>>>>>> 3533066b
   </ItemGroup>
 
   <ItemGroup>
@@ -30,56 +24,13 @@
   </ItemGroup>
 
   <ItemGroup>
-<<<<<<< HEAD
-=======
-    <PackageReference Include="CommunityToolkit.Labs.WinUI.SettingsControls" Version="0.0.10" />
-    <PackageReference Include="CommunityToolkit.Mvvm" Version="8.2.0" />
-    <PackageReference Include="Microsoft.WindowsAppSDK" Version="1.2.221109.1" />
-    <PackageReference Include="Microsoft.Windows.SDK.BuildTools" Version="10.0.22621.755" />
-    <PackageReference Include="pythonnet" Version="3.0.1" />
-    <Manifest Include="$(ApplicationManifest)" />
-  </ItemGroup>
-
-  <!-- 
-    Defining the "Msix" ProjectCapability here allows the Single-project MSIX Packaging
-    Tools extension to be activated for this project even if the Windows App SDK Nuget
-    package has not yet been restored.
-  -->
-  <ItemGroup Condition="'$(DisableMsixProjectCapabilityAddedByProject)'!='true' and '$(EnableMsixTooling)'=='true'">
-    <ProjectCapability Include="Msix" />
-  </ItemGroup>
-  <ItemGroup>
-    <Content Update="Assets\Git-2.40.1-64-bit.exe">
-      <CopyToOutputDirectory>Always</CopyToOutputDirectory>
-    </Content>
-  </ItemGroup>
-
-  <ItemGroup>
->>>>>>> 3533066b
     <Content Include="Assets\Python310\**">
       <CopyToOutputDirectory>PreserveNewest</CopyToOutputDirectory>
     </Content>
   </ItemGroup>
 
   <ItemGroup>
-<<<<<<< HEAD
     <Folder Include="Models\" />
-=======
-    <Page Update="SettingsPage.xaml">
-      <Generator>MSBuild:Compile</Generator>
-    </Page>
-  </ItemGroup>
-
-  <ItemGroup>
-    <Page Update="LaunchPage.xaml">
-      <Generator>MSBuild:Compile</Generator>
-    </Page>
-  </ItemGroup>
-  <ItemGroup>
-    <Page Update="InstallPage.xaml">
-      <Generator>MSBuild:Compile</Generator>
-    </Page>
->>>>>>> 3533066b
   </ItemGroup>
 
 </Project>