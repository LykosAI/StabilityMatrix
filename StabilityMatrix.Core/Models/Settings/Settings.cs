﻿using System.ComponentModel;
using System.Globalization;
using System.Text.Json.Serialization;
using Semver;
using StabilityMatrix.Core.Converters.Json;
using StabilityMatrix.Core.Helper.HardwareInfo;
using StabilityMatrix.Core.Models.Update;

namespace StabilityMatrix.Core.Models.Settings;

public class Settings
{
    public int? Version { get; set; } = 1;
    public bool FirstLaunchSetupComplete { get; set; }
    public string? Theme { get; set; } = "Dark";
    public string? Language { get; set; } = GetDefaultCulture().Name;

    public NumberFormatMode NumberFormatMode { get; set; } = NumberFormatMode.CurrentCulture;

    public List<InstalledPackage> InstalledPackages { get; set; } = new();

    [JsonPropertyName("ActiveInstalledPackage")]
    public Guid? ActiveInstalledPackageId { get; set; }

    /// <summary>
    /// The first installed package matching the <see cref="ActiveInstalledPackageId"/>
    /// or null if no matching package
    /// </summary>
    [JsonIgnore]
    public InstalledPackage? ActiveInstalledPackage
    {
        get =>
            ActiveInstalledPackageId == null
                ? null
                : InstalledPackages.FirstOrDefault(x => x.Id == ActiveInstalledPackageId);
        set => ActiveInstalledPackageId = value?.Id;
    }

    [JsonPropertyName("PreferredWorkflowPackage")]
    public Guid? PreferredWorkflowPackageId { get; set; }

    [JsonIgnore]
    public InstalledPackage? PreferredWorkflowPackage
    {
        get =>
            PreferredWorkflowPackageId == null
                ? null
                : InstalledPackages.FirstOrDefault(x => x.Id == PreferredWorkflowPackageId);
        set => PreferredWorkflowPackageId = value?.Id;
    }

    public bool HasSeenWelcomeNotification { get; set; }
    public List<string>? PathExtensions { get; set; }
    public string? WebApiHost { get; set; }
    public string? WebApiPort { get; set; }

    /// <summary>
    /// Preferred update channel
    /// </summary>
    public UpdateChannel PreferredUpdateChannel { get; set; } = UpdateChannel.Stable;

    /// <summary>
    /// Whether to check for updates
    /// </summary>
    public bool CheckForUpdates { get; set; } = true;

    /// <summary>
    /// The last auto-update version that had a notification dismissed by the user
    /// </summary>
    [JsonConverter(typeof(SemVersionJsonConverter))]
    public SemVersion? LastSeenUpdateVersion { get; set; }

    /// <summary>
    /// Set to the version the user is updating from when updating
    /// </summary>
    [JsonConverter(typeof(SemVersionJsonConverter))]
    public SemVersion? UpdatingFromVersion { get; set; }

    // UI states
    public bool ModelBrowserNsfwEnabled { get; set; }
    public bool IsNavExpanded { get; set; }
    public bool IsImportAsConnected { get; set; }
    public bool ShowConnectedModelImages { get; set; }
    public WindowSettings? WindowSettings { get; set; }

    public ModelSearchOptions? ModelSearchOptions { get; set; }

    /// <summary>
    /// Whether prompt auto completion is enabled
    /// </summary>
    public bool IsPromptCompletionEnabled { get; set; } = true;

    /// <summary>
    /// Relative path to the tag completion CSV file from 'LibraryDir/Tags'
    /// </summary>
    public string? TagCompletionCsv { get; set; }

    /// <summary>
    /// Whether to remove underscores from completions
    /// </summary>
    public bool IsCompletionRemoveUnderscoresEnabled { get; set; } = true;

    /// <summary>
    /// Format for Inference output image file names
    /// </summary>
    public string? InferenceOutputImageFileNameFormat { get; set; }

    /// <summary>
    /// Whether the Inference Image Viewer shows pixel grids at high zoom levels
    /// </summary>
    public bool IsImageViewerPixelGridEnabled { get; set; } = true;

    /// <summary>
    /// Whether Inference Image Browser delete action uses recycle bin if available
    /// </summary>
    public bool IsInferenceImageBrowserUseRecycleBinForDelete { get; set; } = true;

    public bool RemoveFolderLinksOnShutdown { get; set; }

    public bool IsDiscordRichPresenceEnabled { get; set; }

    public HashSet<string> DisabledBaseModelTypes { get; set; } = [];

    public HashSet<string> SavedInferenceDimensions { get; set; } =
        [
            "1024 x 1024",
            "1152 x 896",
            "1216 x 832",
            "1280 x 720",
            "1344 x 768",
            "1536 x 640",
            "768 x 768",
            "512 x 512",
            "640 x 1536",
            "768 x 1344",
            "720 x 1280",
            "832 x 1216",
            "896 x 1152",
        ];

    [JsonIgnore]
    public Dictionary<string, string> DefaultEnvironmentVariables { get; } =
        new()
        {
            // Fixes potential setuptools error on Portable Windows Python
            // ["SETUPTOOLS_USE_DISTUTILS"] = "stdlib",
            // Suppresses 'A new release of pip is available' messages
            ["PIP_DISABLE_PIP_VERSION_CHECK"] = "1",
        };

    [JsonPropertyName("EnvironmentVariables")]
    public Dictionary<string, string>? UserEnvironmentVariables { get; set; }

    [JsonIgnore]
    public IReadOnlyDictionary<string, string> EnvironmentVariables
    {
        get
        {
            // add here when can use GlobalConfig
            DefaultEnvironmentVariables["UV_CACHE_DIR"] = Path.Combine(
                GlobalConfig.LibraryDir,
                "Assets",
                "uv",
                "cache"
            );

            if (UserEnvironmentVariables is null || UserEnvironmentVariables.Count == 0)
            {
                return DefaultEnvironmentVariables;
            }

            return DefaultEnvironmentVariables
                .Concat(UserEnvironmentVariables)
                .GroupBy(pair => pair.Key)
                // User variables override default variables with the same key
                .ToDictionary(grouping => grouping.Key, grouping => grouping.Last().Value);
        }
    }

    public float AnimationScale { get; set; } = 1.0f;

    public bool AutoScrollLaunchConsoleToEnd { get; set; } = true;

    public int ConsoleLogHistorySize { get; set; } = 9001;

    public HashSet<int> FavoriteModels { get; set; } = new();

    public HashSet<TeachingTip> SeenTeachingTips { get; set; } = new();

    public Dictionary<NotificationKey, NotificationOption> NotificationOptions { get; set; } = new();

    public List<string> SelectedBaseModels { get; set; } = [];
    public List<string> SelectedCivitBaseModels { get; set; } = [];

    public Size InferenceImageSize { get; set; } = new(150, 190);

    [Obsolete("Use OutputsPageResizeFactor instead")]
    public Size OutputsImageSize { get; set; } = new(300, 300);
    public HolidayMode HolidayModeSetting { get; set; } = HolidayMode.Automatic;
    public bool IsWorkflowInfiniteScrollEnabled { get; set; } = true;
    public bool IsOutputsTreeViewEnabled { get; set; } = true;
    public CheckpointSortMode CheckpointSortMode { get; set; } = CheckpointSortMode.SharedFolderType;
    public ListSortDirection CheckpointSortDirection { get; set; } = ListSortDirection.Descending;
    public bool ShowModelsInSubfolders { get; set; } = true;
    public bool SortConnectedModelsFirst { get; set; } = true;
    public int ConsoleFontSize { get; set; } = 14;
    public bool AutoLoadCivitModels { get; set; } = true;

    /// <summary>
    /// When false, will copy files when drag/drop import happens
    /// Otherwise, it will move, as it states
    /// </summary>
    public bool MoveFilesOnImport { get; set; } = true;

    public bool DragMovesAllSelected { get; set; } = true;

    public bool HideEmptyRootCategories { get; set; }

    public bool HideInstalledModelsInModelBrowser { get; set; }

    public bool ShowNsfwInCheckpointsPage { get; set; }

    // public bool OptedInToInstallTelemetry { get; set; }

    public AnalyticsSettings Analytics { get; set; } = new();

    public double CheckpointsPageResizeFactor { get; set; } = 1.0d;

    public double OutputsPageResizeFactor { get; set; } = 1.0d;

    public double CivitBrowserResizeFactor { get; set; } = 1.0d;

    public bool HideEarlyAccessModels { get; set; }

    public bool CivitUseDiscoveryApi { get; set; }

    public string? ModelDirectoryOverride { get; set; } = null;

    public GpuInfo? PreferredGpu { get; set; }

    public int MaxConcurrentDownloads { get; set; }

    public bool FilterExtraNetworksByBaseModel { get; set; } = true;

<<<<<<< HEAD
    public bool IsMainWindowSidebarOpen { get; set; }
    
=======
    public bool ShowAllAvailablePythonVersions { get; set; }

    public bool IsMainWindowSidebarOpen { get; set; }

    public Dictionary<string, LastDownloadLocationInfo> ModelTypeDownloadPreferences { get; set; } = new();

    public bool ShowTrainingDataInModelBrowser { get; set; }

    public string? CivitModelBrowserFileNamePattern { get; set; }

    public int InferenceDimensionStepChange { get; set; } = 128;

>>>>>>> fdf2ae05
    [JsonIgnore]
    public bool IsHolidayModeActive =>
        HolidayModeSetting == HolidayMode.Automatic
            ? DateTimeOffset.Now.Month == 12
            : HolidayModeSetting == HolidayMode.Enabled;

    public void RemoveInstalledPackageAndUpdateActive(InstalledPackage package)
    {
        RemoveInstalledPackageAndUpdateActive(package.Id);
    }

    public void RemoveInstalledPackageAndUpdateActive(Guid id)
    {
        InstalledPackages.RemoveAll(x => x.Id == id);
        UpdateActiveInstalledPackage();
    }

    /// <summary>
    /// Update ActiveInstalledPackage if not valid
    /// uses first package or null if no packages
    /// </summary>
    public void UpdateActiveInstalledPackage()
    {
        // Empty packages - set to null
        if (InstalledPackages.Count == 0)
        {
            ActiveInstalledPackageId = null;
        }
        // Active package is not in package - set to first package
        else if (InstalledPackages.All(x => x.Id != ActiveInstalledPackageId))
        {
            ActiveInstalledPackageId = InstalledPackages[0].Id;
        }
    }

    public void SetUpdateCheckDisabledForPackage(InstalledPackage package, bool disabled)
    {
        var installedPackage = InstalledPackages.FirstOrDefault(p => p.Id == package.Id);
        if (installedPackage != null)
        {
            installedPackage.DontCheckForUpdates = disabled;
        }
    }

    /// <summary>
    /// Return either the system default culture, if supported, or en-US
    /// </summary>
    /// <returns></returns>
    public static CultureInfo GetDefaultCulture()
    {
        var supportedCultures = new[] { "en-US", "ja-JP", "zh-Hans", "zh-Hant" };

        var systemCulture = CultureInfo.InstalledUICulture;

        if (systemCulture.Name.StartsWith("zh-Hans", StringComparison.OrdinalIgnoreCase))
        {
            return new CultureInfo("zh-Hans");
        }

        if (systemCulture.Name.StartsWith("zh-Hant"))
        {
            return new CultureInfo("zh-Hant");
        }

        return supportedCultures.Contains(systemCulture.Name) ? systemCulture : new CultureInfo("en-US");
    }
}

[JsonSourceGenerationOptions(
    WriteIndented = true,
    DefaultIgnoreCondition = JsonIgnoreCondition.WhenWritingNull
)]
[JsonSerializable(typeof(Settings))]
[JsonSerializable(typeof(bool))]
[JsonSerializable(typeof(int))]
[JsonSerializable(typeof(string))]
[JsonSerializable(typeof(LastDownloadLocationInfo))]
[JsonSerializable(typeof(Dictionary<string, LastDownloadLocationInfo>))]
internal partial class SettingsSerializerContext : JsonSerializerContext;<|MERGE_RESOLUTION|>--- conflicted
+++ resolved
@@ -242,13 +242,9 @@
 
     public bool FilterExtraNetworksByBaseModel { get; set; } = true;
 
-<<<<<<< HEAD
+    public bool ShowAllAvailablePythonVersions { get; set; }
+
     public bool IsMainWindowSidebarOpen { get; set; }
-    
-=======
-    public bool ShowAllAvailablePythonVersions { get; set; }
-
-    public bool IsMainWindowSidebarOpen { get; set; }
 
     public Dictionary<string, LastDownloadLocationInfo> ModelTypeDownloadPreferences { get; set; } = new();
 
@@ -258,7 +254,6 @@
 
     public int InferenceDimensionStepChange { get; set; } = 128;
 
->>>>>>> fdf2ae05
     [JsonIgnore]
     public bool IsHolidayModeActive =>
         HolidayModeSetting == HolidayMode.Automatic
