﻿using System.Text.RegularExpressions;
using StabilityMatrix.Core.Helper;
using StabilityMatrix.Core.Helper.Cache;
using StabilityMatrix.Core.Models.Progress;
using StabilityMatrix.Core.Processes;
using StabilityMatrix.Core.Python;
using StabilityMatrix.Core.Services;

namespace StabilityMatrix.Core.Models.Packages;

public class VoltaML : BaseGitPackage
{
    public override string Name => "voltaML-fast-stable-diffusion";
    public override string DisplayName { get; set; } = "VoltaML";
    public override string Author => "VoltaML";
    public override string LicenseType => "GPL-3.0";
    public override string LicenseUrl => 
        "https://github.com/VoltaML/voltaML-fast-stable-diffusion/blob/main/License";
    public override string Blurb => "Fast Stable Diffusion with support for AITemplate";
    public override string LaunchCommand => "main.py";

    public override Uri PreviewImageUri => new(
        "https://github.com/LykosAI/StabilityMatrix/assets/13956642/d9a908ed-5665-41a5-a380-98458f4679a8");
    
    // There are releases but the manager just downloads the latest commit anyways,
    // so we'll just limit to commit mode to be more consistent
    public override bool ShouldIgnoreReleases => true;
    
    public VoltaML(
        IGithubApiCache githubApi,
        ISettingsManager settingsManager,
        IDownloadService downloadService,
        IPrerequisiteHelper prerequisiteHelper) : 
        base(githubApi, settingsManager, downloadService, prerequisiteHelper)
    {
    }

    // https://github.com/VoltaML/voltaML-fast-stable-diffusion/blob/main/main.py#L86
    public override Dictionary<SharedFolderType, IReadOnlyList<string>> SharedFolders => new()
    {
        [SharedFolderType.StableDiffusion] = new[] {"data/models"},
        [SharedFolderType.Lora] = new[] {"data/lora"},
        [SharedFolderType.TextualInversion] = new[] {"data/textual-inversion"},
    };
    
    public override SharedFolderMethod RecommendedSharedFolderMethod =>
        SharedFolderMethod.Symlink;

    public override IEnumerable<TorchVersion> AvailableTorchVersions => new[] {TorchVersion.None};

    public override IEnumerable<SharedFolderMethod> AvailableSharedFolderMethods => new[]
    {
        SharedFolderMethod.Symlink,
        SharedFolderMethod.None
    };
    
    // https://github.com/VoltaML/voltaML-fast-stable-diffusion/blob/main/main.py#L45
    public override List<LaunchOptionDefinition> LaunchOptions => new List<LaunchOptionDefinition>
    {
        new()
        {
            Name = "Log Level",
            Type = LaunchOptionType.Bool,
            DefaultValue = "--log-level INFO",
            Options =
            {
                "--log-level DEBUG", 
                "--log-level INFO", 
                "--log-level WARNING", 
                "--log-level ERROR",
                "--log-level CRITICAL"
            }
        },
        new()
        {
            Name = "Use ngrok to expose the API",
            Type = LaunchOptionType.Bool,
            Options = {"--ngrok"}
        },
        new()
        {
            Name = "Expose the API to the network",
            Type = LaunchOptionType.Bool,
            Options = {"--host"}
        },
        new()
        {
            Name = "Skip virtualenv check",
            Type = LaunchOptionType.Bool,
            InitialValue = true,
            Options = {"--in-container"}
        },
        new()
        {
            Name = "Force VoltaML to use a specific type of PyTorch distribution",
            Type = LaunchOptionType.Bool,
            Options =
            {
                "--pytorch-type cpu", 
                "--pytorch-type cuda", 
                "--pytorch-type rocm", 
                "--pytorch-type directml",
                "--pytorch-type intel",
                "--pytorch-type vulkan"
            }
        },
        new()
        {
            Name = "Run in tandem with the Discord bot",
            Type = LaunchOptionType.Bool,
            Options = {"--bot"}
        },
        new()
        {
            Name = "Enable Cloudflare R2 bucket upload support",
            Type = LaunchOptionType.Bool,
            Options = {"--enable-r2"}
        },
        new()
        {
            Name = "Port",
            Type = LaunchOptionType.String,
            DefaultValue = "5003",
            Options = {"--port"}
        },
        new()
        {
            Name = "Only install requirements and exit",
            Type = LaunchOptionType.Bool,
            Options = {"--install-only"}
        },
        LaunchOptionDefinition.Extras
    };

    public override Task<string> GetLatestVersion() => Task.FromResult("main");

    public override async Task InstallPackage(string installLocation, TorchVersion torchVersion,
        IProgress<ProgressReport>? progress = null)
    {
        await base.InstallPackage(installLocation, torchVersion, progress).ConfigureAwait(false);

        // Setup venv
        progress?.Report(new ProgressReport(-1, "Setting up venv", isIndeterminate: true));
<<<<<<< HEAD
        await using var venvRunner = new PyVenvRunner(Path.Combine(installLocation, "venv"));
        venvRunner.WorkingDirectory = installLocation;

        await venvRunner.Setup().ConfigureAwait(false);

=======
        await using var venvRunner = new PyVenvRunner(Path.Combine(InstallLocation, "venv"));
        venvRunner.WorkingDirectory = InstallLocation;
        
        await venvRunner.Setup(true).ConfigureAwait(false);
        
>>>>>>> f98f78fc
        // Install requirements
        progress?.Report(new ProgressReport(-1, "Installing Package Requirements",
            isIndeterminate: true));
        await venvRunner
            .PipInstall("rich packaging python-dotenv", OnConsoleOutput)
            .ConfigureAwait(false);

        progress?.Report(new ProgressReport(1, "Installing Package Requirements",
            isIndeterminate: false));
    }

    public override async Task RunPackage(string installedPackagePath, string command, string arguments)
    {
        await SetupVenv(installedPackagePath).ConfigureAwait(false);

        var args = $"\"{Path.Combine(installedPackagePath, command)}\" {arguments}";

        var foundIndicator = false;
        
        void HandleConsoleOutput(ProcessOutput s)
        {
            OnConsoleOutput(s);

            if (s.Text.Contains("running on", StringComparison.OrdinalIgnoreCase))
            {
                // Next line will have the Web UI URL, so set a flag & wait for that
                foundIndicator = true;
                return;
            }

            if (!foundIndicator)
                return;
            
            var regex = new Regex(@"(https?:\/\/)([^:\s]+):(\d+)");
            var match = regex.Match(s.Text);
            if (!match.Success)
                return;
            
            WebUrl = match.Value;
            OnStartupComplete(WebUrl);
            foundIndicator = false;
        }
            
        VenvRunner.RunDetached(args.TrimEnd(), HandleConsoleOutput, OnExit);
    }
}<|MERGE_RESOLUTION|>--- conflicted
+++ resolved
@@ -141,19 +141,11 @@
 
         // Setup venv
         progress?.Report(new ProgressReport(-1, "Setting up venv", isIndeterminate: true));
-<<<<<<< HEAD
         await using var venvRunner = new PyVenvRunner(Path.Combine(installLocation, "venv"));
         venvRunner.WorkingDirectory = installLocation;
 
-        await venvRunner.Setup().ConfigureAwait(false);
+        await venvRunner.Setup(true).ConfigureAwait(false);
 
-=======
-        await using var venvRunner = new PyVenvRunner(Path.Combine(InstallLocation, "venv"));
-        venvRunner.WorkingDirectory = InstallLocation;
-        
-        await venvRunner.Setup(true).ConfigureAwait(false);
-        
->>>>>>> f98f78fc
         // Install requirements
         progress?.Report(new ProgressReport(-1, "Installing Package Requirements",
             isIndeterminate: true));
