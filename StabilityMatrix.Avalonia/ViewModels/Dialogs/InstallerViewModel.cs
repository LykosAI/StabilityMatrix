﻿using System;
using System.Collections.Generic;
using System.Collections.ObjectModel;
using System.IO;
using System.Linq;
using System.Threading.Tasks;
using AsyncAwaitBestPractices;
using Avalonia.Controls;
using Avalonia.Controls.Notifications;
using Avalonia.Layout;
using Avalonia.Media;
using Avalonia.Media.Imaging;
using Avalonia.Threading;
using CommunityToolkit.Mvvm.ComponentModel;
using CommunityToolkit.Mvvm.Input;
using FluentAvalonia.UI.Controls;
using NLog;
using StabilityMatrix.Avalonia.Controls;
using StabilityMatrix.Avalonia.Services;
using StabilityMatrix.Avalonia.ViewModels.Base;
using StabilityMatrix.Core.Helper;
using StabilityMatrix.Core.Helper.Factory;
using StabilityMatrix.Core.Models;
using StabilityMatrix.Core.Models.Database;
using StabilityMatrix.Core.Models.PackageModification;
using StabilityMatrix.Core.Models.Packages;
using StabilityMatrix.Core.Models.Progress;
using StabilityMatrix.Core.Processes;
using StabilityMatrix.Core.Python;
using StabilityMatrix.Core.Services;

namespace StabilityMatrix.Avalonia.ViewModels.Dialogs;

public partial class InstallerViewModel : ContentDialogViewModelBase
{
    private static readonly Logger Logger = LogManager.GetCurrentClassLogger();

    private readonly ISettingsManager settingsManager;
    private readonly IPyRunner pyRunner;
    private readonly IDownloadService downloadService;
    private readonly INotificationService notificationService;
    private readonly IPrerequisiteHelper prerequisiteHelper;

    [ObservableProperty]
    private BasePackage selectedPackage;

    [ObservableProperty]
    private PackageVersion? selectedVersion;

    [ObservableProperty]
    private IReadOnlyList<BasePackage>? availablePackages;

    [ObservableProperty]
    private ObservableCollection<GitCommit>? availableCommits;

    [ObservableProperty]
    private ObservableCollection<PackageVersion>? availableVersions;

    [ObservableProperty]
    private GitCommit? selectedCommit;

    [ObservableProperty]
    private string? releaseNotes;

<<<<<<< HEAD
=======
    [ObservableProperty]
    private string latestVersionText = string.Empty;

    [ObservableProperty]
    private bool isAdvancedMode;

    [ObservableProperty]
    [NotifyPropertyChangedFor(nameof(CanInstall))]
    private bool showDuplicateWarning;

    [ObservableProperty]
    [NotifyPropertyChangedFor(nameof(CanInstall))]
    private string? installName;

    [ObservableProperty]
    private SharedFolderMethod selectedSharedFolderMethod;

    [ObservableProperty]
    [NotifyPropertyChangedFor(nameof(ShowTorchVersionOptions))]
    private TorchVersion selectedTorchVersion;

>>>>>>> f5bb6abf
    // Version types (release or commit)
    [ObservableProperty]
    [NotifyPropertyChangedFor(
        nameof(ReleaseLabelText),
        nameof(IsReleaseMode),
        nameof(SelectedVersion)
    )]
    private PackageVersionType selectedVersionType = PackageVersionType.Commit;

    [ObservableProperty]
    [NotifyPropertyChangedFor(nameof(IsReleaseModeAvailable))]
    private PackageVersionType availableVersionTypes =
        PackageVersionType.GithubRelease | PackageVersionType.Commit;

    public string ReleaseLabelText => IsReleaseMode ? "Version" : "Branch";
    public bool IsReleaseMode
    {
        get => SelectedVersionType == PackageVersionType.GithubRelease;
        set =>
            SelectedVersionType = value
                ? PackageVersionType.GithubRelease
                : PackageVersionType.Commit;
    }
    public bool IsReleaseModeAvailable =>
        AvailableVersionTypes.HasFlag(PackageVersionType.GithubRelease);
    public bool ShowTorchVersionOptions => SelectedTorchVersion != TorchVersion.None;

    public bool CanInstall => !string.IsNullOrWhiteSpace(InstallName) && !ShowDuplicateWarning;

<<<<<<< HEAD
    public bool IsReleaseModeAvailable =>
        AvailableVersionTypes.HasFlag(PackageVersionType.GithubRelease);

    [ObservableProperty]
    private bool showDuplicateWarning;

    [ObservableProperty]
    private string? installName;

    public Base.ProgressViewModel InstallProgress { get; } = new();
=======
    public ProgressViewModel InstallProgress { get; } = new();
    public IEnumerable<IPackageStep> Steps { get; set; }
>>>>>>> f5bb6abf

    public InstallerViewModel(
        ISettingsManager settingsManager,
        IPackageFactory packageFactory,
        IPyRunner pyRunner,
        IDownloadService downloadService,
        INotificationService notificationService,
        IPrerequisiteHelper prerequisiteHelper
    )
    {
        this.settingsManager = settingsManager;
        this.pyRunner = pyRunner;
        this.downloadService = downloadService;
        this.notificationService = notificationService;
        this.prerequisiteHelper = prerequisiteHelper;

        // AvailablePackages and SelectedPackage
        AvailablePackages = new ObservableCollection<BasePackage>(
            packageFactory.GetAllAvailablePackages()
        );
        SelectedPackage = AvailablePackages[0];
    }

    public override void OnLoaded()
    {
        if (AvailablePackages == null)
            return;
<<<<<<< HEAD
=======
        SelectedPackage = AvailablePackages[0];
>>>>>>> f5bb6abf
        IsReleaseMode = !SelectedPackage.ShouldIgnoreReleases;
    }

    public override async Task OnLoadedAsync()
    {
        if (Design.IsDesignMode)
            return;
        // Check for updates
        try
        {
            var versionOptions = await SelectedPackage.GetAllVersionOptions();
            if (IsReleaseMode)
            {
<<<<<<< HEAD
                var versions = (await SelectedPackage.GetAllVersions()).ToList();
                AvailableVersions = new ObservableCollection<PackageVersion>(versions);
=======
                AvailableVersions = new ObservableCollection<PackageVersion>(
                    versionOptions.AvailableVersions
                );
>>>>>>> f5bb6abf
                if (!AvailableVersions.Any())
                    return;

                SelectedVersion = AvailableVersions.First(x => !x.IsPrerelease);
            }
            else
            {
<<<<<<< HEAD
                var branches = (await SelectedPackage.GetAllBranches()).ToList();
                AvailableVersions = new ObservableCollection<PackageVersion>(
                    branches.Select(
                        b =>
                            new PackageVersion
                            {
                                TagName = b.Name,
                                ReleaseNotesMarkdown = b.Commit.Label
                            }
                    )
=======
                AvailableVersions = new ObservableCollection<PackageVersion>(
                    versionOptions.AvailableBranches
>>>>>>> f5bb6abf
                );
                UpdateSelectedVersionToLatestMain();
            }

            ReleaseNotes = SelectedVersion?.ReleaseNotesMarkdown;
        }
        catch (Exception e)
        {
            Logger.Warn("Error getting versions: {Exception}", e.ToString());
        }
    }

    [RelayCommand]
    private async Task Install()
    {
        var result = await notificationService.TryAsync(
            ActuallyInstall(),
            "Could not install package"
        );
        if (result.IsSuccessful)
        {
<<<<<<< HEAD
            notificationService.Show(
                new Notification(
                    $"Package {SelectedPackage.Name} installed successfully!",
                    "Success",
                    NotificationType.Success
                )
            );
=======
>>>>>>> f5bb6abf
            OnPrimaryButtonClick();
        }
        else
        {
            var ex = result.Exception!;
            Logger.Error(ex, $"Error installing package: {ex}");

            var dialog = new BetterContentDialog
            {
                Title = "Error installing package",
                Content = ex.ToString(),
                CloseButtonText = "Close"
            };
            await dialog.ShowAsync();
        }
    }

<<<<<<< HEAD
    private async Task ActuallyInstall()
=======
    private Task ActuallyInstall()
>>>>>>> f5bb6abf
    {
        if (string.IsNullOrWhiteSpace(InstallName))
        {
            notificationService.Show(
                new Notification(
                    "Package name is empty",
                    "Please enter a name for the package",
                    NotificationType.Error
                )
            );
<<<<<<< HEAD
            return;
        }

        try
        {
            await InstallGitIfNecessary();

            SelectedPackage.InstallLocation = Path.Combine(
                settingsManager.LibraryDir,
                "Packages",
                InstallName
            );

            if (!PyRunner.PipInstalled || !PyRunner.VenvInstalled)
            {
                InstallProgress.Text = "Installing dependencies...";
                InstallProgress.IsIndeterminate = true;
                await pyRunner.Initialize();

                if (!PyRunner.PipInstalled)
                {
                    await pyRunner.SetupPip();
                }
                if (!PyRunner.VenvInstalled)
                {
                    await pyRunner.InstallPackage("virtualenv");
                }
            }

            string version;
            if (IsReleaseMode)
            {
                version =
                    SelectedVersion?.TagName
                    ?? throw new NullReferenceException("Selected version is null");

                await DownloadPackage(version, false, null);
            }
            else
            {
                version =
                    SelectedCommit?.Sha
                    ?? throw new NullReferenceException("Selected commit is null");

                await DownloadPackage(version, true, SelectedVersion!.TagName);
            }

            await InstallPackage();

            InstallProgress.Text = "Setting up shared folder links...";
            await SelectedPackage.SetupModelFolders(SelectedPackage.InstallLocation);
            //sharedFolders.SetupLinksForPackage(SelectedPackage, SelectedPackage.InstallLocation);

            InstallProgress.Text = "Done";
            InstallProgress.IsIndeterminate = false;
            InstallProgress.Value = 100;
            EventManager.Instance.OnGlobalProgressChanged(100);

            var branch =
                SelectedVersionType == PackageVersionType.GithubRelease
                    ? null
                    : SelectedVersion!.TagName;

            var package = new InstalledPackage
            {
                DisplayName = InstallName,
                LibraryPath = Path.Combine("Packages", InstallName),
                Id = Guid.NewGuid(),
                PackageName = SelectedPackage.Name,
                PackageVersion = version,
                DisplayVersion = GetDisplayVersion(version, branch),
                InstalledBranch = branch,
                LaunchCommand = SelectedPackage.LaunchCommand,
                LastUpdateCheck = DateTimeOffset.Now
            };
            await using var st = settingsManager.BeginTransaction();
            st.Settings.InstalledPackages.Add(package);
            st.Settings.ActiveInstalledPackageId = package.Id;
=======
            return Task.CompletedTask;
        }

        var setPackageInstallingStep = new SetPackageInstallingStep(settingsManager, InstallName);

        var installLocation = Path.Combine(settingsManager.LibraryDir, "Packages", InstallName);
        var prereqStep = new SetupPrerequisitesStep(prerequisiteHelper, pyRunner);

        var downloadOptions = new DownloadPackageVersionOptions();
        var installedVersion = new InstalledPackageVersion();
        if (IsReleaseMode)
        {
            downloadOptions.VersionTag =
                SelectedVersion?.TagName
                ?? throw new NullReferenceException("Selected version is null");
            installedVersion.InstalledReleaseVersion = downloadOptions.VersionTag;
>>>>>>> f5bb6abf
        }
        else
        {
            downloadOptions.CommitHash =
                SelectedCommit?.Sha ?? throw new NullReferenceException("Selected commit is null");
            installedVersion.InstalledBranch =
                SelectedVersion?.TagName
                ?? throw new NullReferenceException("Selected version is null");
            installedVersion.InstalledCommitSha = downloadOptions.CommitHash;
        }

        var downloadStep = new DownloadPackageVersionStep(
            SelectedPackage,
            installLocation,
            downloadOptions
        );
        var installStep = new InstallPackageStep(
            SelectedPackage,
            SelectedTorchVersion,
            installLocation
        );
        var setupModelFoldersStep = new SetupModelFoldersStep(
            SelectedPackage,
            SelectedSharedFolderMethod,
            installLocation
        );

        var package = new InstalledPackage
        {
            DisplayName = InstallName,
            LibraryPath = Path.Combine("Packages", InstallName),
            Id = Guid.NewGuid(),
            PackageName = SelectedPackage.Name,
            Version = installedVersion,
            LaunchCommand = SelectedPackage.LaunchCommand,
            LastUpdateCheck = DateTimeOffset.Now,
            PreferredTorchVersion = SelectedTorchVersion,
            PreferredSharedFolderMethod = SelectedSharedFolderMethod
        };

        var addInstalledPackageStep = new AddInstalledPackageStep(settingsManager, package);

        var steps = new List<IPackageStep>
        {
            setPackageInstallingStep,
            prereqStep,
            downloadStep,
            installStep,
            setupModelFoldersStep,
            addInstalledPackageStep
        };

        Steps = steps;
        return Task.CompletedTask;
    }

<<<<<<< HEAD
=======
    public void Cancel()
    {
        OnCloseButtonClick();
    }

>>>>>>> f5bb6abf
    private void UpdateSelectedVersionToLatestMain()
    {
        if (AvailableVersions is null)
        {
            SelectedVersion = null;
        }
        else
        {
            // First try to find master
            var version = AvailableVersions.FirstOrDefault(x => x.TagName == "master");
            // If not found, try main
            version ??= AvailableVersions.FirstOrDefault(x => x.TagName == "main");

            // If still not found, just use the first one
<<<<<<< HEAD
            version ??= AvailableVersions[0];
=======
            version ??= AvailableVersions.FirstOrDefault();
>>>>>>> f5bb6abf

            SelectedVersion = version;
        }
    }
<<<<<<< HEAD

    private static string GetDisplayVersion(string version, string? branch)
    {
        return branch == null ? version : $"{branch}@{version[..7]}";
    }

    private Task<string> DownloadPackage(string version, bool isCommitHash, string? branch)
    {
        InstallProgress.Text = "Downloading package...";

        var progress = new Progress<ProgressReport>(progress =>
        {
            InstallProgress.IsIndeterminate = progress.IsIndeterminate;
            InstallProgress.Value = progress.Percentage;
            EventManager.Instance.OnGlobalProgressChanged((int)progress.Percentage);
        });

        return SelectedPackage.DownloadPackage(version, isCommitHash, branch, progress);
    }

    private async Task InstallPackage()
    {
        InstallProgress.Text = "Installing package...";
        SelectedPackage.ConsoleOutput += SelectedPackageOnConsoleOutput;
        try
        {
            var progress = new Progress<ProgressReport>(progress =>
            {
                InstallProgress.IsIndeterminate = progress.IsIndeterminate;
                InstallProgress.Value = progress.Percentage;
                EventManager.Instance.OnGlobalProgressChanged((int)progress.Percentage);
            });

            await SelectedPackage.InstallPackage(progress);
        }
        finally
        {
            SelectedPackage.ConsoleOutput -= SelectedPackageOnConsoleOutput;
        }
    }

    private void SelectedPackageOnConsoleOutput(object? sender, ProcessOutput e)
    {
        InstallProgress.Description = e.Text;
    }

=======

>>>>>>> f5bb6abf
    [RelayCommand]
    private async Task ShowPreview()
    {
        var url = SelectedPackage.PreviewImageUri.ToString();
        var imageStream = await downloadService.GetImageStreamFromUrl(url);
        var bitmap = new Bitmap(imageStream);

        var dialog = new ContentDialog
        {
            PrimaryButtonText = "Open in Browser",
            CloseButtonText = "Close",
            Content = new Image
            {
                Source = bitmap,
                Stretch = Stretch.Uniform,
                MaxHeight = 500,
                HorizontalAlignment = HorizontalAlignment.Center
            }
        };

        var result = await dialog.ShowAsync();
        if (result == ContentDialogResult.Primary)
        {
            ProcessRunner.OpenUrl(url);
        }
    }

    // When available version types change, reset selected version type if not compatible
    partial void OnAvailableVersionTypesChanged(PackageVersionType value)
    {
        if (!value.HasFlag(SelectedVersionType))
        {
            SelectedVersionType = value;
        }
    }

    // When changing branch / release modes, refresh
    // ReSharper disable once UnusedParameterInPartialMethod
    partial void OnSelectedVersionTypeChanged(PackageVersionType value) =>
        OnSelectedPackageChanged(SelectedPackage);

    partial void OnSelectedPackageChanged(BasePackage value)
    {
        ReleaseNotes = string.Empty;
        AvailableVersions?.Clear();
        AvailableCommits?.Clear();

        AvailableVersionTypes = SelectedPackage.ShouldIgnoreReleases
            ? PackageVersionType.Commit
            : PackageVersionType.GithubRelease | PackageVersionType.Commit;
<<<<<<< HEAD

        if (Design.IsDesignMode)
            return;

        Dispatcher.UIThread
            .InvokeAsync(async () =>
            {
                Logger.Debug($"Release mode: {IsReleaseMode}");
                var versions = (await value.GetAllVersions(IsReleaseMode)).ToList();

                if (!versions.Any())
                    return;

                AvailableVersions = new ObservableCollection<PackageVersion>(versions);
                Logger.Debug($"Available versions: {string.Join(", ", AvailableVersions)}");
                SelectedVersion = AvailableVersions[0];
                ReleaseNotes = versions.First().ReleaseNotesMarkdown;
                Logger.Debug($"Loaded release notes for {ReleaseNotes}");

                if (!IsReleaseMode)
                {
                    var commits = (await value.GetAllCommits(SelectedVersion.TagName))?.ToList();
                    if (commits is null || commits.Count == 0)
                        return;

                    AvailableCommits = new ObservableCollection<GitCommit>(commits);
                    SelectedCommit = AvailableCommits[0];
                    UpdateSelectedVersionToLatestMain();
                }

                InstallName = SelectedPackage.DisplayName;
            })
            .SafeFireAndForget();
    }

    private async Task InstallGitIfNecessary()
    {
        var progressHandler = new Progress<ProgressReport>(progress =>
        {
            if (progress.Message != null && progress.Message.Contains("Downloading"))
            {
                InstallProgress.Text = $"Downloading prerequisites... {progress.Percentage:N0}%";
            }
            else if (progress.Type == ProgressType.Extract)
            {
                InstallProgress.Text = $"Installing git... {progress.Percentage:N0}%";
            }
            else if (progress.Title != null && progress.Title.Contains("Unpacking"))
            {
                InstallProgress.Text = $"Unpacking resources... {progress.Percentage:N0}%";
            }
            else
=======

        SelectedSharedFolderMethod = SelectedPackage.RecommendedSharedFolderMethod;
        SelectedTorchVersion = SelectedPackage.GetRecommendedTorchVersion();

        if (Design.IsDesignMode)
            return;

        Dispatcher.UIThread
            .InvokeAsync(async () =>
>>>>>>> f5bb6abf
            {
                Logger.Debug($"Release mode: {IsReleaseMode}");
                var versionOptions = await value.GetAllVersionOptions();

                AvailableVersions = IsReleaseMode
                    ? new ObservableCollection<PackageVersion>(versionOptions.AvailableVersions)
                    : new ObservableCollection<PackageVersion>(versionOptions.AvailableBranches);

                SelectedVersion = AvailableVersions.First(x => !x.IsPrerelease);
                ReleaseNotes = SelectedVersion.ReleaseNotesMarkdown;

                Logger.Debug($"Loaded release notes for {ReleaseNotes}");

                if (!IsReleaseMode)
                {
                    var commits = (await value.GetAllCommits(SelectedVersion.TagName))?.ToList();
                    if (commits is null || commits.Count == 0)
                        return;

                    AvailableCommits = new ObservableCollection<GitCommit>(commits);
                    SelectedCommit = AvailableCommits.FirstOrDefault();
                    UpdateSelectedVersionToLatestMain();
                }

                InstallName = SelectedPackage.DisplayName;
                LatestVersionText = IsReleaseMode
                    ? $"Latest version: {SelectedVersion?.TagName}"
                    : $"Branch: {SelectedVersion?.TagName}";
            })
            .SafeFireAndForget();
    }

    partial void OnInstallNameChanged(string? value)
    {
        ShowDuplicateWarning = settingsManager.Settings.InstalledPackages.Any(
            p => p.LibraryPath == $"Packages{Path.DirectorySeparatorChar}{value}"
        );
    }

    partial void OnSelectedVersionChanged(PackageVersion? value)
    {
        ReleaseNotes = value?.ReleaseNotesMarkdown ?? string.Empty;
        if (value == null)
            return;

        SelectedCommit = null;
        AvailableCommits?.Clear();

        if (!IsReleaseMode)
        {
            Task.Run(async () =>
                {
                    try
                    {
                        var hashes = await SelectedPackage.GetAllCommits(value.TagName);
                        if (hashes is null)
                            throw new Exception("No commits found");

                        Dispatcher.UIThread.Post(() =>
                        {
                            AvailableCommits = new ObservableCollection<GitCommit>(hashes);
                            SelectedCommit = AvailableCommits[0];
                        });
                    }
                    catch (Exception e)
                    {
                        Logger.Warn($"Error getting commits: {e.Message}");
                    }
                })
                .SafeFireAndForget();
        }
    }
}<|MERGE_RESOLUTION|>--- conflicted
+++ resolved
@@ -62,8 +62,6 @@
     [ObservableProperty]
     private string? releaseNotes;
 
-<<<<<<< HEAD
-=======
     [ObservableProperty]
     private string latestVersionText = string.Empty;
 
@@ -85,7 +83,6 @@
     [NotifyPropertyChangedFor(nameof(ShowTorchVersionOptions))]
     private TorchVersion selectedTorchVersion;
 
->>>>>>> f5bb6abf
     // Version types (release or commit)
     [ObservableProperty]
     [NotifyPropertyChangedFor(
@@ -115,21 +112,8 @@
 
     public bool CanInstall => !string.IsNullOrWhiteSpace(InstallName) && !ShowDuplicateWarning;
 
-<<<<<<< HEAD
-    public bool IsReleaseModeAvailable =>
-        AvailableVersionTypes.HasFlag(PackageVersionType.GithubRelease);
-
-    [ObservableProperty]
-    private bool showDuplicateWarning;
-
-    [ObservableProperty]
-    private string? installName;
-
-    public Base.ProgressViewModel InstallProgress { get; } = new();
-=======
     public ProgressViewModel InstallProgress { get; } = new();
     public IEnumerable<IPackageStep> Steps { get; set; }
->>>>>>> f5bb6abf
 
     public InstallerViewModel(
         ISettingsManager settingsManager,
@@ -157,10 +141,6 @@
     {
         if (AvailablePackages == null)
             return;
-<<<<<<< HEAD
-=======
-        SelectedPackage = AvailablePackages[0];
->>>>>>> f5bb6abf
         IsReleaseMode = !SelectedPackage.ShouldIgnoreReleases;
     }
 
@@ -174,14 +154,9 @@
             var versionOptions = await SelectedPackage.GetAllVersionOptions();
             if (IsReleaseMode)
             {
-<<<<<<< HEAD
-                var versions = (await SelectedPackage.GetAllVersions()).ToList();
-                AvailableVersions = new ObservableCollection<PackageVersion>(versions);
-=======
                 AvailableVersions = new ObservableCollection<PackageVersion>(
                     versionOptions.AvailableVersions
                 );
->>>>>>> f5bb6abf
                 if (!AvailableVersions.Any())
                     return;
 
@@ -189,21 +164,8 @@
             }
             else
             {
-<<<<<<< HEAD
-                var branches = (await SelectedPackage.GetAllBranches()).ToList();
-                AvailableVersions = new ObservableCollection<PackageVersion>(
-                    branches.Select(
-                        b =>
-                            new PackageVersion
-                            {
-                                TagName = b.Name,
-                                ReleaseNotesMarkdown = b.Commit.Label
-                            }
-                    )
-=======
                 AvailableVersions = new ObservableCollection<PackageVersion>(
                     versionOptions.AvailableBranches
->>>>>>> f5bb6abf
                 );
                 UpdateSelectedVersionToLatestMain();
             }
@@ -225,16 +187,6 @@
         );
         if (result.IsSuccessful)
         {
-<<<<<<< HEAD
-            notificationService.Show(
-                new Notification(
-                    $"Package {SelectedPackage.Name} installed successfully!",
-                    "Success",
-                    NotificationType.Success
-                )
-            );
-=======
->>>>>>> f5bb6abf
             OnPrimaryButtonClick();
         }
         else
@@ -252,11 +204,7 @@
         }
     }
 
-<<<<<<< HEAD
-    private async Task ActuallyInstall()
-=======
     private Task ActuallyInstall()
->>>>>>> f5bb6abf
     {
         if (string.IsNullOrWhiteSpace(InstallName))
         {
@@ -267,86 +215,6 @@
                     NotificationType.Error
                 )
             );
-<<<<<<< HEAD
-            return;
-        }
-
-        try
-        {
-            await InstallGitIfNecessary();
-
-            SelectedPackage.InstallLocation = Path.Combine(
-                settingsManager.LibraryDir,
-                "Packages",
-                InstallName
-            );
-
-            if (!PyRunner.PipInstalled || !PyRunner.VenvInstalled)
-            {
-                InstallProgress.Text = "Installing dependencies...";
-                InstallProgress.IsIndeterminate = true;
-                await pyRunner.Initialize();
-
-                if (!PyRunner.PipInstalled)
-                {
-                    await pyRunner.SetupPip();
-                }
-                if (!PyRunner.VenvInstalled)
-                {
-                    await pyRunner.InstallPackage("virtualenv");
-                }
-            }
-
-            string version;
-            if (IsReleaseMode)
-            {
-                version =
-                    SelectedVersion?.TagName
-                    ?? throw new NullReferenceException("Selected version is null");
-
-                await DownloadPackage(version, false, null);
-            }
-            else
-            {
-                version =
-                    SelectedCommit?.Sha
-                    ?? throw new NullReferenceException("Selected commit is null");
-
-                await DownloadPackage(version, true, SelectedVersion!.TagName);
-            }
-
-            await InstallPackage();
-
-            InstallProgress.Text = "Setting up shared folder links...";
-            await SelectedPackage.SetupModelFolders(SelectedPackage.InstallLocation);
-            //sharedFolders.SetupLinksForPackage(SelectedPackage, SelectedPackage.InstallLocation);
-
-            InstallProgress.Text = "Done";
-            InstallProgress.IsIndeterminate = false;
-            InstallProgress.Value = 100;
-            EventManager.Instance.OnGlobalProgressChanged(100);
-
-            var branch =
-                SelectedVersionType == PackageVersionType.GithubRelease
-                    ? null
-                    : SelectedVersion!.TagName;
-
-            var package = new InstalledPackage
-            {
-                DisplayName = InstallName,
-                LibraryPath = Path.Combine("Packages", InstallName),
-                Id = Guid.NewGuid(),
-                PackageName = SelectedPackage.Name,
-                PackageVersion = version,
-                DisplayVersion = GetDisplayVersion(version, branch),
-                InstalledBranch = branch,
-                LaunchCommand = SelectedPackage.LaunchCommand,
-                LastUpdateCheck = DateTimeOffset.Now
-            };
-            await using var st = settingsManager.BeginTransaction();
-            st.Settings.InstalledPackages.Add(package);
-            st.Settings.ActiveInstalledPackageId = package.Id;
-=======
             return Task.CompletedTask;
         }
 
@@ -362,8 +230,8 @@
             downloadOptions.VersionTag =
                 SelectedVersion?.TagName
                 ?? throw new NullReferenceException("Selected version is null");
+
             installedVersion.InstalledReleaseVersion = downloadOptions.VersionTag;
->>>>>>> f5bb6abf
         }
         else
         {
@@ -420,14 +288,11 @@
         return Task.CompletedTask;
     }
 
-<<<<<<< HEAD
-=======
     public void Cancel()
     {
         OnCloseButtonClick();
     }
 
->>>>>>> f5bb6abf
     private void UpdateSelectedVersionToLatestMain()
     {
         if (AvailableVersions is null)
@@ -442,65 +307,11 @@
             version ??= AvailableVersions.FirstOrDefault(x => x.TagName == "main");
 
             // If still not found, just use the first one
-<<<<<<< HEAD
-            version ??= AvailableVersions[0];
-=======
             version ??= AvailableVersions.FirstOrDefault();
->>>>>>> f5bb6abf
-
             SelectedVersion = version;
         }
     }
-<<<<<<< HEAD
-
-    private static string GetDisplayVersion(string version, string? branch)
-    {
-        return branch == null ? version : $"{branch}@{version[..7]}";
-    }
-
-    private Task<string> DownloadPackage(string version, bool isCommitHash, string? branch)
-    {
-        InstallProgress.Text = "Downloading package...";
-
-        var progress = new Progress<ProgressReport>(progress =>
-        {
-            InstallProgress.IsIndeterminate = progress.IsIndeterminate;
-            InstallProgress.Value = progress.Percentage;
-            EventManager.Instance.OnGlobalProgressChanged((int)progress.Percentage);
-        });
-
-        return SelectedPackage.DownloadPackage(version, isCommitHash, branch, progress);
-    }
-
-    private async Task InstallPackage()
-    {
-        InstallProgress.Text = "Installing package...";
-        SelectedPackage.ConsoleOutput += SelectedPackageOnConsoleOutput;
-        try
-        {
-            var progress = new Progress<ProgressReport>(progress =>
-            {
-                InstallProgress.IsIndeterminate = progress.IsIndeterminate;
-                InstallProgress.Value = progress.Percentage;
-                EventManager.Instance.OnGlobalProgressChanged((int)progress.Percentage);
-            });
-
-            await SelectedPackage.InstallPackage(progress);
-        }
-        finally
-        {
-            SelectedPackage.ConsoleOutput -= SelectedPackageOnConsoleOutput;
-        }
-    }
-
-    private void SelectedPackageOnConsoleOutput(object? sender, ProcessOutput e)
-    {
-        InstallProgress.Description = e.Text;
-    }
-
-=======
-
->>>>>>> f5bb6abf
+
     [RelayCommand]
     private async Task ShowPreview()
     {
@@ -551,8 +362,8 @@
         AvailableVersionTypes = SelectedPackage.ShouldIgnoreReleases
             ? PackageVersionType.Commit
             : PackageVersionType.GithubRelease | PackageVersionType.Commit;
-<<<<<<< HEAD
-
+        SelectedSharedFolderMethod = SelectedPackage.RecommendedSharedFolderMethod;
+        SelectedTorchVersion = SelectedPackage.GetRecommendedTorchVersion();
         if (Design.IsDesignMode)
             return;
 
@@ -560,63 +371,6 @@
             .InvokeAsync(async () =>
             {
                 Logger.Debug($"Release mode: {IsReleaseMode}");
-                var versions = (await value.GetAllVersions(IsReleaseMode)).ToList();
-
-                if (!versions.Any())
-                    return;
-
-                AvailableVersions = new ObservableCollection<PackageVersion>(versions);
-                Logger.Debug($"Available versions: {string.Join(", ", AvailableVersions)}");
-                SelectedVersion = AvailableVersions[0];
-                ReleaseNotes = versions.First().ReleaseNotesMarkdown;
-                Logger.Debug($"Loaded release notes for {ReleaseNotes}");
-
-                if (!IsReleaseMode)
-                {
-                    var commits = (await value.GetAllCommits(SelectedVersion.TagName))?.ToList();
-                    if (commits is null || commits.Count == 0)
-                        return;
-
-                    AvailableCommits = new ObservableCollection<GitCommit>(commits);
-                    SelectedCommit = AvailableCommits[0];
-                    UpdateSelectedVersionToLatestMain();
-                }
-
-                InstallName = SelectedPackage.DisplayName;
-            })
-            .SafeFireAndForget();
-    }
-
-    private async Task InstallGitIfNecessary()
-    {
-        var progressHandler = new Progress<ProgressReport>(progress =>
-        {
-            if (progress.Message != null && progress.Message.Contains("Downloading"))
-            {
-                InstallProgress.Text = $"Downloading prerequisites... {progress.Percentage:N0}%";
-            }
-            else if (progress.Type == ProgressType.Extract)
-            {
-                InstallProgress.Text = $"Installing git... {progress.Percentage:N0}%";
-            }
-            else if (progress.Title != null && progress.Title.Contains("Unpacking"))
-            {
-                InstallProgress.Text = $"Unpacking resources... {progress.Percentage:N0}%";
-            }
-            else
-=======
-
-        SelectedSharedFolderMethod = SelectedPackage.RecommendedSharedFolderMethod;
-        SelectedTorchVersion = SelectedPackage.GetRecommendedTorchVersion();
-
-        if (Design.IsDesignMode)
-            return;
-
-        Dispatcher.UIThread
-            .InvokeAsync(async () =>
->>>>>>> f5bb6abf
-            {
-                Logger.Debug($"Release mode: {IsReleaseMode}");
                 var versionOptions = await value.GetAllVersionOptions();
 
                 AvailableVersions = IsReleaseMode
@@ -625,7 +379,6 @@
 
                 SelectedVersion = AvailableVersions.First(x => !x.IsPrerelease);
                 ReleaseNotes = SelectedVersion.ReleaseNotesMarkdown;
-
                 Logger.Debug($"Loaded release notes for {ReleaseNotes}");
 
                 if (!IsReleaseMode)
