﻿using System;
using System.Collections.Generic;
using System.Collections.Immutable;
using System.Collections.ObjectModel;
using System.ComponentModel;
using System.IO;
using System.Linq;
using System.Reactive.Linq;
using System.Threading;
using System.Threading.Tasks;
using Apizr;
using AsyncAwaitBestPractices;
using Avalonia.Controls;
using Avalonia.Controls.Notifications;
using Avalonia.Threading;
using CommunityToolkit.Mvvm.ComponentModel;
using CommunityToolkit.Mvvm.Input;
using DynamicData;
using DynamicData.Binding;
using FluentAvalonia.UI.Controls;
using FluentIcons.Common;
using Fusillade;
using Injectio.Attributes;
using Microsoft.Extensions.Logging;
using StabilityMatrix.Avalonia.Controls;
using StabilityMatrix.Avalonia.Languages;
using StabilityMatrix.Avalonia.Models;
using StabilityMatrix.Avalonia.Services;
using StabilityMatrix.Avalonia.ViewModels.Base;
using StabilityMatrix.Avalonia.ViewModels.CheckpointManager;
using StabilityMatrix.Avalonia.ViewModels.Dialogs;
using StabilityMatrix.Avalonia.Views;
using StabilityMatrix.Avalonia.Views.Dialogs;
using StabilityMatrix.Core.Attributes;
using StabilityMatrix.Core.Exceptions;
using StabilityMatrix.Core.Extensions;
using StabilityMatrix.Core.Helper;
using StabilityMatrix.Core.Models;
using StabilityMatrix.Core.Models.Api;
using StabilityMatrix.Core.Models.Database;
using StabilityMatrix.Core.Models.FileInterfaces;
using StabilityMatrix.Core.Models.PackageModification;
using StabilityMatrix.Core.Models.Progress;
using StabilityMatrix.Core.Processes;
using StabilityMatrix.Core.Services;
using CheckpointSortMode = StabilityMatrix.Core.Models.CheckpointSortMode;
using Notification = Avalonia.Controls.Notifications.Notification;
using Symbol = FluentIcons.Common.Symbol;
using SymbolIconSource = FluentIcons.Avalonia.Fluent.SymbolIconSource;

namespace StabilityMatrix.Avalonia.ViewModels;

[View(typeof(CheckpointsPage))]
[RegisterSingleton<CheckpointsPageViewModel>]
public partial class CheckpointsPageViewModel(
    ILogger<CheckpointsPageViewModel> logger,
    ISettingsManager settingsManager,
    IModelIndexService modelIndexService,
    ModelFinder modelFinder,
    IDownloadService downloadService,
    INotificationService notificationService,
    IMetadataImportService metadataImportService,
    IModelImportService modelImportService,
<<<<<<< HEAD
=======
    OpenModelDbManager openModelDbManager,
>>>>>>> 2c66683b
    ServiceManager<ViewModelBase> dialogFactory,
    ICivitBaseModelTypeService baseModelTypeService
) : PageViewModelBase
{
    public override string Title => Resources.Label_CheckpointManager;

    public override IconSource IconSource =>
        new SymbolIconSource { Symbol = Symbol.Notebook, IconVariant = IconVariant.Filled };

    private SourceCache<CheckpointCategory, string> categoriesCache = new(category => category.GetId());

    public IObservableCollection<CheckpointCategory> Categories { get; set; } =
        new ObservableCollectionExtended<CheckpointCategory>();

    public SourceCache<LocalModelFile, string> ModelsCache { get; } = new(file => file.RelativePath);

    public IObservableCollection<CheckpointFileViewModel> Models { get; set; } =
        new ObservableCollectionExtended<CheckpointFileViewModel>();

    [ObservableProperty]
    private bool showFolders = true;

    [ObservableProperty]
    private bool showModelsInSubfolders = true;

    [ObservableProperty]
    private CheckpointCategory? selectedCategory;

    [ObservableProperty]
    private string searchQuery = string.Empty;

    [ObservableProperty]
    private bool isImportAsConnectedEnabled;

    [ObservableProperty]
    [NotifyPropertyChangedFor(nameof(NumImagesSelected))]
    private int numItemsSelected;

    [ObservableProperty]
    private bool sortConnectedModelsFirst = true;

    [ObservableProperty]
    private CheckpointSortMode selectedSortOption = CheckpointSortMode.Title;

    public List<CheckpointSortMode> SortOptions => Enum.GetValues<CheckpointSortMode>().ToList();

    [ObservableProperty]
    private ListSortDirection selectedSortDirection = ListSortDirection.Ascending;

    [ObservableProperty]
    private ProgressViewModel progress = new();

    [ObservableProperty]
    private bool isLoading;

    [ObservableProperty]
    private bool isDragOver;

    [ObservableProperty]
    private ObservableCollection<string> selectedBaseModels = [];

    [ObservableProperty]
    private bool dragMovesAllSelected = true;

    [ObservableProperty]
    private bool hideEmptyRootCategories;

    [ObservableProperty]
    private bool showNsfwImages;

    [ObservableProperty]
    [NotifyPropertyChangedFor(nameof(ModelCardBottomResizeFactor))]
    private double resizeFactor;

    public double ModelCardBottomResizeFactor => Math.Clamp(ResizeFactor, 0.85d, 1.25d);

    public string ClearButtonText =>
        SelectedBaseModels.Count == BaseModelOptions.Count
            ? Resources.Action_ClearSelection
            : Resources.Action_SelectAll;

    public List<ListSortDirection> SortDirections => Enum.GetValues<ListSortDirection>().ToList();

    public string ModelsFolder => settingsManager.ModelsDirectory;

    public string NumImagesSelected =>
        NumItemsSelected == 1
            ? Resources.Label_OneImageSelected.Replace("images ", "")
            : string.Format(Resources.Label_NumImagesSelected, NumItemsSelected).Replace("images ", "");

    private SourceCache<string, string> BaseModelCache { get; } = new(s => s);

    public IObservableCollection<BaseModelOptionViewModel> BaseModelOptions { get; set; } =
        new ObservableCollectionExtended<BaseModelOptionViewModel>();

    protected override async Task OnInitialLoadedAsync()
    {
        if (Design.IsDesignMode)
            return;

        await base.OnInitialLoadedAsync();

        var settingsSelectedBaseModels = settingsManager.Settings.SelectedBaseModels;

        AddDisposable(
            BaseModelCache
                .Connect()
                .DeferUntilLoaded()
                .Transform(
                    baseModel =>
                        new BaseModelOptionViewModel
                        {
                            ModelType = baseModel,
                            IsSelected = settingsSelectedBaseModels.Contains(baseModel)
                        }
                )
                .Bind(BaseModelOptions)
                .WhenPropertyChanged(p => p.IsSelected)
                .ObserveOn(SynchronizationContext.Current)
                .Subscribe(next =>
                {
                    if (next.Sender.IsSelected)
                        SelectedBaseModels.Add(next.Sender.ModelType);
                    else
                        SelectedBaseModels.Remove(next.Sender.ModelType);

                    OnPropertyChanged(nameof(ClearButtonText));
                    OnPropertyChanged(nameof(SelectedBaseModels));
                })
        );

        var settingsTransactionObservable = this.WhenPropertyChanged(x => x.SelectedBaseModels)
            .Throttle(TimeSpan.FromMilliseconds(50))
            .ObserveOn(SynchronizationContext.Current)
            .Subscribe(_ =>
            {
                settingsManager.Transaction(
                    settings => settings.SelectedBaseModels = SelectedBaseModels.ToList()
                );
            });

        AddDisposable(settingsTransactionObservable);

        var baseModelTypes = await baseModelTypeService.GetBaseModelTypes(includeAllOption: false);
        BaseModelCache.EditDiff(baseModelTypes);

        // Observable predicate from SearchQuery changes
        var searchPredicate = this.WhenPropertyChanged(vm => vm.SearchQuery)
            .Throttle(TimeSpan.FromMilliseconds(100))
            .Select(
                _ =>
                    (Func<LocalModelFile, bool>)(
                        file =>
                            string.IsNullOrWhiteSpace(SearchQuery)
                            || file.DisplayModelFileName.Contains(
                                SearchQuery,
                                StringComparison.OrdinalIgnoreCase
                            )
                            || file.DisplayModelName.Contains(SearchQuery, StringComparison.OrdinalIgnoreCase)
                            || file.DisplayModelVersion.Contains(
                                SearchQuery,
                                StringComparison.OrdinalIgnoreCase
                            )
                            || (
                                file.ConnectedModelInfo?.TrainedWordsString.Contains(
                                    SearchQuery,
                                    StringComparison.OrdinalIgnoreCase
                                ) ?? false
                            )
                    )
            )
            .ObserveOn(SynchronizationContext.Current)
            .AsObservable();

        var filterPredicate = Observable
            .FromEventPattern<PropertyChangedEventArgs>(this, nameof(PropertyChanged))
            .Where(
                x =>
                    x.EventArgs.PropertyName
                        is nameof(SelectedCategory)
                            or nameof(ShowModelsInSubfolders)
                            or nameof(SelectedBaseModels)
            )
            .Throttle(TimeSpan.FromMilliseconds(50))
            .Select(_ => (Func<LocalModelFile, bool>)FilterModels)
            .ObserveOn(SynchronizationContext.Current)
            .AsObservable();

        var comparerObservable = Observable
            .FromEventPattern<PropertyChangedEventArgs>(this, nameof(PropertyChanged))
            .Where(
                x =>
                    x.EventArgs.PropertyName
                        is nameof(SelectedSortOption)
                            or nameof(SelectedSortDirection)
                            or nameof(SortConnectedModelsFirst)
            )
            .Select(_ =>
            {
                var comparer = new SortExpressionComparer<CheckpointFileViewModel>();
                if (SortConnectedModelsFirst)
                    comparer = comparer.ThenByDescending(vm => vm.CheckpointFile.HasConnectedModel);

                switch (SelectedSortOption)
                {
                    case CheckpointSortMode.FileName:
                        comparer =
                            SelectedSortDirection == ListSortDirection.Ascending
                                ? comparer.ThenByAscending(vm => vm.CheckpointFile.FileName)
                                : comparer.ThenByDescending(vm => vm.CheckpointFile.FileName);
                        break;
                    case CheckpointSortMode.Title:
                        comparer =
                            SelectedSortDirection == ListSortDirection.Ascending
                                ? comparer.ThenByAscending(vm => vm.CheckpointFile.DisplayModelName)
                                : comparer.ThenByDescending(vm => vm.CheckpointFile.DisplayModelName);
                        break;
                    case CheckpointSortMode.BaseModel:
                        comparer =
                            SelectedSortDirection == ListSortDirection.Ascending
                                ? comparer.ThenByAscending(
                                    vm => vm.CheckpointFile.ConnectedModelInfo?.BaseModel
                                )
                                : comparer.ThenByDescending(
                                    vm => vm.CheckpointFile.ConnectedModelInfo?.BaseModel
                                );

                        comparer = comparer.ThenByAscending(vm => vm.CheckpointFile.DisplayModelName);
                        break;
                    case CheckpointSortMode.SharedFolderType:
                        comparer =
                            SelectedSortDirection == ListSortDirection.Ascending
                                ? comparer.ThenByAscending(vm => vm.CheckpointFile.SharedFolderType)
                                : comparer.ThenByDescending(vm => vm.CheckpointFile.SharedFolderType);

                        comparer = comparer.ThenByAscending(vm => vm.CheckpointFile.DisplayModelName);
                        break;
                    case CheckpointSortMode.UpdateAvailable:
                        comparer =
                            SelectedSortDirection == ListSortDirection.Ascending
                                ? comparer.ThenByAscending(vm => vm.CheckpointFile.HasUpdate)
                                : comparer.ThenByDescending(vm => vm.CheckpointFile.HasUpdate);
                        comparer = comparer.ThenByAscending(vm => vm.CheckpointFile.DisplayModelName);
                        comparer = comparer.ThenByDescending(vm => vm.CheckpointFile.DisplayModelVersion);
                        break;
                    case CheckpointSortMode.FileSize:
                        comparer =
                            SelectedSortDirection == ListSortDirection.Ascending
                                ? comparer.ThenByAscending(vm => vm.FileSize)
                                : comparer.ThenByDescending(vm => vm.FileSize);
                        break;
                    case CheckpointSortMode.Created:
                        comparer =
                            SelectedSortDirection == ListSortDirection.Ascending
                                ? comparer.ThenByAscending(vm => vm.Created)
                                : comparer.ThenByDescending(vm => vm.Created);
                        break;
                    case CheckpointSortMode.LastModified:
                        comparer =
                            SelectedSortDirection == ListSortDirection.Ascending
                                ? comparer.ThenByAscending(vm => vm.LastModified)
                                : comparer.ThenByDescending(vm => vm.LastModified);
                        break;
                    default:
                        throw new ArgumentOutOfRangeException();
                }

                return comparer;
            })
            .ObserveOn(SynchronizationContext.Current)
            .AsObservable();

        AddDisposable(
            ModelsCache
                .Connect()
                .DeferUntilLoaded()
                .Filter(filterPredicate)
                .Filter(searchPredicate)
                .Transform(
                    x =>
                        new CheckpointFileViewModel(
                            settingsManager,
                            modelIndexService,
                            notificationService,
                            downloadService,
                            dialogFactory,
                            logger,
                            x
                        )
                )
                .SortAndBind(Models, comparerObservable)
                .WhenPropertyChanged(p => p.IsSelected)
                .Throttle(TimeSpan.FromMilliseconds(50))
                .ObserveOn(SynchronizationContext.Current)
                .Subscribe(_ =>
                {
                    NumItemsSelected = Models.Count(o => o.IsSelected);
                })
        );

        var categoryFilterPredicate = Observable
            .FromEventPattern<PropertyChangedEventArgs>(this, nameof(PropertyChanged))
            .Where(x => x.EventArgs.PropertyName is nameof(HideEmptyRootCategories))
            .Throttle(TimeSpan.FromMilliseconds(50))
            .Select(_ => (Func<CheckpointCategory, bool>)FilterCategories)
            .StartWith(FilterCategories)
            .ObserveOn(SynchronizationContext.Current)
            .AsObservable();

        AddDisposable(
            categoriesCache
                .Connect()
                .DeferUntilLoaded()
                .Filter(categoryFilterPredicate)
                .SortAndBind(
                    Categories,
                    SortExpressionComparer<CheckpointCategory>
                        .Descending(x => x.Name == "All Models")
                        .ThenByAscending(x => x.Name)
                )
                .ObserveOn(SynchronizationContext.Current)
                .Subscribe()
        );

        AddDisposable(
            settingsManager.RelayPropertyFor(
                this,
                vm => vm.IsImportAsConnectedEnabled,
                s => s.IsImportAsConnected,
                true
            )
        );

        AddDisposable(
            settingsManager.RelayPropertyFor(
                this,
                vm => vm.ResizeFactor,
                s => s.CheckpointsPageResizeFactor,
                true
            )
        );

        Refresh().SafeFireAndForget();

        EventManager.Instance.ModelIndexChanged += (_, _) =>
        {
            RefreshCategories();
            ModelsCache.EditDiff(
                modelIndexService.ModelIndex.Values.SelectMany(x => x),
                LocalModelFile.RelativePathConnectedModelInfoComparer
            );
        };

        AddDisposable(
            settingsManager.RelayPropertyFor(
                this,
                vm => vm.SortConnectedModelsFirst,
                settings => settings.SortConnectedModelsFirst,
                true
            )
        );

        AddDisposable(
            settingsManager.RelayPropertyFor(
                this,
                vm => vm.SelectedSortOption,
                settings => settings.CheckpointSortMode,
                true
            )
        );

        AddDisposable(
            settingsManager.RelayPropertyFor(
                this,
                vm => vm.SelectedSortDirection,
                settings => settings.CheckpointSortDirection,
                true
            )
        );

        AddDisposable(
            settingsManager.RelayPropertyFor(
                this,
                vm => vm.ShowModelsInSubfolders,
                settings => settings.ShowModelsInSubfolders,
                true
            )
        );

        AddDisposable(
            settingsManager.RelayPropertyFor(
                this,
                vm => vm.DragMovesAllSelected,
                settings => settings.DragMovesAllSelected,
                true
            )
        );

        AddDisposable(
            settingsManager.RelayPropertyFor(
                this,
                vm => vm.HideEmptyRootCategories,
                settings => settings.HideEmptyRootCategories,
                true
            )
        );

        AddDisposable(
            settingsManager.RelayPropertyFor(
                this,
                vm => vm.ShowNsfwImages,
                settings => settings.ShowNsfwInCheckpointsPage,
                true
            )
        );

        // make sure a sort happens
        OnPropertyChanged(nameof(SortConnectedModelsFirst));
    }

    public void ClearSearchQuery()
    {
        SearchQuery = string.Empty;
    }

    [RelayCommand]
    private async Task Refresh()
    {
        await modelIndexService.RefreshIndex();
        Task.Run(async () => await modelIndexService.CheckModelsForUpdateAsync()).SafeFireAndForget();
    }

    [RelayCommand]
    private void ClearSelection()
    {
        var selected = Models.Where(x => x.IsSelected).ToList();
        foreach (var model in selected)
            model.IsSelected = false;

        NumItemsSelected = 0;
    }

    [RelayCommand]
    private async Task DeleteAsync()
    {
        if (
            NumItemsSelected <= 0
            || Models.Where(o => o.IsSelected).Select(vm => vm.CheckpointFile).ToList()
                is not { Count: > 0 } selectedModelFiles
        )
            return;

        var pathsToDelete = selectedModelFiles
            .SelectMany(x => x.GetDeleteFullPaths(settingsManager.ModelsDirectory))
            .ToList();

        var confirmDeleteVm = dialogFactory.Get<ConfirmDeleteDialogViewModel>();
        confirmDeleteVm.PathsToDelete = pathsToDelete;

        if (await confirmDeleteVm.GetDialog().ShowAsync() != ContentDialogResult.Primary)
            return;

        try
        {
            await confirmDeleteVm.ExecuteCurrentDeleteOperationAsync(failFast: true);
        }
        catch (Exception e)
        {
            notificationService.ShowPersistent("Error deleting files", e.Message, NotificationType.Error);

            await modelIndexService.RefreshIndex();

            return;
        }

        await modelIndexService.RemoveModelsAsync(selectedModelFiles);

        NumItemsSelected = 0;
    }

    [RelayCommand]
    private async Task ScanMetadata(bool updateExistingMetadata)
    {
        if (SelectedCategory == null)
        {
            notificationService.Show(
                "No Category Selected",
                "Please select a category to scan for metadata.",
                NotificationType.Error
            );
            return;
        }

        var scanMetadataStep = new ScanMetadataStep(
            SelectedCategory.Path,
            metadataImportService,
            updateExistingMetadata
        );

        var runner = new PackageModificationRunner
        {
            ModificationCompleteMessage = "Metadata scan complete",
            HideCloseButton = false,
            ShowDialogOnStart = true
        };

        EventManager.Instance.OnPackageInstallProgressAdded(runner);
        await Dispatcher.UIThread.InvokeAsync(async () => await runner.ExecuteSteps([scanMetadataStep]));

        await modelIndexService.RefreshIndex();
        var message = updateExistingMetadata
            ? "Finished updating metadata."
            : "Finished scanning for missing metadata.";
        notificationService.Show("Scan Complete", message, NotificationType.Success);
    }

    [RelayCommand]
    private Task OnItemClick(CheckpointFileViewModel item)
    {
        // Select item if we're in "select mode"
        if (NumItemsSelected > 0)
            item.IsSelected = !item.IsSelected;
        else if (item.CheckpointFile.HasConnectedModel)
            return ShowVersionDialog(item);
        else
            item.IsSelected = !item.IsSelected;

        return Task.CompletedTask;
    }

    [RelayCommand]
    private async Task ShowVersionDialog(CheckpointFileViewModel item)
    {
        if (item.CheckpointFile is { HasCivitMetadata: false, HasOpenModelDbMetadata: false })
        {
            notificationService.Show(
                "Cannot show version dialog",
                "This model has custom metadata.",
                NotificationType.Error
            );
            return;
        }

        if (item.CheckpointFile.HasCivitMetadata)
            await ShowCivitVersionDialog(item);
        else if (item.CheckpointFile.HasOpenModelDbMetadata)
            await ShowOpenModelDbDialog(item);
    }

    private async Task ShowCivitVersionDialog(CheckpointFileViewModel item)
    {
        var model = item.CheckpointFile.LatestModelInfo;
        if (model is null)
        {
            notificationService.Show(
                "Model not found",
                "Model not found in index, please try again later.",
                NotificationType.Error
            );
            return;
        }

        var versions = model.ModelVersions;
        if (versions is null || versions.Count == 0)
        {
            notificationService.Show(
                new Notification(
                    "Model has no versions available",
                    "This model has no versions available for download",
                    NotificationType.Warning
                )
            );
            return;
        }

        item.IsLoading = true;

        var dialog = new BetterContentDialog
        {
            Title = model.Name,
            IsPrimaryButtonEnabled = false,
            IsSecondaryButtonEnabled = false,
            IsFooterVisible = false,
            CloseOnClickOutside = true,
            MaxDialogWidth = 750,
            MaxDialogHeight = 1000
        };

        var htmlDescription = $"""<html><body class="markdown-body">{model.Description}</body></html>""";

        var viewModel = dialogFactory.Get<SelectModelVersionViewModel>();
        viewModel.Dialog = dialog;
        viewModel.Title = model.Name;
        viewModel.Description = htmlDescription;
        viewModel.CivitModel = model;
        viewModel.Versions = versions
            .Select(version => new ModelVersionViewModel(modelIndexService, version))
            .ToImmutableArray();
        viewModel.SelectedVersionViewModel = viewModel.Versions[0];

        dialog.Content = new SelectModelVersionDialog { DataContext = viewModel };

        var result = await dialog.ShowAsync();

        if (result != ContentDialogResult.Primary)
        {
            DelayedClearViewModelProgress(item, TimeSpan.FromMilliseconds(100));
            return;
        }

        var selectedVersion = viewModel?.SelectedVersionViewModel?.ModelVersion;
        var selectedFile = viewModel?.SelectedFile?.CivitFile;

        DirectoryPath downloadPath;
        if (viewModel?.IsCustomSelected is true)
        {
            downloadPath = viewModel.CustomInstallLocation;
        }
        else
        {
            var subFolder =
                viewModel?.SelectedInstallLocation
                ?? Path.Combine(@"Models", model.Type.ConvertTo<SharedFolderType>().GetStringValue());
            subFolder = subFolder.StripStart(@$"Models{Path.DirectorySeparatorChar}");
            downloadPath = Path.Combine(settingsManager.ModelsDirectory, subFolder);
        }

        await Task.Delay(100);
        await modelImportService.DoImport(model, downloadPath, selectedVersion, selectedFile);

        item.Progress = new ProgressReport(1f, "Import started. Check the downloads tab for progress.");
        DelayedClearViewModelProgress(item, TimeSpan.FromMilliseconds(1000));
    }

    private async Task ShowOpenModelDbDialog(CheckpointFileViewModel item)
    {
        if (!item.CheckpointFile.HasOpenModelDbMetadata)
            return;

        await openModelDbManager.EnsureMetadataLoadedAsync();

        var response = await openModelDbManager.ExecuteAsync(
            api => api.GetModels(),
            options => options.WithPriority(Priority.UserInitiated)
        );

        var model = response
            .GetKeyedModels()
            .FirstOrDefault(x => x.Id == item.CheckpointFile.ConnectedModelInfo.ModelName);

        if (model == null)
        {
            notificationService.Show("Model not found", "Could not find model info", NotificationType.Error);
            return;
        }

        var vm = dialogFactory.Get<OpenModelDbModelDetailsViewModel>();
        vm.Model = model;

        var dialog = vm.GetDialog();
        dialog.MaxDialogHeight = 800;
        await dialog.ShowAsync();
    }

    [RelayCommand]
    private void ClearOrSelectAllBaseModels()
    {
        if (SelectedBaseModels.Count == BaseModelOptions.Count)
            BaseModelOptions.ForEach(x => x.IsSelected = false);
        else
            BaseModelOptions.ForEach(x => x.IsSelected = true);
    }

    [RelayCommand]
    private async Task CreateFolder(object? treeViewItem)
    {
        if (treeViewItem is not CheckpointCategory category)
            return;

        var parentFolder = category.Path;

        if (string.IsNullOrWhiteSpace(parentFolder))
            return;

        var fields = new TextBoxField[]
        {
            new()
            {
                Label = "Folder Name",
                InnerLeftText =
                    $@"{parentFolder.Replace(settingsManager.ModelsDirectory, string.Empty).TrimStart(Path.DirectorySeparatorChar)}{Path.DirectorySeparatorChar}",
                MinWidth = 400
            }
        };

        var dialog = DialogHelper.CreateTextEntryDialog("Create Folder", string.Empty, fields);
        var result = await dialog.ShowAsync();

        if (result != ContentDialogResult.Primary)
            return;

        var folderName = fields[0].Text;
        var folderPath = Path.Combine(parentFolder, folderName);

        await notificationService.TryAsync(
            Task.Run(() => Directory.CreateDirectory(folderPath)),
            message: "Could not create folder"
        );

        RefreshCategories();

        SelectedCategory = Categories.SelectMany(c => c.Flatten()).FirstOrDefault(x => x.Path == folderPath);
    }

    [RelayCommand]
    private Task OpenFolderFromTreeview(object? treeViewItem)
    {
        return treeViewItem is CheckpointCategory category && !string.IsNullOrWhiteSpace(category.Path)
            ? ProcessRunner.OpenFolderBrowser(category.Path)
            : Task.CompletedTask;
    }

    [RelayCommand]
    private async Task DeleteFolderAsync(object? treeViewItem)
    {
        if (treeViewItem is not CheckpointCategory category)
            return;

        var folderPath = category.Path;
        if (string.IsNullOrWhiteSpace(folderPath))
            return;

        var confirmDeleteVm = dialogFactory.Get<ConfirmDeleteDialogViewModel>();
        confirmDeleteVm.PathsToDelete = category.Flatten().Select(x => x.Path).ToList();

        if (await confirmDeleteVm.GetDialog().ShowAsync() != ContentDialogResult.Primary)
            return;

        confirmDeleteVm.PathsToDelete = [folderPath];

        try
        {
            await confirmDeleteVm.ExecuteCurrentDeleteOperationAsync(failFast: true);
        }
        catch (Exception e)
        {
            notificationService.ShowPersistent("Error deleting folder", e.Message, NotificationType.Error);
            return;
        }

        RefreshCategories();
    }

    [RelayCommand]
    private void SelectAll()
    {
        Models.ForEach(x => x.IsSelected = true);
    }

    public async Task ImportFilesAsync(IEnumerable<string> files, DirectoryPath destinationFolder)
    {
        if (destinationFolder.FullPath == settingsManager.ModelsDirectory)
        {
            notificationService.Show(
                "Invalid Folder",
                "Please select a different folder to import the files into.",
                NotificationType.Error
            );
            return;
        }

        var fileList = files.ToList();
        if (
            fileList.Any(
                file => !LocalModelFile.SupportedCheckpointExtensions.Contains(Path.GetExtension(file))
            )
        )
        {
            notificationService.Show(
                "Invalid File",
                "Please select only checkpoint files to import.",
                NotificationType.Error
            );
            return;
        }

        var importModelsStep = new ImportModelsStep(
            modelFinder,
            downloadService,
            modelIndexService,
            fileList,
            destinationFolder,
            IsImportAsConnectedEnabled,
            settingsManager.Settings.MoveFilesOnImport
        );

        var runner = new PackageModificationRunner
        {
            ModificationCompleteMessage = "Import Complete",
            HideCloseButton = false,
            ShowDialogOnStart = true
        };

        EventManager.Instance.OnPackageInstallProgressAdded(runner);
        await runner.ExecuteSteps([importModelsStep]);

        SelectedCategory = Categories
            .SelectMany(c => c.Flatten())
            .FirstOrDefault(x => x.Path == destinationFolder.FullPath);
    }

    public async Task MoveBetweenFolders(LocalModelFile sourceFile, DirectoryPath destinationFolder)
    {
        var sourceDirectory = Path.GetDirectoryName(sourceFile.GetFullPath(settingsManager.ModelsDirectory));
        if (
            destinationFolder.FullPath == settingsManager.ModelsDirectory
            || (sourceDirectory != null && sourceDirectory == destinationFolder.FullPath)
        )
        {
            notificationService.Show(
                "Invalid Folder",
                "Please select a different folder to import the files into.",
                NotificationType.Error
            );
            return;
        }

        try
        {
            var sourcePath = new FilePath(sourceFile.GetFullPath(settingsManager.ModelsDirectory));
            var fileNameWithoutExt = Path.GetFileNameWithoutExtension(sourcePath);
            var sourceCmInfoPath = Path.Combine(sourcePath.Directory!, $"{fileNameWithoutExt}.cm-info.json");
            var sourcePreviewPath = Path.Combine(sourcePath.Directory!, $"{fileNameWithoutExt}.preview.jpeg");
            var destinationFilePath = Path.Combine(destinationFolder, sourcePath.Name);
            var destinationCmInfoPath = Path.Combine(destinationFolder, $"{fileNameWithoutExt}.cm-info.json");
            var destinationPreviewPath = Path.Combine(
                destinationFolder,
                $"{fileNameWithoutExt}.preview.jpeg"
            );

            // Move files
            if (File.Exists(sourcePath))
                await FileTransfers.MoveFileAsync(sourcePath, destinationFilePath);

            if (File.Exists(sourceCmInfoPath))
                await FileTransfers.MoveFileAsync(sourceCmInfoPath, destinationCmInfoPath);

            if (File.Exists(sourcePreviewPath))
                await FileTransfers.MoveFileAsync(sourcePreviewPath, destinationPreviewPath);

            notificationService.Show(
                "Model moved successfully",
                $"Moved '{sourcePath.Name}' to '{Path.GetFileName(destinationFolder)}'"
            );
        }
        catch (FileTransferExistsException)
        {
            notificationService.Show(
                "Failed to move file",
                "Destination file exists",
                NotificationType.Error
            );
        }
        finally
        {
            SelectedCategory = Categories
                .SelectMany(c => c.Flatten())
                .FirstOrDefault(x => x.Path == destinationFolder.FullPath);

            await modelIndexService.RefreshIndex();
            DelayedClearProgress(TimeSpan.FromSeconds(1.5));
        }
    }

    private void RefreshCategories()
    {
        if (Design.IsDesignMode)
            return;

        if (!settingsManager.IsLibraryDirSet)
            return;

        var previouslySelectedCategory = SelectedCategory;

        var modelCategories = Directory
            .EnumerateDirectories(
                settingsManager.ModelsDirectory,
                "*",
                EnumerationOptionConstants.TopLevelOnly
            )
            .Select(
                d =>
                    new CheckpointCategory
                    {
                        Path = d,
                        Name = Path.GetFileName(d),
                        SubDirectories = GetSubfolders(d)
                    }
            )
            .ToList();

        foreach (var checkpointCategory in modelCategories.SelectMany(c => c.Flatten()))
            checkpointCategory.Count = Directory
                .EnumerateFileSystemEntries(
                    checkpointCategory.Path,
                    "*",
                    EnumerationOptionConstants.AllDirectories
                )
                .Count(x => LocalModelFile.SupportedCheckpointExtensions.Contains(Path.GetExtension(x)));

        var rootCategory = new CheckpointCategory
        {
            Path = settingsManager.ModelsDirectory,
            Name = "All Models",
            Count = modelIndexService.ModelIndex.Values.SelectMany(x => x).Count()
        };

        categoriesCache.Edit(updater =>
        {
            updater.Load([rootCategory, ..modelCategories]);
        });

        SelectedCategory =
            previouslySelectedCategory
            ?? Categories.FirstOrDefault(x => x.Path == previouslySelectedCategory?.Path)
            ?? Categories.FirstOrDefault()
            ?? categoriesCache.Items[0];

        var dirPath = new DirectoryPath(SelectedCategory.Path);

        while (dirPath.FullPath != settingsManager.ModelsDirectory && dirPath.Parent != null)
        {
            var category = Categories
                .SelectMany(x => x.Flatten())
                .FirstOrDefault(x => x.Path == dirPath.FullPath);
            if (category != null)
                category.IsExpanded = true;

            dirPath = dirPath.Parent;
        }

        Dispatcher.UIThread.Post(() =>
        {
            SelectedCategory =
                previouslySelectedCategory
                ?? Categories.FirstOrDefault(x => x.Path == previouslySelectedCategory?.Path)
                ?? Categories.FirstOrDefault()
                ?? categoriesCache.Items[0];
        });
    }

    private ObservableCollection<CheckpointCategory> GetSubfolders(string strPath)
    {
        var subfolders = new ObservableCollection<CheckpointCategory>();

        if (!Directory.Exists(strPath))
            return subfolders;

        var directories = Directory.EnumerateDirectories(
            strPath,
            "*",
            EnumerationOptionConstants.TopLevelOnly
        );

        foreach (var dir in directories)
        {
            var category = new CheckpointCategory
            {
                Name = Path.GetFileName(dir),
                Path = dir,
                Count = new DirectoryInfo(dir)
                    .EnumerateFileSystemInfos("*", EnumerationOptionConstants.AllDirectories)
                    .Count(x => LocalModelFile.SupportedCheckpointExtensions.Contains(x.Extension))
            };

            if (Directory.GetDirectories(dir, "*", EnumerationOptionConstants.TopLevelOnly).Length > 0)
                category.SubDirectories = GetSubfolders(dir);

            subfolders.Add(category);
        }

        return subfolders;
    }

    private string GetConnectedModelInfoFilePath(string filePath)
    {
        if (string.IsNullOrEmpty(filePath))
            throw new InvalidOperationException(
                "Cannot get connected model info file path when filePath is empty"
            );

        var modelNameNoExt = Path.GetFileNameWithoutExtension((string?)filePath);
        var modelDir = Path.GetDirectoryName((string?)filePath) ?? "";
        return Path.Combine(modelDir, $"{modelNameNoExt}.cm-info.json");
    }

    private void DelayedClearProgress(TimeSpan delay)
    {
        Task.Delay(delay)
            .ContinueWith(_ =>
            {
                IsLoading = false;
                Progress.Value = 0;
            });
    }

    private void DelayedClearViewModelProgress(CheckpointFileViewModel viewModel, TimeSpan delay)
    {
        Task.Delay(delay)
            .ContinueWith(_ =>
            {
                viewModel.IsLoading = false;
                viewModel.Progress = new ProgressReport(0f, "");
            });
    }

    private bool FilterModels(LocalModelFile file)
    {
        if (SelectedCategory?.Path is null || SelectedCategory?.Path == settingsManager.ModelsDirectory)
            return file.HasConnectedModel
                ? SelectedBaseModels.Contains(file.ConnectedModelInfo.BaseModel ?? "Other")
                : SelectedBaseModels.Contains("Other");

        var folderPath = Path.GetDirectoryName(file.RelativePath);
        var categoryRelativePath = SelectedCategory
            ?.Path
            .Replace(settingsManager.ModelsDirectory, string.Empty)
            .TrimStart(Path.DirectorySeparatorChar);

        if (categoryRelativePath == null || folderPath == null)
            return false;

        if (
            (
                file.HasConnectedModel
                    ? SelectedBaseModels.Contains(file.ConnectedModelInfo?.BaseModel ?? "Other")
                    : SelectedBaseModels.Contains("Other")
            )
            is false
        )
            return false;

        return ShowModelsInSubfolders
            ? folderPath.StartsWith(categoryRelativePath)
            : categoryRelativePath.Equals(folderPath);
    }

    private bool FilterCategories(CheckpointCategory category)
    {
        return !HideEmptyRootCategories || category is { Count: > 0 };
    }
}<|MERGE_RESOLUTION|>--- conflicted
+++ resolved
@@ -61,10 +61,7 @@
     INotificationService notificationService,
     IMetadataImportService metadataImportService,
     IModelImportService modelImportService,
-<<<<<<< HEAD
-=======
     OpenModelDbManager openModelDbManager,
->>>>>>> 2c66683b
     ServiceManager<ViewModelBase> dialogFactory,
     ICivitBaseModelTypeService baseModelTypeService
 ) : PageViewModelBase
