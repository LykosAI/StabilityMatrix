﻿using System;
using System.ComponentModel.DataAnnotations;
using System.Linq;
using System.Text.Json.Nodes;
using CommunityToolkit.Mvvm.ComponentModel;
using StabilityMatrix.Avalonia.Controls;
using StabilityMatrix.Avalonia.Models;
using StabilityMatrix.Avalonia.Models.Inference;
using StabilityMatrix.Avalonia.Services;
using StabilityMatrix.Avalonia.ViewModels.Base;
using StabilityMatrix.Core.Attributes;
using StabilityMatrix.Core.Models;
<<<<<<< HEAD
using StabilityMatrix.Core.Models.Api.Comfy.NodeTypes;
=======
>>>>>>> 35f30f95
using StabilityMatrix.Core.Models.Api.Comfy.Nodes;

namespace StabilityMatrix.Avalonia.ViewModels.Inference;

[View(typeof(ModelCard))]
[ManagedService]
[Transient]
public partial class ModelCardViewModel(IInferenceClientManager clientManager)
    : LoadableViewModelBase,
        IParametersLoadableState,
        IComfyStep
{
    [ObservableProperty]
    private HybridModelFile? selectedModel;

    [ObservableProperty]
    private bool isRefinerSelectionEnabled;

    [ObservableProperty]
    private HybridModelFile? selectedRefiner = HybridModelFile.None;

    [ObservableProperty]
    private HybridModelFile? selectedVae = HybridModelFile.Default;

    [ObservableProperty]
    private bool isVaeSelectionEnabled;

    [ObservableProperty]
<<<<<<< HEAD
    private bool disableSettings;
=======
    private bool isClipSkipEnabled;

    [NotifyDataErrorInfo]
    [ObservableProperty]
    [Range(1, 24)]
    private int clipSkip = 1;
>>>>>>> 35f30f95

    public IInferenceClientManager ClientManager { get; } = clientManager;

    /// <inheritdoc />
    public virtual void ApplyStep(ModuleApplyStepEventArgs e)
    {
        // Load base checkpoint
        var baseLoader = e.Nodes.AddTypedNode(
            new ComfyNodeBuilder.CheckpointLoaderSimple
            {
<<<<<<< HEAD
                Name = "CheckpointLoader",
=======
                Name = "CheckpointLoader_Base",
>>>>>>> 35f30f95
                CkptName = SelectedModel?.RelativePath ?? throw new ValidationException("Model not selected")
            }
        );

        e.Builder.Connections.Base.Model = baseLoader.Output1;
        e.Builder.Connections.Base.Clip = baseLoader.Output2;
        e.Builder.Connections.Base.VAE = baseLoader.Output3;

        // Load refiner if enabled
        if (IsRefinerSelectionEnabled && SelectedRefiner is { IsNone: false })
        {
            var refinerLoader = e.Nodes.AddTypedNode(
                new ComfyNodeBuilder.CheckpointLoaderSimple
                {
                    Name = "CheckpointLoader_Refiner",
                    CkptName =
                        SelectedRefiner?.RelativePath
                        ?? throw new ValidationException("Refiner Model enabled but not selected")
                }
            );

            e.Builder.Connections.Refiner.Model = refinerLoader.Output1;
            e.Builder.Connections.Refiner.Clip = refinerLoader.Output2;
            e.Builder.Connections.Refiner.VAE = refinerLoader.Output3;
        }

        // Load VAE override if enabled
        if (IsVaeSelectionEnabled && SelectedVae is { IsNone: false, IsDefault: false })
        {
            var vaeLoader = e.Nodes.AddTypedNode(
                new ComfyNodeBuilder.VAELoader
                {
                    Name = "VAELoader",
                    VaeName = SelectedVae?.RelativePath ?? throw new ValidationException("VAE enabled but not selected")
                }
            );

            e.Builder.Connections.PrimaryVAE = vaeLoader.Output;
        }

        // Clip skip all models if enabled
        if (IsClipSkipEnabled)
        {
            foreach (var (modelName, model) in e.Builder.Connections.Models)
            {
                if (model.Clip is not { } modelClip)
                    continue;

                var clipSetLastLayer = e.Nodes.AddTypedNode(
                    new ComfyNodeBuilder.CLIPSetLastLayer
                    {
                        Name = $"CLIP_Skip_{modelName}",
                        Clip = modelClip,
                        // Need to convert to negative indexing from (1 to 24) to (-1 to -24)
                        StopAtClipLayer = -ClipSkip
                    }
                );

                model.Clip = clipSetLastLayer.Output;
            }
        }
    }

    /// <inheritdoc />
    public override JsonObject SaveStateToJsonObject()
    {
        return SerializeModel(
            new ModelCardModel
            {
                SelectedModelName = SelectedModel?.RelativePath,
                SelectedVaeName = SelectedVae?.RelativePath,
                SelectedRefinerName = SelectedRefiner?.RelativePath,
                ClipSkip = ClipSkip,
                IsVaeSelectionEnabled = IsVaeSelectionEnabled,
                IsRefinerSelectionEnabled = IsRefinerSelectionEnabled,
                IsClipSkipEnabled = IsClipSkipEnabled
            }
        );
    }

    /// <inheritdoc />
    public override void LoadStateFromJsonObject(JsonObject state)
    {
        var model = DeserializeModel<ModelCardModel>(state);

        SelectedModel = model.SelectedModelName is null
            ? null
            : ClientManager.Models.FirstOrDefault(x => x.RelativePath == model.SelectedModelName);

        SelectedVae = model.SelectedVaeName is null
            ? HybridModelFile.Default
            : ClientManager.VaeModels.FirstOrDefault(x => x.RelativePath == model.SelectedVaeName);

        SelectedRefiner = model.SelectedRefinerName is null
            ? HybridModelFile.None
            : ClientManager.Models.FirstOrDefault(x => x.RelativePath == model.SelectedRefinerName);

        ClipSkip = model.ClipSkip;

        IsVaeSelectionEnabled = model.IsVaeSelectionEnabled;
        IsRefinerSelectionEnabled = model.IsRefinerSelectionEnabled;
        IsClipSkipEnabled = model.IsClipSkipEnabled;
    }

    /// <inheritdoc />
    public void LoadStateFromParameters(GenerationParameters parameters)
    {
        if (parameters.ModelName is not { } paramsModelName)
            return;

        var currentModels = ClientManager.Models;

        HybridModelFile? model;

        // First try hash match
        if (parameters.ModelHash is not null)
        {
            model = currentModels.FirstOrDefault(
                m =>
                    m.Local?.ConnectedModelInfo?.Hashes.SHA256 is { } sha256
                    && sha256.StartsWith(parameters.ModelHash, StringComparison.InvariantCultureIgnoreCase)
            );
        }
        else
        {
            // Name matches
            model = currentModels.FirstOrDefault(m => m.RelativePath.EndsWith(paramsModelName));
            model ??= currentModels.FirstOrDefault(m => m.ShortDisplayName.StartsWith(paramsModelName));
        }

        if (model is not null)
        {
            SelectedModel = model;
        }
    }

    /// <inheritdoc />
    public GenerationParameters SaveStateToParameters(GenerationParameters parameters)
    {
        return parameters with
        {
            ModelName = SelectedModel?.FileName,
            ModelHash = SelectedModel?.Local?.ConnectedModelInfo?.Hashes.SHA256
        };
    }

    internal class ModelCardModel
    {
        public string? SelectedModelName { get; init; }
        public string? SelectedRefinerName { get; init; }
        public string? SelectedVaeName { get; init; }
        public int ClipSkip { get; init; } = 1;

        public bool IsVaeSelectionEnabled { get; init; }
        public bool IsRefinerSelectionEnabled { get; init; }
        public bool IsClipSkipEnabled { get; init; }
    }
}<|MERGE_RESOLUTION|>--- conflicted
+++ resolved
@@ -10,10 +10,7 @@
 using StabilityMatrix.Avalonia.ViewModels.Base;
 using StabilityMatrix.Core.Attributes;
 using StabilityMatrix.Core.Models;
-<<<<<<< HEAD
 using StabilityMatrix.Core.Models.Api.Comfy.NodeTypes;
-=======
->>>>>>> 35f30f95
 using StabilityMatrix.Core.Models.Api.Comfy.Nodes;
 
 namespace StabilityMatrix.Avalonia.ViewModels.Inference;
@@ -42,16 +39,14 @@
     private bool isVaeSelectionEnabled;
 
     [ObservableProperty]
-<<<<<<< HEAD
     private bool disableSettings;
-=======
+
     private bool isClipSkipEnabled;
 
     [NotifyDataErrorInfo]
     [ObservableProperty]
     [Range(1, 24)]
     private int clipSkip = 1;
->>>>>>> 35f30f95
 
     public IInferenceClientManager ClientManager { get; } = clientManager;
 
@@ -62,11 +57,7 @@
         var baseLoader = e.Nodes.AddTypedNode(
             new ComfyNodeBuilder.CheckpointLoaderSimple
             {
-<<<<<<< HEAD
-                Name = "CheckpointLoader",
-=======
                 Name = "CheckpointLoader_Base",
->>>>>>> 35f30f95
                 CkptName = SelectedModel?.RelativePath ?? throw new ValidationException("Model not selected")
             }
         );
