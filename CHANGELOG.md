--- conflicted
+++ resolved
@@ -7,16 +7,13 @@
 
 ## v2.14.1
 ### Changed
-<<<<<<< HEAD
 - Updated Inference Extra Networks (Lora / LyCORIS) base model filtering to consider SDXL variations (e.g., Noob AI / Illustrious) as compatible, unrecognized models or models with no base model will be considered compatible.
 ### Fixed
 - Fixed Inference hotkey weight adjustment multi-line behavior, now works as expected like the first line.
 - Fixed updates to versions with commit hash version parts not being recognized when the current version has no commit hash part.
 - Fixed Inference Extra Networks card not updating with newly added model files.
-=======
 - Fixed incorrect ROCmLibs being installed for RX 6800/6800XT users of Comfy-Zluda or AMDGPU-Forge
 - Fixed missing text when missing localized versions for Italian and Chinese languages
->>>>>>> 66d57d9e
 
 ## v2.14.0
 ### Added
