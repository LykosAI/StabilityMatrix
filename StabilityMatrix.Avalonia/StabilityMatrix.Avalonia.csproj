<Project Sdk="Microsoft.NET.Sdk">
    <PropertyGroup>
        <OutputType>WinExe</OutputType>
        <TargetFramework>net7.0</TargetFramework>
        <RuntimeIdentifiers>win-x64;linux-x64;osx-x64;osx-arm64</RuntimeIdentifiers>
        <Nullable>enable</Nullable>
        <BuiltInComInteropSupport>true</BuiltInComInteropSupport>
        <ApplicationManifest>app.manifest</ApplicationManifest>
        <AvaloniaUseCompiledBindingsByDefault>true</AvaloniaUseCompiledBindingsByDefault>
        <ApplicationIcon>./Assets/Icon.ico</ApplicationIcon>
        <Version>2.5.0-dev.5</Version>
        <InformationalVersion>$(Version)</InformationalVersion>
        <EnableWindowsTargeting>true</EnableWindowsTargeting>
        <AllowUnsafeBlocks>true</AllowUnsafeBlocks>
    </PropertyGroup>
    
    <ItemGroup>
        <PackageReference Include="AsyncImageLoader.Avalonia" Version="3.2.0" />
        <PackageReference Include="AutoComplete.Net" Version="1.2211.2014.42"/>
        <PackageReference Include="Avalonia.AvaloniaEdit" Version="11.0.1" />
        <PackageReference Include="Avalonia.Controls.PanAndZoom" Version="11.0.0" />
        <PackageReference Include="Avalonia" Version="11.0.4" />
        <PackageReference Include="Avalonia.Desktop" Version="11.0.4" />
        <PackageReference Include="Avalonia.Fonts.Inter" Version="11.0.4" />
        <!--Condition below is needed to remove Avalonia.Diagnostics package from build output in Release configuration.-->
        <PackageReference Condition="'$(Configuration)' == 'Debug'" Include="Avalonia.Diagnostics" Version="11.0.4" />
        <PackageReference Include="Avalonia.HtmlRenderer" Version="11.0.0" />
        <PackageReference Include="Avalonia.Xaml.Behaviors" Version="11.0.2" />
        <PackageReference Include="AvaloniaEdit.TextMate" Version="11.0.0" />
        <PackageReference Include="CommunityToolkit.Mvvm" Version="8.2.1" />
        <PackageReference Include="DiscordRichPresence" Version="1.2.1.24" />
        <PackageReference Include="Dock.Avalonia" Version="11.0.0.1" />
        <PackageReference Include="Dock.Model.Avalonia" Version="11.0.0.1" />
        <PackageReference Include="FluentAvaloniaUI" Version="2.0.1" />
        <PackageReference Include="DynamicData" Version="7.14.2" />
<<<<<<< HEAD
=======
        <PackageReference Include="FluentAvaloniaUI" Version="2.0.4" />
>>>>>>> caf1d15c
        <PackageReference Include="FluentIcons.Avalonia" Version="1.1.217" />
        <PackageReference Include="FluentIcons.FluentAvalonia" Version="1.1.217" />
        <PackageReference Include="FuzzySharp" Version="2.0.2" />
        <PackageReference Include="Markdown.Avalonia" Version="11.0.0" />
        <PackageReference Include="MetadataExtractor" Version="2.8.1" />
        <PackageReference Include="Microsoft.Extensions.Configuration" Version="7.0.0" />
        <PackageReference Include="Microsoft.Extensions.Configuration.FileExtensions" Version="7.0.0" />
        <PackageReference Include="Microsoft.Extensions.Configuration.Json" Version="7.0.0" />
        <PackageReference Include="Microsoft.Extensions.DependencyInjection" Version="7.0.0" />
        <PackageReference Include="Microsoft.Extensions.Http.Polly" Version="7.0.8" />
        <PackageReference Include="Microsoft.Extensions.Options.ConfigurationExtensions" Version="7.0.0" />
        <PackageReference Include="Nito.AsyncEx" Version="5.1.2" />
        <PackageReference Include="NLog" Version="5.2.3" />
        <PackageReference Include="NLog.Extensions.Logging" Version="5.3.2" />
        <PackageReference Include="Polly" Version="7.2.4" />
        <PackageReference Include="Polly.Contrib.WaitAndRetry" Version="1.1.1" />
        <PackageReference Include="Polly.Extensions.Http" Version="3.0.0" />
        <PackageReference Include="Projektanker.Icons.Avalonia.FontAwesome" Version="6.6.0" />
        <PackageReference Include="RockLib.Reflection.Optimized" Version="2.0.0" />
        <PackageReference Include="Sentry" Version="3.33.1" />
        <PackageReference Include="Sentry.NLog" Version="3.33.1" />
        <PackageReference Include="Sylvan.Common" Version="0.4.2" />
        <PackageReference Include="Sylvan.Data" Version="0.2.12" />
        <PackageReference Include="Sylvan.Data.Csv" Version="1.3.3" />
        <PackageReference Include="TextMateSharp.Grammars" Version="1.0.55" />
    </ItemGroup>


    <ItemGroup>
        <AvaloniaResource Include="Assets\Icon.ico" />
        <AvaloniaResource Include="Assets\Icon.png" />
    </ItemGroup>

    <ItemGroup>
        <AvaloniaResource Include="Assets\ImagePrompt.tmLanguage.json" />
        <AvaloniaResource Include="Assets\ImagePrompt.tmLanguage.json" />
        <AvaloniaResource Include="Assets\ThemeMatrixDark.json" />
    </ItemGroup>
    
    <ItemGroup>
        <ProjectReference Include="..\StabilityMatrix.Core\StabilityMatrix.Core.csproj" />
    </ItemGroup>

    <ItemGroup>
      <ProjectReference Condition="'$(Configuration)' == 'Debug'" Include="..\StabilityMatrix.Avalonia.Diagnostics\StabilityMatrix.Avalonia.Diagnostics.csproj" />
    </ItemGroup>
    
    <ItemGroup>
        <AvaloniaResource Include="Assets\noimage.png" />
    </ItemGroup>

    <ItemGroup>
        <AvaloniaResource Include="Assets\licenses.json" />
    </ItemGroup>
    
    <ItemGroup>
        <AvaloniaResource Include="Assets\sitecustomize.py" />
    </ItemGroup>

    <ItemGroup>
        <AvaloniaResource Include="Assets\Fonts\**" />
    </ItemGroup>
    
    <ItemGroup>
      <!-- Only for win-64 -->
      <AvaloniaResource Include="Assets\win-x64\**" Condition="'$(RuntimeIdentifier)' == 'win-x64'" />
      <!-- Only for linux-64 -->
      <AvaloniaResource Include="Assets\linux-x64\**" Condition="'$(RuntimeIdentifier)' == 'linux-x64'" />
      <!-- Only for osx-arm64 -->
      <AvaloniaResource Include="Assets\macos-arm64\**" Condition="'$(RuntimeIdentifier)' == 'osx-arm64'" />
    </ItemGroup>
    
    <ItemGroup>
      <EmbeddedResource Update="Languages\Resources.resx">
        <Generator>PublicResXFileCodeGenerator</Generator>
        <LastGenOutput>Resources.Designer.cs</LastGenOutput>
      </EmbeddedResource>
    </ItemGroup>
    
    <ItemGroup>
      <Compile Update="Languages\Resources.Designer.cs">
        <DesignTime>True</DesignTime>
        <AutoGen>True</AutoGen>
        <DependentUpon>Resources.resx</DependentUpon>
      </Compile>
    </ItemGroup>

    <!-- set HUSKY to 0 to disable, or opt-in during CI by setting HUSKY to 1 -->
    <Target Name="husky" BeforeTargets="Restore;CollectPackageReferences" Condition="'$(HUSKY)' == 1 Or ('$(HUSKY)' != 0 And '$(CI)' != 'true')">
        <Exec Command="dotnet tool restore"  StandardOutputImportance="Low" StandardErrorImportance="High"/>
        <Exec Command="dotnet husky install" StandardOutputImportance="Low" StandardErrorImportance="High" WorkingDirectory="../" />
    </Target>
</Project><|MERGE_RESOLUTION|>--- conflicted
+++ resolved
@@ -31,12 +31,8 @@
         <PackageReference Include="DiscordRichPresence" Version="1.2.1.24" />
         <PackageReference Include="Dock.Avalonia" Version="11.0.0.1" />
         <PackageReference Include="Dock.Model.Avalonia" Version="11.0.0.1" />
-        <PackageReference Include="FluentAvaloniaUI" Version="2.0.1" />
         <PackageReference Include="DynamicData" Version="7.14.2" />
-<<<<<<< HEAD
-=======
         <PackageReference Include="FluentAvaloniaUI" Version="2.0.4" />
->>>>>>> caf1d15c
         <PackageReference Include="FluentIcons.Avalonia" Version="1.1.217" />
         <PackageReference Include="FluentIcons.FluentAvalonia" Version="1.1.217" />
         <PackageReference Include="FuzzySharp" Version="2.0.2" />
