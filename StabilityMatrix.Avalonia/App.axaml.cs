using System;
using System.Diagnostics;
using System.Diagnostics.CodeAnalysis;
using System.IO;
using System.Linq;
using System.Net;
using System.Net.Http;
using System.Text.Json;
using System.Text.Json.Serialization;
using System.Threading;
using System.Threading.Tasks;
using Avalonia;
using Avalonia.Controls;
using Avalonia.Controls.ApplicationLifetimes;
using Avalonia.Markup.Xaml;
using Avalonia.Platform;
using Avalonia.Platform.Storage;
using Avalonia.Styling;
using FluentAvalonia.UI.Controls;
using Microsoft.Extensions.Configuration;
using Microsoft.Extensions.DependencyInjection;
using Microsoft.Extensions.Logging;
using NLog;
using NLog.Config;
using NLog.Extensions.Logging;
using NLog.Targets;
using Octokit;
using Polly;
using Polly.Contrib.WaitAndRetry;
using Polly.Extensions.Http;
using Polly.Timeout;
using Refit;
using Sentry;
using StabilityMatrix.Avalonia.Controls;
using StabilityMatrix.Avalonia.Controls.CodeCompletion;
using StabilityMatrix.Avalonia.DesignData;
using StabilityMatrix.Avalonia.Helpers;
using StabilityMatrix.Avalonia.Models;
using StabilityMatrix.Avalonia.Models.TagCompletion;
using StabilityMatrix.Avalonia.Services;
using StabilityMatrix.Avalonia.ViewModels;
using StabilityMatrix.Avalonia.ViewModels.Base;
using StabilityMatrix.Avalonia.ViewModels.CheckpointBrowser;
using StabilityMatrix.Avalonia.ViewModels.Dialogs;
<<<<<<< HEAD
using StabilityMatrix.Avalonia.ViewModels.Inference;
=======
using StabilityMatrix.Avalonia.ViewModels.PackageManager;
>>>>>>> 96131d9f
using StabilityMatrix.Avalonia.Views;
using StabilityMatrix.Avalonia.Views.Dialogs;
using StabilityMatrix.Core.Api;
using StabilityMatrix.Core.Converters.Json;
using StabilityMatrix.Core.Database;
using StabilityMatrix.Core.Helper;
using StabilityMatrix.Core.Helper.Cache;
using StabilityMatrix.Core.Helper.Factory;
using StabilityMatrix.Core.Models.Api;
using StabilityMatrix.Core.Models.Configs;
using StabilityMatrix.Core.Models.Packages;
using StabilityMatrix.Core.Models.Settings;
using StabilityMatrix.Core.Python;
using StabilityMatrix.Core.Services;
using StabilityMatrix.Core.Updater;
using Application = Avalonia.Application;
using CheckpointFile = StabilityMatrix.Avalonia.ViewModels.CheckpointManager.CheckpointFile;
using CheckpointFolder = StabilityMatrix.Avalonia.ViewModels.CheckpointManager.CheckpointFolder;
using LogLevel = Microsoft.Extensions.Logging.LogLevel;

namespace StabilityMatrix.Avalonia;

public sealed class App : Application
{
    [NotNull] public static IServiceProvider? Services { get; private set; }
    [NotNull] public static Visual? VisualRoot { get; private set; }
    [NotNull] public static IStorageProvider? StorageProvider { get; private set; }
    // ReSharper disable once MemberCanBePrivate.Global
    [NotNull] public static IConfiguration? Config { get; private set; }
    
    // ReSharper disable once MemberCanBePrivate.Global
    public IClassicDesktopStyleApplicationLifetime? DesktopLifetime =>
        ApplicationLifetime as IClassicDesktopStyleApplicationLifetime;

    public override void Initialize()
    {
        AvaloniaXamlLoader.Load(this);

        // Set design theme
        if (Design.IsDesignMode)
        {
            RequestedThemeVariant = ThemeVariant.Dark;
        }
    }
    
    public override void OnFrameworkInitializationCompleted()
    {
        base.OnFrameworkInitializationCompleted();
        
        if (Design.IsDesignMode)
        {
            DesignData.DesignData.Initialize();
            Services = DesignData.DesignData.Services;
        }
        else
        {
            ConfigureServiceProvider();
        }

        if (DesktopLifetime is not null)
        {
            DesktopLifetime.ShutdownMode = ShutdownMode.OnExplicitShutdown;

            // First time setup if needed
            var settingsManager = Services.GetRequiredService<ISettingsManager>();
            if (!settingsManager.IsEulaAccepted())
            {
                var setupWindow = Services.GetRequiredService<FirstLaunchSetupWindow>();
                var setupViewModel = Services.GetRequiredService<FirstLaunchSetupViewModel>();
                setupWindow.DataContext = setupViewModel;
                setupWindow.ShowAsDialog = true;
                setupWindow.ShowActivated = true;
                setupWindow.ShowAsyncCts = new CancellationTokenSource();
                
                setupWindow.ExtendClientAreaChromeHints = Program.Args.NoWindowChromeEffects ?
                    ExtendClientAreaChromeHints.NoChrome : ExtendClientAreaChromeHints.PreferSystemChrome;

                DesktopLifetime.MainWindow = setupWindow;

                setupWindow.ShowAsyncCts.Token.Register(() =>
                {
                    if (setupWindow.Result == ContentDialogResult.Primary)
                    {
                        settingsManager.SetEulaAccepted();
                        ShowMainWindow();
                        DesktopLifetime.MainWindow.Show();
                    }
                    else
                    {
                        Shutdown();
                    }
                });
            }
            else
            {
                ShowMainWindow();
            }
        }
    }

    private void ShowMainWindow()
    {
        if (DesktopLifetime is null) return;
        
        var mainViewModel = Services.GetRequiredService<MainWindowViewModel>();
        
        var mainWindow = Services.GetRequiredService<MainWindow>();
        mainWindow.DataContext = mainViewModel;
        
        mainWindow.ExtendClientAreaChromeHints = Program.Args.NoWindowChromeEffects ?
            ExtendClientAreaChromeHints.NoChrome : ExtendClientAreaChromeHints.PreferSystemChrome;
        
        var settingsManager = Services.GetRequiredService<ISettingsManager>();
        var windowSettings = settingsManager.Settings.WindowSettings;
        if (windowSettings != null && !Program.Args.ResetWindowPosition)
        {
            mainWindow.Position = new PixelPoint(windowSettings.X, windowSettings.Y);
            mainWindow.Width = windowSettings.Width;
            mainWindow.Height = windowSettings.Height;    
        }
        else
        {
            mainWindow.WindowStartupLocation = WindowStartupLocation.CenterScreen;
        }
        
        mainWindow.Closing += (_, _) =>
        {
            var validWindowPosition =
                mainWindow.Screens.All.Any(screen => screen.Bounds.Contains(mainWindow.Position));

            settingsManager.Transaction(s =>
            {
                s.WindowSettings = new WindowSettings(
                    mainWindow.Width, mainWindow.Height,
                    validWindowPosition ? mainWindow.Position.X : 0,
                    validWindowPosition ? mainWindow.Position.Y : 0);
            }, ignoreMissingLibraryDir: true);
        };
        mainWindow.Closed += (_, _) => Shutdown();

        VisualRoot = mainWindow;
        StorageProvider = mainWindow.StorageProvider;
            
        DesktopLifetime.MainWindow = mainWindow;
        DesktopLifetime.Exit += OnExit;
    }

    private static void ConfigureServiceProvider()
    {
        var services = ConfigureServices();
        Services = services.BuildServiceProvider();
        
        var settingsManager = Services.GetRequiredService<ISettingsManager>();
        settingsManager.TryFindLibrary();
        Services.GetRequiredService<ProgressManagerViewModel>().StartEventListener();
    }

    internal static void ConfigurePageViewModels(IServiceCollection services)
    {
        services.AddSingleton<PackageManagerViewModel>()
            .AddSingleton<SettingsViewModel>()
            .AddSingleton<CheckpointBrowserViewModel>()
            .AddSingleton<CheckpointsPageViewModel>()
            .AddSingleton<LaunchPageViewModel>()
            .AddSingleton<ProgressManagerViewModel>()
            .AddSingleton<InferenceViewModel>();
        
        services.AddSingleton<MainWindowViewModel>(provider =>
            new MainWindowViewModel(provider.GetRequiredService<ISettingsManager>(),
                provider.GetRequiredService<IDiscordRichPresenceService>(),
                provider.GetRequiredService<ServiceManager<ViewModelBase>>())
            {
                Pages =
                {
                    provider.GetRequiredService<LaunchPageViewModel>(),
                    provider.GetRequiredService<InferenceViewModel>(),
                    provider.GetRequiredService<PackageManagerViewModel>(),
                    provider.GetRequiredService<CheckpointsPageViewModel>(),
                    provider.GetRequiredService<CheckpointBrowserViewModel>(),
                },
                FooterPages =
                {
                    provider.GetRequiredService<SettingsViewModel>()
                }
            });
        
        // Register disposable view models for shutdown cleanup
        services.AddSingleton<IDisposable>(p 
            => p.GetRequiredService<LaunchPageViewModel>());
    }

    internal static void ConfigureDialogViewModels(IServiceCollection services)
    {
        // Dialog view models (transient)
        services.AddTransient<InstallerViewModel>();
        services.AddTransient<OneClickInstallViewModel>();
        services.AddTransient<SelectModelVersionViewModel>();
        services.AddTransient<SelectDataDirectoryViewModel>();
        services.AddTransient<LaunchOptionsViewModel>();
        services.AddTransient<ExceptionViewModel>();
        services.AddTransient<EnvVarsViewModel>();
        services.AddSingleton<FirstLaunchSetupViewModel>();
        services.AddSingleton<UpdateViewModel>();
        
        // Other transients (usually sub view models)
<<<<<<< HEAD
        services.AddTransient<CheckpointFolder>();
        services.AddTransient<CheckpointFile>();
        services.AddTransient<InferenceTextToImageViewModel>();
=======
        services.AddTransient<CheckpointFolder>()
            .AddTransient<CheckpointFile>()
            .AddTransient<CheckpointBrowserCardViewModel>();
        
        services.AddTransient<PackageCardViewModel>();
>>>>>>> 96131d9f
        
        // Global progress
        services.AddSingleton<ProgressManagerViewModel>();
        
        // Controls
        services.AddTransient<RefreshBadgeViewModel>();

        // Inference controls
        services.AddTransient<SeedCardViewModel>();
        services.AddTransient<SamplerCardViewModel>();
        services.AddTransient<UpscalerCardViewModel>();
        services.AddTransient<ImageGalleryCardViewModel>();
        services.AddTransient<PromptCardViewModel>();
        services.AddTransient<StackCardViewModel>();
        services.AddTransient<StackExpanderViewModel>();
        services.AddTransient<ModelCardViewModel>();
        services.AddTransient<BatchSizeCardViewModel>();
        
        // Dialog factory
        services.AddSingleton<ServiceManager<ViewModelBase>>(provider =>
            new ServiceManager<ViewModelBase>()
                .Register(provider.GetRequiredService<InstallerViewModel>)
                .Register(provider.GetRequiredService<OneClickInstallViewModel>)
                .Register(provider.GetRequiredService<SelectModelVersionViewModel>)
                .Register(provider.GetRequiredService<SelectDataDirectoryViewModel>)
                .Register(provider.GetRequiredService<LaunchOptionsViewModel>)
                .Register(provider.GetRequiredService<UpdateViewModel>)
                .Register(provider.GetRequiredService<CheckpointBrowserCardViewModel>)
                .Register(provider.GetRequiredService<CheckpointFolder>)
                .Register(provider.GetRequiredService<CheckpointFile>)
                .Register(provider.GetRequiredService<PackageCardViewModel>)
                .Register(provider.GetRequiredService<RefreshBadgeViewModel>)
                .Register(provider.GetRequiredService<ExceptionViewModel>)
                .Register(provider.GetRequiredService<EnvVarsViewModel>)
                .Register(provider.GetRequiredService<ProgressManagerViewModel>)
                .Register(provider.GetRequiredService<InferenceTextToImageViewModel>)
                .Register(provider.GetRequiredService<SeedCardViewModel>)
                .Register(provider.GetRequiredService<SamplerCardViewModel>)
                .Register(provider.GetRequiredService<ImageGalleryCardViewModel>)
                .Register(provider.GetRequiredService<PromptCardViewModel>)
                .Register(provider.GetRequiredService<StackCardViewModel>)
                .Register(provider.GetRequiredService<StackExpanderViewModel>)
                .Register(provider.GetRequiredService<UpscalerCardViewModel>)
                .Register(provider.GetRequiredService<ModelCardViewModel>)
                .Register(provider.GetRequiredService<BatchSizeCardViewModel>)
                .Register(provider.GetRequiredService<FirstLaunchSetupViewModel>));
    }

    internal static void ConfigureViews(IServiceCollection services)
    {
        // Pages
        services.AddSingleton<CheckpointsPage>();
        services.AddSingleton<LaunchPageView>();
        services.AddSingleton<PackageManagerPage>();
        services.AddSingleton<SettingsPage>();
        services.AddSingleton<CheckpointBrowserPage>();
        services.AddSingleton<ProgressManagerPage>();
        services.AddSingleton<InferencePage>();
        
        // Inference tabs
        services.AddTransient<InferenceTextToImageView>();
        
        // Inference controls
        services.AddTransient<ImageGalleryCard>();
        services.AddTransient<SeedCard>();
        services.AddTransient<SamplerCard>();
        services.AddTransient<PromptCard>();
        services.AddTransient<StackCard>();
        services.AddTransient<StackExpander>();
        services.AddTransient<UpscalerCard>();
        services.AddTransient<ModelCard>();
        services.AddTransient<BatchSizeCard>();
        
        // Dialogs
        services.AddTransient<SelectDataDirectoryDialog>();
        services.AddTransient<LaunchOptionsDialog>();
        services.AddTransient<UpdateDialog>();
        services.AddTransient<ExceptionDialog>();
        services.AddTransient<EnvVarsDialog>();
        
        // Controls
        services.AddTransient<RefreshBadge>();
        
        // Windows
        services.AddSingleton<MainWindow>();
        services.AddSingleton<FirstLaunchSetupWindow>();
    }
    
    internal static void ConfigurePackages(IServiceCollection services)
    {
        services.AddSingleton<BasePackage, A3WebUI>();
        services.AddSingleton<BasePackage, VladAutomatic>();
        services.AddSingleton<BasePackage, ComfyUI>();
        services.AddSingleton<BasePackage, VoltaML>();
        services.AddSingleton<BasePackage, InvokeAI>();
    }

    private static IServiceCollection ConfigureServices()
    {
        var services = new ServiceCollection();

        services.AddMemoryCache();

        ConfigurePageViewModels(services);
        ConfigureDialogViewModels(services);
        ConfigurePackages(services);
        
        // Other services
        services.AddSingleton<ISettingsManager, SettingsManager>();
        services.AddSingleton<ISharedFolders, SharedFolders>();
        services.AddSingleton<SharedState>();
        services.AddSingleton<ModelFinder>();
        services.AddSingleton<IPackageFactory, PackageFactory>();
        services.AddSingleton<IDownloadService, DownloadService>();
        services.AddSingleton<IGithubApiCache, GithubApiCache>();
        services.AddSingleton<INotificationService, NotificationService>();
        services.AddSingleton<IPyRunner, PyRunner>();
        services.AddSingleton<IUpdateHelper, UpdateHelper>();
<<<<<<< HEAD
        services.AddSingleton<IInferenceClientManager, InferenceClientManager>();
        services.AddSingleton<ICompletionProvider, CompletionProvider>();
=======
        services.AddSingleton<INavigationService, NavigationService>();
>>>>>>> 96131d9f
        
        // Rich presence
        services.AddSingleton<IDiscordRichPresenceService, DiscordRichPresenceService>();
        services.AddSingleton<IDisposable>(provider => 
            provider.GetRequiredService<IDiscordRichPresenceService>());

        Config = new ConfigurationBuilder()
            .SetBasePath(Directory.GetCurrentDirectory())
            .AddJsonFile("appsettings.json", optional: true, reloadOnChange: true)
            .Build();
        
        services.Configure<DebugOptions>(Config.GetSection(nameof(DebugOptions)));
        
        if (Compat.IsWindows)
        {
            services.AddSingleton<IPrerequisiteHelper, WindowsPrerequisiteHelper>();
        }
        else if (Compat.IsLinux || Compat.IsMacOS)
        {
            services.AddSingleton<IPrerequisiteHelper, UnixPrerequisiteHelper>();
        }

        ConfigureViews(services);

        if (Design.IsDesignMode)
        {
            services.AddSingleton<ILiteDbContext, MockLiteDbContext>();
        }
        else
        {
            services.AddSingleton<ILiteDbContext, LiteDbContext>();
            services.AddSingleton<IDisposable>(p => p.GetRequiredService<ILiteDbContext>());
        }

        services.AddTransient<IGitHubClient, GitHubClient>(_ =>
        {
            var client = new GitHubClient(new ProductHeaderValue("StabilityMatrix"));
            // var githubApiKey = Config["GithubApiKey"];
            // if (string.IsNullOrWhiteSpace(githubApiKey))
            //     return client;
            //
            // client.Credentials = new Credentials(githubApiKey);
            return client;
        });

        // Configure Refit and Polly
        var jsonSerializerOptions = new JsonSerializerOptions
        {
            PropertyNameCaseInsensitive = true,
            PropertyNamingPolicy = JsonNamingPolicy.CamelCase
        };
        jsonSerializerOptions.Converters.Add(new ObjectToInferredTypesConverter());
        jsonSerializerOptions.Converters.Add(new DefaultUnknownEnumConverter<CivitFileType>());
        jsonSerializerOptions.Converters.Add(
            new JsonStringEnumConverter(JsonNamingPolicy.CamelCase));
        jsonSerializerOptions.DefaultIgnoreCondition = JsonIgnoreCondition.WhenWritingNull;

        var defaultRefitSettings = new RefitSettings
        {
            ContentSerializer =
                new SystemTextJsonContentSerializer(jsonSerializerOptions)
        };
        
        // Refit settings for IApiFactory
        var defaultSystemTextJsonSettings =
            SystemTextJsonContentSerializer.GetDefaultJsonSerializerOptions();
        defaultSystemTextJsonSettings.DefaultIgnoreCondition = JsonIgnoreCondition.WhenWritingNull;
        var apiFactoryRefitSettings = new RefitSettings
        {
            ContentSerializer =
                new SystemTextJsonContentSerializer(defaultSystemTextJsonSettings),
        };

        // HTTP Policies
        var retryStatusCodes = new[]
        {
            HttpStatusCode.RequestTimeout, // 408
            HttpStatusCode.InternalServerError, // 500
            HttpStatusCode.BadGateway, // 502
            HttpStatusCode.ServiceUnavailable, // 503
            HttpStatusCode.GatewayTimeout // 504
        };
        var delay = Backoff
            .DecorrelatedJitterBackoffV2(medianFirstRetryDelay: TimeSpan.FromMilliseconds(80),
                retryCount: 5);
        var retryPolicy = HttpPolicyExtensions
            .HandleTransientHttpError()
            .Or<TimeoutRejectedException>()
            .OrResult(r => retryStatusCodes.Contains(r.StatusCode))
            .WaitAndRetryAsync(delay);

        // Shorter timeout for local requests
        var localTimeout = Policy.TimeoutAsync<HttpResponseMessage>(TimeSpan.FromSeconds(3));
        var localDelay = Backoff
            .DecorrelatedJitterBackoffV2(medianFirstRetryDelay: TimeSpan.FromMilliseconds(50),
                retryCount: 3);
        var localRetryPolicy = HttpPolicyExtensions
            .HandleTransientHttpError()
            .Or<TimeoutRejectedException>()
            .OrResult(r => retryStatusCodes.Contains(r.StatusCode))
            .WaitAndRetryAsync(localDelay, onRetryAsync: (_, _) =>
            {
                Debug.WriteLine("Retrying local request...");
                return Task.CompletedTask;
            });

        // named client for update
        services.AddHttpClient("UpdateClient")
            .AddPolicyHandler(retryPolicy);

        // Add Refit clients
        services.AddRefitClient<ICivitApi>(defaultRefitSettings)
            .ConfigureHttpClient(c =>
            {
                c.BaseAddress = new Uri("https://civitai.com");
                c.Timeout = TimeSpan.FromSeconds(15);
            })
            .AddPolicyHandler(retryPolicy);

        // Add Refit client managers
        services.AddHttpClient("A3Client")
            .AddPolicyHandler(localTimeout.WrapAsync(localRetryPolicy));

        /*services.AddHttpClient("IComfyApi")
            .AddPolicyHandler(localTimeout.WrapAsync(localRetryPolicy));*/
        
        // Add Refit client factory
        services.AddSingleton<IApiFactory, ApiFactory>(provider =>
            new ApiFactory(provider.GetRequiredService<IHttpClientFactory>())
            {
                RefitSettings = apiFactoryRefitSettings,
            });
        
        // Add logging
        services.AddLogging(builder =>
        {
            builder.ClearProviders();
            builder.AddFilter("Microsoft.Extensions.Http", LogLevel.Warning)
                .AddFilter("Microsoft.Extensions.Http.DefaultHttpClientFactory", LogLevel.Warning)
                .AddFilter("Microsoft", LogLevel.Warning)
                .AddFilter("System", LogLevel.Warning);
            builder.SetMinimumLevel(LogLevel.Debug);
            builder.AddNLog(ConfigureLogging());
        });

        return services;
    }

    /// <summary>
    /// Requests shutdown of the Current Application.
    /// </summary>
    /// <remarks>This returns asynchronously *without waiting* for Shutdown</remarks>
    /// <param name="exitCode">Exit code for the application.</param>
    /// <exception cref="NullReferenceException">If Application.Current is null</exception>
    public static void Shutdown(int exitCode = 0)
    {
        if (Current is null) throw new NullReferenceException(
            "Current Application was null when Shutdown called");
        if (Current.ApplicationLifetime is IClassicDesktopStyleApplicationLifetime lifetime)
        {
            lifetime.Shutdown(exitCode);
        }
    }

    private static void OnExit(object? sender, ControlledApplicationLifetimeExitEventArgs args)
    {
        Debug.WriteLine("Start OnExit");
        // Services.GetRequiredService<LaunchViewModel>().OnShutdown();
        var settingsManager = Services.GetRequiredService<ISettingsManager>();

        // If RemoveFolderLinksOnShutdown is set, delete all package junctions
        if (settingsManager is
            {
                IsLibraryDirSet: true,
                Settings.RemoveFolderLinksOnShutdown: true
            })
        {
            var sharedFolders = Services.GetRequiredService<ISharedFolders>();
            sharedFolders.RemoveLinksForAllPackages();
        }

        Debug.WriteLine("Start OnExit: Disposing services");
        // Dispose all services
        foreach (var disposable in Services.GetServices<IDisposable>())
        {
            Debug.WriteLine($"Disposing {disposable.GetType().Name}");
            disposable.Dispose();
        }

        Debug.WriteLine("End OnExit");
    }

    private static LoggingConfiguration ConfigureLogging()
    {
        LogManager.Setup().LoadConfiguration(builder => {
            var debugTarget = builder.ForTarget("console").WriteTo(new DebuggerTarget
            {
                Layout = "${message}"
            }).WithAsync();
            
            var fileTarget = builder.ForTarget("logfile").WriteTo(new FileTarget
            {
                Layout = "${longdate}|${level:uppercase=true}|${logger}|${message:withexception=true}",
                ArchiveOldFileOnStartup = true,
                FileName = "${specialfolder:folder=ApplicationData}/StabilityMatrix/app.log",
                ArchiveFileName = "${specialfolder:folder=ApplicationData}/StabilityMatrix/app.{#}.log",
                ArchiveNumbering = ArchiveNumberingMode.Rolling,
                MaxArchiveFiles = 2
            }).WithAsync();
            
            // Filter some sources to be warn levels or above only
            builder.ForLogger("System.*").WriteToNil(NLog.LogLevel.Warn);
            builder.ForLogger("Microsoft.*").WriteToNil(NLog.LogLevel.Warn);
            builder.ForLogger("Microsoft.Extensions.Http.*").WriteToNil(NLog.LogLevel.Warn);
            
            // Disable console trace logging by default
            builder.ForLogger("StabilityMatrix.Avalonia.ViewModels.ConsoleViewModel").WriteToNil(NLog.LogLevel.Debug);
            
            builder.ForLogger().FilterMinLevel(NLog.LogLevel.Trace).WriteTo(debugTarget);
            builder.ForLogger().FilterMinLevel(NLog.LogLevel.Debug).WriteTo(fileTarget);
        });
        
        // Sentry
        if (SentrySdk.IsEnabled)
        {
            LogManager.Configuration.AddSentry(o =>
            {
                o.InitializeSdk = false;
                o.Layout = "${message}";
                o.ShutdownTimeoutSeconds = 5;
                o.IncludeEventDataOnBreadcrumbs = true;
                o.BreadcrumbLayout = "${logger}: ${message}";
                // Debug and higher are stored as breadcrumbs (default is Info)
                o.MinimumBreadcrumbLevel = NLog.LogLevel.Debug;
                // Error and higher is sent as event (default is Error)
                o.MinimumEventLevel = NLog.LogLevel.Error;
            });
        }

        return LogManager.Configuration;
    }
}<|MERGE_RESOLUTION|>--- conflicted
+++ resolved
@@ -42,11 +42,8 @@
 using StabilityMatrix.Avalonia.ViewModels.Base;
 using StabilityMatrix.Avalonia.ViewModels.CheckpointBrowser;
 using StabilityMatrix.Avalonia.ViewModels.Dialogs;
-<<<<<<< HEAD
+using StabilityMatrix.Avalonia.ViewModels.PackageManager;
 using StabilityMatrix.Avalonia.ViewModels.Inference;
-=======
-using StabilityMatrix.Avalonia.ViewModels.PackageManager;
->>>>>>> 96131d9f
 using StabilityMatrix.Avalonia.Views;
 using StabilityMatrix.Avalonia.Views.Dialogs;
 using StabilityMatrix.Core.Api;
@@ -252,17 +249,12 @@
         services.AddSingleton<UpdateViewModel>();
         
         // Other transients (usually sub view models)
-<<<<<<< HEAD
         services.AddTransient<CheckpointFolder>();
         services.AddTransient<CheckpointFile>();
         services.AddTransient<InferenceTextToImageViewModel>();
-=======
-        services.AddTransient<CheckpointFolder>()
-            .AddTransient<CheckpointFile>()
-            .AddTransient<CheckpointBrowserCardViewModel>();
+        services.AddTransient<CheckpointBrowserCardViewModel>();
         
         services.AddTransient<PackageCardViewModel>();
->>>>>>> 96131d9f
         
         // Global progress
         services.AddSingleton<ProgressManagerViewModel>();
@@ -381,12 +373,9 @@
         services.AddSingleton<INotificationService, NotificationService>();
         services.AddSingleton<IPyRunner, PyRunner>();
         services.AddSingleton<IUpdateHelper, UpdateHelper>();
-<<<<<<< HEAD
+        services.AddSingleton<INavigationService, NavigationService>();
         services.AddSingleton<IInferenceClientManager, InferenceClientManager>();
         services.AddSingleton<ICompletionProvider, CompletionProvider>();
-=======
-        services.AddSingleton<INavigationService, NavigationService>();
->>>>>>> 96131d9f
         
         // Rich presence
         services.AddSingleton<IDiscordRichPresenceService, DiscordRichPresenceService>();
