﻿using System;
using System.Reactive.Linq;
using System.Threading;
using Avalonia.Threading;
using CommunityToolkit.Mvvm.ComponentModel;
using DynamicData;
using DynamicData.Alias;
using DynamicData.Binding;
using FluentAvalonia.UI.Controls;
using Injectio.Attributes;
using Microsoft.Extensions.Logging;
using StabilityMatrix.Avalonia.Animations;
using StabilityMatrix.Avalonia.Services;
using StabilityMatrix.Avalonia.ViewModels.Base;
using StabilityMatrix.Avalonia.Views.PackageManager;
using StabilityMatrix.Core.Attributes;
using StabilityMatrix.Core.Helper;
using StabilityMatrix.Core.Helper.Analytics;
using StabilityMatrix.Core.Helper.Factory;
using StabilityMatrix.Core.Models;
using StabilityMatrix.Core.Models.Packages;
using StabilityMatrix.Core.Python;
using StabilityMatrix.Core.Services;

namespace StabilityMatrix.Avalonia.ViewModels.PackageManager;

[View(typeof(PackageInstallBrowserView))]
[ManagedService]
[RegisterTransient<PackageInstallBrowserViewModel>]
public partial class PackageInstallBrowserViewModel(
    IPackageFactory packageFactory,
    INavigationService<PackageManagerViewModel> packageNavigationService,
    ISettingsManager settingsManager,
    INotificationService notificationService,
    ILogger<PackageInstallDetailViewModel> logger,
    IPyRunner pyRunner,
    IPrerequisiteHelper prerequisiteHelper,
    IAnalyticsHelper analyticsHelper
) : PageViewModelBase
{
    [ObservableProperty]
    private bool showIncompatiblePackages;

    [ObservableProperty]
    private string searchFilter = string.Empty;

    private SourceCache<BasePackage, string> packageSource = new(p => p.GithubUrl);

    public IObservableCollection<BasePackage> InferencePackages { get; } =
        new ObservableCollectionExtended<BasePackage>();

    public IObservableCollection<BasePackage> TrainingPackages { get; } =
        new ObservableCollectionExtended<BasePackage>();

    public override string Title => "Add Package";
    public override IconSource IconSource => new SymbolIconSource { Symbol = Symbol.Add };

    protected override void OnInitialLoaded()
    {
        base.OnInitialLoaded();

        var incompatiblePredicate = this.WhenPropertyChanged(vm => vm.ShowIncompatiblePackages)
            .Select(_ => new Func<BasePackage, bool>(p => p.IsCompatible || ShowIncompatiblePackages))
<<<<<<< HEAD
            .ObserveOn(SynchronizationContext.Current)
=======
            .ObserveOn(SynchronizationContext.Current!)
>>>>>>> 3c206933
            .AsObservable();

        var searchPredicate = this.WhenPropertyChanged(vm => vm.SearchFilter)
            .Select(
                _ =>
                    new Func<BasePackage, bool>(
                        p => p.DisplayName.Contains(SearchFilter, StringComparison.OrdinalIgnoreCase)
                    )
            )
<<<<<<< HEAD
            .ObserveOn(SynchronizationContext.Current)
=======
            .ObserveOn(SynchronizationContext.Current!)
>>>>>>> 3c206933
            .AsObservable();

        packageSource
            .Connect()
            .DeferUntilLoaded()
            .Filter(incompatiblePredicate)
            .Filter(searchPredicate)
            .Where(p => p is { PackageType: PackageType.SdInference })
            .Sort(
                SortExpressionComparer<BasePackage>
                    .Ascending(p => p.InstallerSortOrder)
                    .ThenByAscending(p => p.DisplayName)
            )
            .Bind(InferencePackages)
<<<<<<< HEAD
            .ObserveOn(SynchronizationContext.Current)
=======
            .ObserveOn(SynchronizationContext.Current!)
>>>>>>> 3c206933
            .Subscribe();

        packageSource
            .Connect()
            .DeferUntilLoaded()
            .Filter(incompatiblePredicate)
            .Filter(searchPredicate)
            .Where(p => p is { PackageType: PackageType.SdTraining })
            .Sort(
                SortExpressionComparer<BasePackage>
                    .Ascending(p => p.InstallerSortOrder)
                    .ThenByAscending(p => p.DisplayName)
            )
            .Bind(TrainingPackages)
<<<<<<< HEAD
            .ObserveOn(SynchronizationContext.Current)
=======
            .ObserveOn(SynchronizationContext.Current!)
>>>>>>> 3c206933
            .Subscribe();

        packageSource.EditDiff(
            packageFactory.GetAllAvailablePackages(),
            (a, b) => a.GithubUrl == b.GithubUrl
        );
    }

    public void OnPackageSelected(BasePackage? package)
    {
        if (package is null)
        {
            return;
        }

        var vm = new PackageInstallDetailViewModel(
            package,
            settingsManager,
            notificationService,
            logger,
            pyRunner,
            prerequisiteHelper,
            packageNavigationService,
            packageFactory,
            analyticsHelper
        );

        Dispatcher.UIThread.Post(
            () => packageNavigationService.NavigateTo(vm, BetterSlideNavigationTransition.PageSlideFromRight),
            DispatcherPriority.Send
        );
    }

    public void ClearSearchQuery()
    {
        SearchFilter = string.Empty;
    }
}<|MERGE_RESOLUTION|>--- conflicted
+++ resolved
@@ -61,11 +61,7 @@
 
         var incompatiblePredicate = this.WhenPropertyChanged(vm => vm.ShowIncompatiblePackages)
             .Select(_ => new Func<BasePackage, bool>(p => p.IsCompatible || ShowIncompatiblePackages))
-<<<<<<< HEAD
-            .ObserveOn(SynchronizationContext.Current)
-=======
             .ObserveOn(SynchronizationContext.Current!)
->>>>>>> 3c206933
             .AsObservable();
 
         var searchPredicate = this.WhenPropertyChanged(vm => vm.SearchFilter)
@@ -75,11 +71,7 @@
                         p => p.DisplayName.Contains(SearchFilter, StringComparison.OrdinalIgnoreCase)
                     )
             )
-<<<<<<< HEAD
-            .ObserveOn(SynchronizationContext.Current)
-=======
             .ObserveOn(SynchronizationContext.Current!)
->>>>>>> 3c206933
             .AsObservable();
 
         packageSource
@@ -94,11 +86,7 @@
                     .ThenByAscending(p => p.DisplayName)
             )
             .Bind(InferencePackages)
-<<<<<<< HEAD
-            .ObserveOn(SynchronizationContext.Current)
-=======
             .ObserveOn(SynchronizationContext.Current!)
->>>>>>> 3c206933
             .Subscribe();
 
         packageSource
@@ -113,11 +101,7 @@
                     .ThenByAscending(p => p.DisplayName)
             )
             .Bind(TrainingPackages)
-<<<<<<< HEAD
-            .ObserveOn(SynchronizationContext.Current)
-=======
             .ObserveOn(SynchronizationContext.Current!)
->>>>>>> 3c206933
             .Subscribe();
 
         packageSource.EditDiff(
