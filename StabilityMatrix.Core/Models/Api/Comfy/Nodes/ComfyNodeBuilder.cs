--- conflicted
+++ resolved
@@ -481,8 +481,6 @@
         public required bool Zsnr { get; init; }
     }
 
-<<<<<<< HEAD
-=======
     public record RescaleCFG : ComfyTypedNodeBase<ModelNodeConnection>
     {
         public required ModelNodeConnection Model { get; init; }
@@ -495,7 +493,6 @@
         public required ImageMaskConnection Mask { get; init; }
     }
 
->>>>>>> 28439de0
     [TypedNodeOptions(
         Name = "CheckpointLoaderNF4",
         RequiredExtensions = ["https://github.com/comfyanonymous/ComfyUI_bitsandbytes_NF4"]
