--- conflicted
+++ resolved
@@ -1431,13 +1431,12 @@
   <data name="Label_PythonVersionWarningTitle" xml:space="preserve">
     <value>Unsupported Python Versions</value>
   </data>
-<<<<<<< HEAD
   <data name="Label_HuggingFaceLoginRequired" xml:space="preserve">
     <value>You must be logged in to download this checkpoint. Please enter a Hugging Face Access Token in the settings.</value>
   </data>
   <data name="Label_LoginRequired" xml:space="preserve">
     <value>Login required to download this model</value>
-=======
+  </data>
   <data name="Watermark_EnterPackageName" xml:space="preserve">
     <value>Enter package name</value>
   </data>
@@ -1449,6 +1448,5 @@
   </data>
   <data name="ValidationError_PackageExists" xml:space="preserve">
     <value>Package named '{0}' already exists</value>
->>>>>>> 734f8fd8
   </data>
 </root>