--- conflicted
+++ resolved
@@ -24,525 +24,6 @@
         <Thickness x:Key="BreadcrumbBarChevronPadding">6,3</Thickness>
         <FontWeight x:Key="BreadcrumbBarItemFontWeight">Medium</FontWeight>
     </controls:UserControlBase.Resources>
-<<<<<<< HEAD
-
-    <ScrollViewer VerticalScrollBarVisibility="Auto">
-        <StackPanel Margin="8,16" Spacing="8">
-            <!--  Theme  -->
-            <Grid RowDefinitions="Auto,*,*">
-                <TextBlock
-                    Margin="0,0,0,8"
-                    FontWeight="Medium"
-                    Text="{x:Static lang:Resources.Label_Appearance}" />
-                <ui:SettingsExpander
-                    Grid.Row="1"
-                    Margin="8,0,8,4"
-                    Header="{x:Static lang:Resources.Label_Theme}"
-                    IconSource="WeatherMoon">
-                    <ui:SettingsExpander.Footer>
-                        <ComboBox
-                            MinWidth="100"
-                            ItemsSource="{Binding AvailableThemes}"
-                            SelectedItem="{Binding SelectedTheme}" />
-                    </ui:SettingsExpander.Footer>
-                </ui:SettingsExpander>
-                <ui:SettingsExpander
-                    Grid.Row="2"
-                    Margin="8,0,8,4"
-                    Header="{x:Static lang:Resources.Label_Language}"
-                    IconSource="Character">
-                    <ui:SettingsExpander.Footer>
-                        <ComboBox
-                            MinWidth="100"
-                            ItemsSource="{Binding AvailableLanguages}"
-                            DisplayMemberBinding="{Binding Converter={StaticResource CultureInfoDisplayConverter}}"
-                            SelectedItem="{Binding SelectedLanguage}" />
-                    </ui:SettingsExpander.Footer>
-                </ui:SettingsExpander>
-            </Grid>
-
-            <!--  Checkpoints Manager Options  -->
-            <Grid RowDefinitions="auto,*,Auto">
-                <TextBlock
-                    Margin="0,0,0,8"
-                    FontWeight="Medium"
-                    Text="{x:Static lang:Resources.Label_CheckpointManager}" />
-                <ui:SettingsExpander
-                    Grid.Row="1"
-                    Margin="8,0"
-                    Description="{x:Static lang:Resources.Label_RemoveSymlinksOnShutdown_Details}"
-                    Header="{x:Static lang:Resources.Label_RemoveSymlinksOnShutdown}"
-                    IconSource="Folder">
-                    <ui:SettingsExpander.Footer>
-                        <CheckBox Margin="8" IsChecked="{Binding RemoveSymlinksOnShutdown}" />
-                    </ui:SettingsExpander.Footer>
-                </ui:SettingsExpander>
-                <ui:SettingsExpander
-                    Grid.Row="2"
-                    Margin="8,4"
-                    Description="{x:Static lang:Resources.Label_ResetCheckpointsCache_Details}"
-                    Header="{x:Static lang:Resources.Label_ResetCheckpointsCache}"
-                    IconSource="Refresh">
-                    <ui:SettingsExpander.Footer>
-                        <Button 
-                            Command="{Binding ResetCheckpointCache}" 
-                            Content="{x:Static lang:Resources.Label_ResetCheckpointsCache}" />
-                    </ui:SettingsExpander.Footer>
-                </ui:SettingsExpander>
-            </Grid>
-            
-            <!-- Inference UI -->
-            <Grid Margin="0,8,0,0" RowDefinitions="auto,*,*,*">
-                <TextBlock 
-                    FontWeight="Medium"
-                    Text="Inference" 
-                    Margin="0,0,0,8" />
-                <!-- Auto Completion -->
-                <ui:SettingsExpander  Grid.Row="1"
-                                      Header="Prompt Auto Completion" 
-                                      Margin="8,0,8,4">
-                    <ui:SettingsExpander.IconSource>
-                        <controls:FASymbolIconSource Symbol="fa-solid fa-wand-magic-sparkles"/>
-                    </ui:SettingsExpander.IconSource>
-                    
-                    <!-- Enable toggle -->
-                    <ui:SettingsExpanderItem Content="Enable">
-                        <ui:SettingsExpanderItem.Footer>
-                            <ToggleSwitch
-                                IsChecked="{Binding IsPromptCompletionEnabled}" />
-                        </ui:SettingsExpanderItem.Footer>
-                    </ui:SettingsExpanderItem>
-                    
-                    <!-- Tag csv selection -->
-                    <ui:SettingsExpanderItem Content="Tag Source"
-                                             IconSource="Tag"
-                                             IsEnabled="{Binding IsPromptCompletionEnabled}"
-                                             Description="Tags to use for completion in .csv format (Compatible with a1111-sd-webui-tagcomplete)">
-                        <ui:SettingsExpanderItem.Footer>
-                            <ui:FAComboBox 
-                                ItemsSource="{Binding AvailableTagCompletionCsvs}"
-                                SelectedItem="{Binding SelectedTagCompletionCsv}"/>
-                        </ui:SettingsExpanderItem.Footer>
-                    </ui:SettingsExpanderItem>
-                    
-                    <!-- Tag csv import -->
-                    <ui:SettingsExpanderItem Content="Import Tag Source .csv"
-                                             IconSource="Add"
-                                             IsEnabled="{Binding IsPromptCompletionEnabled}">
-                        <ui:SettingsExpanderItem.Footer>
-                            <Button
-                                Command="{Binding ImportTagCsvCommand}"
-                                Content="Import"/>
-                        </ui:SettingsExpanderItem.Footer>
-                    </ui:SettingsExpanderItem>
-                    
-                    <!-- Remove underscores -->
-                    <ui:SettingsExpanderItem 
-                        Content="Replace underscores with spaces when inserting completions"
-                        IconSource="Underline"
-                        IsEnabled="{Binding IsPromptCompletionEnabled}">
-                        <ui:SettingsExpanderItem.Footer>
-                            <CheckBox Margin="8"
-                                      IsChecked="{Binding IsCompletionRemoveUnderscoresEnabled}"/>
-                        </ui:SettingsExpanderItem.Footer>
-                    </ui:SettingsExpanderItem>
-                </ui:SettingsExpander>
-                
-                <!-- Image Viewer -->
-                <ui:SettingsExpander  Grid.Row="2"
-                                      Header="Image Viewer"
-                                      IconSource="Image"
-                                      Margin="8,0,8,4">
-                    
-                    <!-- Pixel grid  -->
-                    <ui:SettingsExpanderItem 
-                        Content="Show pixel grid at high zoom levels"
-                        IconSource="ViewAll">
-                        <ui:SettingsExpanderItem.Footer>
-                            <CheckBox Margin="8"
-                                      IsChecked="{Binding IsImageViewerPixelGridEnabled}"/>
-                        </ui:SettingsExpanderItem.Footer>
-                    </ui:SettingsExpanderItem>
-                </ui:SettingsExpander>
-                
-                <!-- Output Image Files -->
-                <ui:SettingsExpander  Grid.Row="3"
-                                      Header="Output Image Files"
-                                      Margin="8,0,8,4">
-                    <ui:SettingsExpander.IconSource>
-                        <fluentIcons:SymbolIconSource Symbol="TabDesktopImage"/>
-                    </ui:SettingsExpander.IconSource>
-                    <!-- File name pattern  -->
-                    <ui:SettingsExpanderItem
-                        Content="File name pattern"
-                        Description="{Binding OutputImageFileNameFormatSample}"
-                        IconSource="Rename">
-                        <ui:SettingsExpanderItem.Footer>
-                            <TextBox
-                                Name="OutputImageFileNameFormatTextBox"
-                                Watermark="{x:Static inference:FileNameFormat.DefaultTemplate}"
-                                FontSize="13"
-                                MinWidth="150"
-                                Text="{Binding OutputImageFileNameFormat}"
-                                FontFamily="Cascadia Code,Consolas,Menlo,Monospace"/>
-                        </ui:SettingsExpanderItem.Footer>
-                    </ui:SettingsExpanderItem>
-                </ui:SettingsExpander>
-                
-                <ui:TeachingTip 
-                    IsOpen="{Binding #OutputImageFileNameFormatTextBox.IsFocused}"
-                    Target="{Binding #OutputImageFileNameFormatTextBox, Mode=OneWay}"
-                    PreferredPlacement="Top"
-                    Title="Format Variables"
-                    Grid.Row="3">
-                    <DataGrid 
-                        AutoGenerateColumns="True"
-                        ItemsSource="{Binding OutputImageFileNameFormatVars}" />
-                    <!--<mdxaml:MarkdownScrollViewer
-                        Markdown="{Binding OutputImageFileNameFormatGuideMarkdown}"/>-->
-                </ui:TeachingTip>
-            </Grid>
-            
-            <!--  Environment Options  -->
-            <Grid RowDefinitions="Auto, Auto, Auto">
-                <TextBlock
-                    Margin="0,0,0,8"
-                    FontWeight="Medium"
-                    Text="{x:Static lang:Resources.Label_PackageEnvironment}" />
-
-                <ui:SettingsExpander
-                    Grid.Row="1"
-                    Margin="8,0"
-                    Header="{x:Static lang:Resources.Label_EnvironmentVariables}"
-                    IconSource="OtherUser">
-                    <ui:SettingsExpander.Footer>
-                        <Button 
-                            Command="{Binding OpenEnvVarsDialogCommand}" 
-                            Content="{x:Static lang:Resources.Action_Edit}" />
-                    </ui:SettingsExpander.Footer>
-                </ui:SettingsExpander>
-
-                <ui:SettingsExpander
-                    Grid.Row="2"
-                    Margin="8,4"
-                    Header="{x:Static lang:Resources.Label_EmbeddedPython}">
-                    <ui:SettingsExpander.IconSource>
-                        <controls:FASymbolIconSource Symbol="fa-brands fa-python" />
-                    </ui:SettingsExpander.IconSource>
-                    <ui:SettingsExpander.Footer>
-                        <StackPanel Orientation="Horizontal" Spacing="16">
-                            <controls:ProgressRing
-                                BorderThickness="3"
-                                IsEnabled="{Binding CheckPythonVersionCommand.IsRunning}"
-                                IsIndeterminate="True"
-                                IsVisible="{Binding CheckPythonVersionCommand.IsRunning}" />
-                            <Button Command="{Binding CheckPythonVersionCommand}" Content="{x:Static lang:Resources.Action_CheckVersion}" />
-                        </StackPanel>
-                    </ui:SettingsExpander.Footer>
-                </ui:SettingsExpander>
-            </Grid>
-
-            <!--  Integrations  -->
-            <Grid RowDefinitions="auto,*">
-                <TextBlock
-                    Margin="0,0,0,8"
-                    FontWeight="Medium"
-                    Text="{x:Static lang:Resources.Label_Integrations}" />
-                <ui:SettingsExpander
-                    Grid.Row="1"
-                    Margin="8,0,8,4"
-                    Header="{x:Static lang:Resources.Label_DiscordRichPresence}">
-                    <ui:SettingsExpander.IconSource>
-                        <controls:FASymbolIconSource Symbol="fa-brands fa-discord" />
-                    </ui:SettingsExpander.IconSource>
-                    <ui:SettingsExpander.Footer>
-                        <ToggleSwitch IsChecked="{Binding IsDiscordRichPresenceEnabled}" />
-                    </ui:SettingsExpander.Footer>
-                </ui:SettingsExpander>
-            </Grid>
-
-            <!--  System Options  -->
-            <Grid RowDefinitions="auto, auto, auto">
-                <TextBlock
-                    Margin="0,0,0,8"
-                    FontWeight="Medium"
-                    Text="{x:Static lang:Resources.Label_System}" />
-                <ui:SettingsExpander
-                    Grid.Row="1"
-                    Margin="8,0,8,4"
-                    Description="{x:Static lang:Resources.Label_AddToStartMenu_Details}"
-                    Header="{x:Static lang:Resources.Label_AddToStartMenu}"
-                    IconSource="StarAdd"
-                    ToolTip.Tip="{OnPlatform Default={x:Static lang:Resources.Label_OnlyAvailableOnWindows}, Windows={x:Null}}">
-                    <ui:SettingsExpander.Footer>
-                        <StackPanel Orientation="Horizontal" Spacing="8">
-                            <controls:ProgressRing
-                                BorderThickness="3"
-                                IsEnabled="{Binding IsVisible, RelativeSource={RelativeSource Self}}"
-                                IsIndeterminate="True">
-                                <controls:ProgressRing.IsVisible>
-                                    <MultiBinding Converter="{x:Static BoolConverters.Or}">
-                                        <Binding Path="AddToStartMenuCommand.IsRunning" />
-                                        <Binding Path="AddToGlobalStartMenuCommand.IsRunning" />
-                                    </MultiBinding>
-                                </controls:ProgressRing.IsVisible>
-                            </controls:ProgressRing>
-
-                            <SplitButton
-                                Command="{Binding AddToStartMenuCommand}"
-                                Content="{x:Static lang:Resources.Action_AddForCurrentUser}"
-                                IsEnabled="{OnPlatform Default=False, Windows=True}">
-                                <SplitButton.Flyout>
-                                    <ui:FAMenuFlyout Placement="Bottom">
-                                        <ui:MenuFlyoutItem
-                                            Command="{Binding AddToGlobalStartMenuCommand}"
-                                            IconSource="Admin"
-                                            Text="{x:Static lang:Resources.Action_AddForAllUsers}" />
-                                    </ui:FAMenuFlyout>
-                                </SplitButton.Flyout>
-                            </SplitButton>
-                        </StackPanel>
-                    </ui:SettingsExpander.Footer>
-                </ui:SettingsExpander>
-                <ui:SettingsExpander
-                    Grid.Row="2"
-                    Margin="8,0"
-                    Description="{x:Static lang:Resources.Label_SelectNewDataDirectory_Details}"
-                    IconSource="MoveToFolder">
-                    <ui:SettingsExpander.Header>
-                        <StackPanel Orientation="Vertical">
-                            <TextBlock Text="{x:Static lang:Resources.Label_SelectNewDataDirectory}"/>
-                            <TextBlock Foreground="{DynamicResource TextFillColorSecondaryBrush}"
-                                       FontSize="12">
-                                <Run Text="{x:Static lang:Resources.Label_CurrentDirectory}"/>
-                                <Run Text="{Binding DataDirectory}"/>
-                            </TextBlock>
-                        </StackPanel>
-                    </ui:SettingsExpander.Header>
-                    <ui:SettingsExpander.Footer>
-                        <Button Command="{Binding PickNewDataDirectory}">
-                            <Grid ColumnDefinitions="Auto, Auto">
-                                <avalonia:Icon
-                                    Grid.Row="0"
-                                    Margin="0,0,8,0"
-                                    VerticalAlignment="Center"
-                                    Value="fa-solid fa-folder-open" />
-                                <TextBlock
-                                    Grid.Column="1"
-                                    VerticalAlignment="Center"
-                                    Text="{x:Static lang:Resources.Action_SelectDirectory}" />
-                            </Grid>
-                        </Button>
-                    </ui:SettingsExpander.Footer>
-                </ui:SettingsExpander>
-            </Grid>
-
-            <!--  Debug Options  -->
-            <Grid
-                IsVisible="{Binding SharedState.IsDebugMode}"
-                RowDefinitions="auto,*">
-                <TextBlock
-                    Margin="0,0,0,8"
-                    FontWeight="Medium"
-                    Text="Debug Options" />
-                <ui:SettingsExpander
-                    Grid.Row="1"
-                    Margin="8,0,8,0"
-                    Command="{Binding LoadDebugInfo}"
-                    Header="Debug Options"
-                    IconSource="Code">
-
-                    <ui:SettingsExpanderItem
-                        Margin="4,0"
-                        Description="Paths"
-                        IconSource="Folder">
-                        <SelectableTextBlock
-                            Foreground="{DynamicResource TextControlPlaceholderForeground}"
-                            Text="{Binding DebugPaths}"
-                            TextWrapping="WrapWithOverflow" />
-                    </ui:SettingsExpanderItem>
-
-                    <ui:SettingsExpanderItem
-                        Margin="4,0"
-                        Description="Compat Info"
-                        IconSource="StarFilled">
-                        <SelectableTextBlock
-                            Foreground="{DynamicResource TextControlPlaceholderForeground}"
-                            Text="{Binding DebugCompatInfo}"
-                            TextWrapping="WrapWithOverflow" />
-                    </ui:SettingsExpanderItem>
-
-                    <ui:SettingsExpanderItem
-                        Margin="4,0"
-                        Description="GPU Info"
-                        IconSource="FullScreenMaximize">
-                        <SelectableTextBlock
-                            Foreground="{DynamicResource TextControlPlaceholderForeground}"
-                            Text="{Binding DebugGpuInfo}"
-                            TextWrapping="WrapWithOverflow" />
-                    </ui:SettingsExpanderItem>
-
-                    <ui:SettingsExpanderItem
-                        Margin="4,0"
-                        Content="Animation Scale"
-                        Description="Lower values = faster animations. 0x means animations are instant."
-                        IconSource="Clock">
-                        <ui:SettingsExpanderItem.Footer>
-                            <ComboBox ItemsSource="{Binding AnimationScaleOptions}" SelectedItem="{Binding SelectedAnimationScale}">
-                                <ComboBox.ItemTemplate>
-                                    <DataTemplate>
-                                        <TextBlock>
-                                            <Run Text="{Binding}" /><Run Text="x" />
-                                        </TextBlock>
-                                    </DataTemplate>
-                                </ComboBox.ItemTemplate>
-                            </ComboBox>
-                        </ui:SettingsExpanderItem.Footer>
-                    </ui:SettingsExpanderItem>
-
-                    <ui:SettingsExpanderItem
-                        Margin="4,0"
-                        Content="Notification"
-                        IconSource="CommentAdd">
-                        <ui:SettingsExpanderItem.Footer>
-                            <Button Command="{Binding DebugNotificationCommand}" Content="New Notification" />
-                        </ui:SettingsExpanderItem.Footer>
-                    </ui:SettingsExpanderItem>
-
-                    <ui:SettingsExpanderItem
-                        Margin="4,0"
-                        Content="Content Dialog"
-                        IconSource="NewWindow">
-                        <ui:SettingsExpanderItem.Footer>
-                            <Button Command="{Binding DebugContentDialogCommand}" Content="Show Dialog" />
-                        </ui:SettingsExpanderItem.Footer>
-                    </ui:SettingsExpanderItem>
-
-                    <ui:SettingsExpanderItem
-                        Margin="4,0"
-                        Content="Exceptions"
-                        IconSource="Flag">
-                        <ui:SettingsExpanderItem.Footer>
-                            <Button Command="{Binding DebugThrowExceptionCommand}" Content="Unhandled Exception" />
-                        </ui:SettingsExpanderItem.Footer>
-                    </ui:SettingsExpanderItem>
-
-                    <ui:SettingsExpanderItem
-                        Margin="4,0,4,4"
-                        Content="Download Manager tests"
-                        IconSource="Flag">
-                        <ui:SettingsExpanderItem.Footer>
-                            <Button
-                                Margin="0,8"
-                                Command="{Binding DebugTrackedDownloadCommand}"
-                                Content="Add Tracked Download" />
-                        </ui:SettingsExpanderItem.Footer>
-                    </ui:SettingsExpanderItem>
-                    
-                    <ui:SettingsExpanderItem
-                        Margin="4,0,4,4"
-                        Content="Refresh Models Index"
-                        IconSource="SyncFolder">
-                        <ui:SettingsExpanderItem.Footer>
-                            <Button
-                                Margin="0,8"
-                                Command="{Binding DebugRefreshModelsIndexCommand}"
-                                Content="Refresh Index" />
-                        </ui:SettingsExpanderItem.Footer>
-                    </ui:SettingsExpanderItem>
-                  
-                    <ui:SettingsExpanderItem
-                        Margin="4,0,4,4"
-                        Content="Make image grid"
-                        IconSource="Image">
-                        <ui:SettingsExpanderItem.Footer>
-                            <Button
-                                Margin="0,8"
-                                Command="{Binding DebugMakeImageGridCommand}"
-                                Content="Select images" />
-                        </ui:SettingsExpanderItem.Footer>
-                    </ui:SettingsExpanderItem>
-                    
-                    <ui:SettingsExpanderItem
-                        Margin="4,0,4,4"
-                        Content="Image metadata parser"
-                        IconSource="Flag">
-                        <ui:SettingsExpanderItem.Footer>
-                            <Button
-                                Margin="0,8"
-                                Command="{Binding DebugImageMetadataCommand}"
-                                Content="Choose image" />
-                        </ui:SettingsExpanderItem.Footer>
-                    </ui:SettingsExpanderItem>
-                    
-                    <ui:SettingsExpanderItem
-                        Margin="4,0,4,4"
-                        Content="Inference upload image"
-                        IconSource="Flag">
-                        <ui:SettingsExpanderItem.Footer>
-                            <Button
-                                Margin="0,8"
-                                Command="{Binding DebugInferenceUploadImageCommand}"
-                                Content="Choose image" />
-                        </ui:SettingsExpanderItem.Footer>
-                    </ui:SettingsExpanderItem>
-
-                </ui:SettingsExpander>
-            </Grid>
-
-            <!--  TODO: Directories card  -->
-
-            <Grid RowDefinitions="auto,*">
-                <StackPanel
-                    Grid.Row="1"
-                    HorizontalAlignment="Left"
-                    Orientation="Vertical">
-                    <TextBlock
-                        Margin="0,8"
-                        FontSize="15"
-                        FontWeight="Bold"
-                        Text="{x:Static lang:Resources.Label_About}" />
-                    <Image
-                        Width="112"
-                        Height="112"
-                        Margin="8"
-                        HorizontalAlignment="Left"
-                        Source="/Assets/Icon.png" />
-                    <TextBlock
-                        Margin="8"
-                        FontWeight="Medium"
-                        Text="{x:Static lang:Resources.Label_StabilityMatrix}" />
-                    <Panel>
-                        <Button
-                            Name="VersionButton"
-                            Margin="8,0,8,8"
-                            Padding="2,0,2,0"
-                            BorderThickness="0"
-                            Classes="transparent"
-                            Command="{Binding OnVersionClick}"
-                            Content="{Binding AppVersion}" />
-                        <ui:TeachingTip
-                            Title="{Binding VersionFlyoutText}"
-                            IsOpen="{Binding IsVersionTapTeachingTipOpen}"
-                            PreferredPlacement="RightTop"
-                            Target="{Binding #VersionButton}" />
-                    </Panel>
-
-                    <StackPanel HorizontalAlignment="Left" Orientation="Horizontal">
-                        <Button
-                            Margin="8"
-                            HorizontalAlignment="Left"
-                            Command="{Binding ShowLicensesDialogCommand}"
-                            Content="{x:Static lang:Resources.Label_LicenseAndOpenSourceNotices}" />
-                    </StackPanel>
-                </StackPanel>
-            </Grid>
-
-            <!--  Extra space at the bottom  -->
-            <Panel Margin="0,0,0,16" />
-        </StackPanel>
-    </ScrollViewer>
-=======
     
     <Grid RowDefinitions="Auto,*">
         <ui:BreadcrumbBar
@@ -565,7 +46,6 @@
             </ui:Frame.NavigationPageFactory>
         </ui:Frame>
     </Grid>
->>>>>>> 8e450345
 
 
 </controls:UserControlBase>