<Application xmlns="https://github.com/avaloniaui"
             xmlns:x="http://schemas.microsoft.com/winfx/2006/xaml"
             x:Class="StabilityMatrix.Avalonia.App"
             xmlns:local="using:StabilityMatrix.Avalonia"
             xmlns:styling="clr-namespace:FluentAvalonia.Styling;assembly=FluentAvalonia"
             RequestedThemeVariant="Default">
             <!-- "Default" ThemeVariant follows system theme variant. "Dark" or "Light" are other available options. -->

    <Application.DataTemplates>
        <local:ViewLocator/>
    </Application.DataTemplates>
             
     <Application.Resources>
         <ResourceDictionary>
             <ResourceDictionary.MergedDictionaries>
                 <ResourceInclude Source="Styles/ThemeColors.axaml"/>
                 <ResourceInclude Source="Styles/ThemeMaterials.axaml"/>
                 <ResourceInclude Source="Styles/Card.axaml"/>
                 <ResourceInclude Source="Controls/CodeCompletion/CompletionListThemes.axaml"/>
                 <ResourceInclude Source="Styles/ContextMenuStyles.axaml"/>
             </ResourceDictionary.MergedDictionaries>
             
             <x:Double x:Key="ContentDialogMaxWidth">700</x:Double>
             
             <SolidColorBrush x:Key="ToolTipBackground" Color="#1E1F22"/>
             <SolidColorBrush x:Key="ToolTipForeground" Color="#9FBDC3"/>
         </ResourceDictionary>
     </Application.Resources>
  
    <Application.Styles>
<<<<<<< HEAD
        <styling:FluentAvaloniaTheme PreferUserAccentColor="True" UseSystemFontOnWindows="True" />
        <StyleInclude Source="avares://Dock.Avalonia/Themes/DockFluentTheme.axaml" />
=======
        <styling:FluentAvaloniaTheme PreferUserAccentColor="True" UseSystemFontOnWindows="True"
                                     TextVerticalAlignmentOverrideBehavior="Disabled"/>
>>>>>>> f5bb6abf
        <StyleInclude Source="avares://AvaloniaEdit/Themes/Fluent/AvaloniaEdit.xaml"/>
        <StyleInclude Source="avares://AsyncImageLoader.Avalonia/AdvancedImage.axaml" />
        <StyleInclude Source="Styles/ProgressRing.axaml"/>
        <StyleInclude Source="Styles/ButtonStyles.axaml"/>
        <StyleInclude Source="Styles/SplitButtonStyles.axaml"/>
        <StyleInclude Source="Styles/ToggleButtonStyles.axaml"/>
        <StyleInclude Source="Styles/DockStyles.axaml"/>
        <StyleInclude Source="Controls/SeedCard.axaml"/>
        <StyleInclude Source="Controls/SamplerCard.axaml"/>
        <StyleInclude Source="Controls/ImageGalleryCard.axaml"/>
        <StyleInclude Source="Controls/PromptCard.axaml"/>
        <StyleInclude Source="Controls/StackCard.axaml"/>
        <StyleInclude Source="Controls/UpscalerCard.axaml"/>
        <StyleInclude Source="Controls/StackExpander.axaml"/>
        <StyleInclude Source="Controls/ModelCard.axaml"/>
        <StyleInclude Source="Controls/BatchSizeCard.axaml"/>
        <StyleInclude Source="Controls/AdvancedImageBox.axaml"/>
        <StyleInclude Source="Controls/FrameCarousel.axaml"/>
        <StyleInclude Source="Controls/CodeCompletion/CompletionWindow.axaml"/>
        <StyleInclude Source="Controls/SelectImageCard.axaml"/>
        <StyleInclude Source="Controls/ImageFolderCard.axaml"/>
    </Application.Styles>
</Application><|MERGE_RESOLUTION|>--- conflicted
+++ resolved
@@ -28,13 +28,9 @@
      </Application.Resources>
   
     <Application.Styles>
-<<<<<<< HEAD
-        <styling:FluentAvaloniaTheme PreferUserAccentColor="True" UseSystemFontOnWindows="True" />
-        <StyleInclude Source="avares://Dock.Avalonia/Themes/DockFluentTheme.axaml" />
-=======
         <styling:FluentAvaloniaTheme PreferUserAccentColor="True" UseSystemFontOnWindows="True"
                                      TextVerticalAlignmentOverrideBehavior="Disabled"/>
->>>>>>> f5bb6abf
+        <StyleInclude Source="avares://Dock.Avalonia/Themes/DockFluentTheme.axaml" />
         <StyleInclude Source="avares://AvaloniaEdit/Themes/Fluent/AvaloniaEdit.xaml"/>
         <StyleInclude Source="avares://AsyncImageLoader.Avalonia/AdvancedImage.axaml" />
         <StyleInclude Source="Styles/ProgressRing.axaml"/>
