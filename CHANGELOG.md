--- conflicted
+++ resolved
@@ -7,17 +7,14 @@
 
 ## v2.13.0-dev.3
 ### Added
-<<<<<<< HEAD
 - Added support for SD3.5 in Inference
 - Added CLIP_G to HuggingFace model browser
 ### Changed
 - Text Encoder / CLIP selection in Inference is now enabled via the cogwheel ⚙️ button next to the model selector 
-=======
 - Added more base model types to the CivitAI Model Browser & Checkpoint Manager
 ### Fixed
 - Fixed some instances of Civitai model browser not loading new results
 - Fixed "Unsupported Torch Version: Cuda" errors when installing a1111
->>>>>>> 7ae0a975
 
 ## v2.13.0-dev.2
 ### Added
