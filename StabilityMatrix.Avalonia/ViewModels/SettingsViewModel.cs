--- conflicted
+++ resolved
@@ -93,7 +93,6 @@
     [ObservableProperty]
     private bool removeSymlinksOnShutdown;
 
-<<<<<<< HEAD
     // Inference UI section
     [ObservableProperty]
     private bool isPromptCompletionEnabled;
@@ -110,8 +109,6 @@
     [ObservableProperty]
     private bool isImageViewerPixelGridEnabled;
 
-=======
->>>>>>> f5bb6abf
     // Integrations section
     [ObservableProperty]
     private bool isDiscordRichPresenceEnabled;
@@ -145,11 +142,7 @@
         ServiceManager<ViewModelBase> dialogFactory,
         ITrackedDownloadService trackedDownloadService,
         SharedState sharedState,
-<<<<<<< HEAD
         ICompletionProvider completionProvider,
-=======
-        ITrackedDownloadService trackedDownloadService,
->>>>>>> f5bb6abf
         IModelIndexService modelIndexService
     )
     {
@@ -174,12 +167,13 @@
         settingsManager.RelayPropertyFor(
             this,
             vm => vm.IsDiscordRichPresenceEnabled,
-<<<<<<< HEAD
+            settings => settings.IsDiscordRichPresenceEnabled
+        );
+
+        settingsManager.RelayPropertyFor(
+            this,
             settings => settings.IsDiscordRichPresenceEnabled,
             true
-=======
-            settings => settings.IsDiscordRichPresenceEnabled
->>>>>>> f5bb6abf
         );
 
         settingsManager.RelayPropertyFor(
@@ -187,7 +181,6 @@
             vm => vm.SelectedAnimationScale,
             settings => settings.AnimationScale
         );
-<<<<<<< HEAD
 
         settingsManager.RelayPropertyFor(
             this,
@@ -231,10 +224,6 @@
         UpdateAvailableTagCompletionCsvs();
     }
 
-=======
-    }
-
->>>>>>> f5bb6abf
     partial void OnSelectedThemeChanged(string? value)
     {
         // In case design / tests
@@ -370,7 +359,6 @@
         await dialog.ShowAsync();
     }
 
-<<<<<<< HEAD
     #endregion
 
     #region Inference UI
@@ -433,9 +421,6 @@
             NotificationType.Success
         );
     }
-
-=======
->>>>>>> f5bb6abf
     #endregion
 
     #region System
