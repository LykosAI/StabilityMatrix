﻿using System;
using System.IO;
using System.Linq;
using System.Reactive.Linq;
using System.Text.Json;
using System.Threading;
using System.Threading.Tasks;
using System.Reactive.Linq;
using AsyncAwaitBestPractices;
using Avalonia.Controls;
using Avalonia.Platform.Storage;
using CommunityToolkit.Mvvm.ComponentModel;
using CommunityToolkit.Mvvm.Input;
using DynamicData;
using DynamicData.Alias;
using DynamicData.Binding;
using FluentAvalonia.UI.Controls;
using Injectio.Attributes;
using KGySoft.CoreLibraries;
using StabilityMatrix.Avalonia.Controls;
using StabilityMatrix.Avalonia.Languages;
using StabilityMatrix.Avalonia.Models;
using StabilityMatrix.Avalonia.Services;
using StabilityMatrix.Avalonia.ViewModels.Base;
using StabilityMatrix.Avalonia.Views;
using StabilityMatrix.Core.Attributes;
using StabilityMatrix.Core.Helper;
using StabilityMatrix.Core.Models.Api.OpenArt;
using StabilityMatrix.Core.Processes;
using StabilityMatrix.Core.Services;

namespace StabilityMatrix.Avalonia.ViewModels;

[View(typeof(InstalledWorkflowsPage))]
[RegisterSingleton<InstalledWorkflowsViewModel>]
public partial class InstalledWorkflowsViewModel(
    ISettingsManager settingsManager,
    INotificationService notificationService
) : TabViewModelBase, IDisposable
{
    public override string Header => Resources.TabLabel_InstalledWorkflows;

    private readonly SourceCache<OpenArtMetadata, string> workflowsCache =
        new(x => x.Workflow?.Id ?? Guid.NewGuid().ToString());

    [ObservableProperty]
    private IObservableCollection<OpenArtMetadata> displayedWorkflows =
        new ObservableCollectionExtended<OpenArtMetadata>();

    [ObservableProperty]
    private string searchQuery = string.Empty;

    protected override async Task OnInitialLoadedAsync()
    {
        await base.OnInitialLoadedAsync();

<<<<<<< HEAD
        workflowsCache.Connect().DeferUntilLoaded().Bind(DisplayedWorkflows).ObserveOn(SynchronizationContext.Current).Subscribe();
=======
        var searchPredicate = this.WhenPropertyChanged(vm => vm.SearchQuery)
            .Throttle(TimeSpan.FromMilliseconds(100))
            .DistinctUntilChanged()
            .Select(_ => (Func<OpenArtMetadata, bool>)FilterWorkflows);

        workflowsCache
            .Connect()
            .DeferUntilLoaded()
            .Filter(searchPredicate)
            .SortBy(x => x.Index)
            .Bind(DisplayedWorkflows)
            .ObserveOn(SynchronizationContext.Current)
            .Subscribe();
>>>>>>> 3c206933

        if (Design.IsDesignMode)
            return;

        await LoadInstalledWorkflowsAsync();
        EventManager.Instance.WorkflowInstalled += OnWorkflowInstalled;
    }

    [RelayCommand]
    private async Task LoadInstalledWorkflowsAsync()
    {
        workflowsCache.Clear();

        if (!Directory.Exists(settingsManager.WorkflowDirectory))
        {
            Directory.CreateDirectory(settingsManager.WorkflowDirectory);
        }

        var count = 0;

        foreach (
            var workflowPath in Directory.EnumerateFiles(
                settingsManager.WorkflowDirectory,
                "*.json",
                EnumerationOptionConstants.AllDirectories
            )
        )
        {
            try
            {
                var json = await File.ReadAllTextAsync(workflowPath);
                var metadata = JsonSerializer.Deserialize<OpenArtMetadata>(json);

                if (metadata?.Workflow == null)
                {
                    metadata = new OpenArtMetadata
                    {
                        Workflow = new OpenArtSearchResult
                        {
                            Id = Guid.NewGuid().ToString(),
                            Name = Path.GetFileNameWithoutExtension(workflowPath),
                        },
                        Index = count++,
                    };
                }

                metadata.FilePath = [await App.StorageProvider.TryGetFileFromPathAsync(workflowPath)];
                workflowsCache.AddOrUpdate(metadata);
            }
            catch (Exception e)
            {
                Console.WriteLine(e);
            }
        }
    }

    [RelayCommand]
    private async Task OpenInExplorer(OpenArtMetadata metadata)
    {
        if (metadata.FilePath == null)
            return;

        var path = metadata.FilePath.FirstOrDefault()?.Path.ToString();
        if (string.IsNullOrWhiteSpace(path))
            return;

        await ProcessRunner.OpenFileBrowser(path);
    }

    [RelayCommand]
    private void OpenOnOpenArt(OpenArtMetadata metadata)
    {
        if (metadata.Workflow == null)
            return;

        ProcessRunner.OpenUrl($"https://openart.ai/workflows/{metadata.Workflow.Id}");
    }

    [RelayCommand]
    private async Task DeleteAsync(OpenArtMetadata metadata)
    {
        var confirmationDialog = new BetterContentDialog
        {
            Title = Resources.Label_AreYouSure,
            Content = Resources.Label_ActionCannotBeUndone,
            PrimaryButtonText = Resources.Action_Delete,
            SecondaryButtonText = Resources.Action_Cancel,
            DefaultButton = ContentDialogButton.Primary,
            IsSecondaryButtonEnabled = true,
        };
        var dialogResult = await confirmationDialog.ShowAsync();
        if (dialogResult != ContentDialogResult.Primary)
            return;

        await using var delay = new MinimumDelay(200, 500);

        var path = metadata?.FilePath?.FirstOrDefault()?.Path.ToString().Replace("file:///", "");
        if (!string.IsNullOrWhiteSpace(path) && File.Exists(path))
        {
            await notificationService.TryAsync(
                Task.Run(() => File.Delete(path)),
                message: "Error deleting workflow"
            );

            var id = metadata?.Workflow?.Id;
            if (!string.IsNullOrWhiteSpace(id))
            {
                workflowsCache.Remove(id);
            }
        }

        notificationService.Show(
            Resources.Label_WorkflowDeleted,
            string.Format(Resources.Label_WorkflowDeletedSuccessfully, metadata?.Workflow?.Name)
        );
    }

    private bool FilterWorkflows(OpenArtMetadata metadata)
    {
        if (string.IsNullOrWhiteSpace(SearchQuery))
            return true;

        if (metadata.HasMetadata)
        {
            return metadata.Workflow.Creator.Name.Contains(SearchQuery, StringComparison.OrdinalIgnoreCase)
                || metadata.Workflow.Name.Contains(SearchQuery, StringComparison.OrdinalIgnoreCase);
        }

        return metadata.Workflow?.Name.Contains(SearchQuery, StringComparison.OrdinalIgnoreCase) ?? false;
    }

    private void OnWorkflowInstalled(object? sender, EventArgs e)
    {
        LoadInstalledWorkflowsAsync().SafeFireAndForget();
    }

    public void Dispose()
    {
        workflowsCache.Dispose();
        EventManager.Instance.WorkflowInstalled -= OnWorkflowInstalled;
    }
}<|MERGE_RESOLUTION|>--- conflicted
+++ resolved
@@ -54,9 +54,6 @@
     {
         await base.OnInitialLoadedAsync();
 
-<<<<<<< HEAD
-        workflowsCache.Connect().DeferUntilLoaded().Bind(DisplayedWorkflows).ObserveOn(SynchronizationContext.Current).Subscribe();
-=======
         var searchPredicate = this.WhenPropertyChanged(vm => vm.SearchQuery)
             .Throttle(TimeSpan.FromMilliseconds(100))
             .DistinctUntilChanged()
@@ -70,7 +67,6 @@
             .Bind(DisplayedWorkflows)
             .ObserveOn(SynchronizationContext.Current)
             .Subscribe();
->>>>>>> 3c206933
 
         if (Design.IsDesignMode)
             return;
