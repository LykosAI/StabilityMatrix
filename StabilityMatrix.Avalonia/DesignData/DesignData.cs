﻿using System;
using System.Collections.Generic;
using System.Collections.Immutable;
using System.Collections.ObjectModel;
using System.Diagnostics.CodeAnalysis;
using System.IO;
using System.Linq;
using System.Net.Http;
using Microsoft.Extensions.DependencyInjection;
using StabilityMatrix.Avalonia.Models;
using StabilityMatrix.Avalonia.Services;
using StabilityMatrix.Avalonia.ViewModels;
using StabilityMatrix.Avalonia.ViewModels.Base;
using StabilityMatrix.Avalonia.ViewModels.CheckpointBrowser;
using StabilityMatrix.Avalonia.ViewModels.Dialogs;
using StabilityMatrix.Avalonia.ViewModels.PackageManager;
using StabilityMatrix.Core.Api;
using StabilityMatrix.Core.Database;
using StabilityMatrix.Core.Helper;
using StabilityMatrix.Core.Helper.Cache;
using StabilityMatrix.Core.Helper.Factory;
using StabilityMatrix.Core.Models;
using StabilityMatrix.Core.Models.Api;
using StabilityMatrix.Core.Models.Progress;
using StabilityMatrix.Core.Python;
using StabilityMatrix.Core.Services;
using StabilityMatrix.Core.Updater;
using CheckpointFile = StabilityMatrix.Avalonia.ViewModels.CheckpointManager.CheckpointFile;
using CheckpointFolder = StabilityMatrix.Avalonia.ViewModels.CheckpointManager.CheckpointFolder;

namespace StabilityMatrix.Avalonia.DesignData;

[SuppressMessage("ReSharper", "MemberCanBePrivate.Global")]
public static class DesignData
{
    [NotNull] public static IServiceProvider? Services { get; set; }

    private static bool isInitialized;

    // This needs to be static method instead of static constructor
    // or else Avalonia analyzers won't work.
    public static void Initialize()
    {
        if (isInitialized)
            throw new InvalidOperationException("DesignData is already initialized.");

        var services = new ServiceCollection();

        var activePackageId = Guid.NewGuid();
        services.AddSingleton<ISettingsManager, MockSettingsManager>(_ => new MockSettingsManager
        {
            Settings =
            {
                InstalledPackages = new List<InstalledPackage>
                {
                    new()
                    {
                        Id = activePackageId,
                        DisplayName = "My Installed Package",
                        DisplayVersion = "v1.0.0",
                        PackageName = "stable-diffusion-webui",
                        PackageVersion = "v1.0.0",
                        LibraryPath = $"Packages{Path.DirectorySeparatorChar}example-webui",
                        LastUpdateCheck = DateTimeOffset.Now
                    },
                    new()
                    {
                        Id = Guid.NewGuid(),
                        DisplayName = "Dank Diffusion",
                        PackageName = "ComfyUI",
                        DisplayVersion = "main@ab73d4a",
                        LibraryPath = $"Packages{Path.DirectorySeparatorChar}example-webui",
                        LastUpdateCheck = DateTimeOffset.Now
                    }
                },
                ActiveInstalledPackageId = activePackageId
            }
        });

        // General services
        services.AddLogging()
            .AddSingleton<INavigationService, NavigationService>()
            .AddSingleton<IPackageFactory, PackageFactory>()
            .AddSingleton<IUpdateHelper, UpdateHelper>()
            .AddSingleton<ModelFinder>()
            .AddSingleton<SharedState>();

        // Mock services
        services
            .AddSingleton<INotificationService, MockNotificationService>()
            .AddSingleton<ISharedFolders, MockSharedFolders>()
            .AddSingleton<IDownloadService, MockDownloadService>()
            .AddSingleton<IHttpClientFactory, MockHttpClientFactory>()
            .AddSingleton<IDiscordRichPresenceService, MockDiscordRichPresenceService>()
            .AddSingleton<ITrackedDownloadService, MockTrackedDownloadService>();

        // Placeholder services that nobody should need during design time
        services
            .AddSingleton<IPyRunner>(_ => null!)
            .AddSingleton<ILiteDbContext>(_ => null!)
            .AddSingleton<ICivitApi>(_ => null!)
            .AddSingleton<IGithubApiCache>(_ => null!)
            .AddSingleton<IPrerequisiteHelper>(_ => null!);

        // Using some default service implementations from App
        App.ConfigurePackages(services);
        App.ConfigurePageViewModels(services);
        App.ConfigureDialogViewModels(services);
        App.ConfigureViews(services);

        // Override Launch page with mock
        services.Remove(ServiceDescriptor.Singleton<LaunchPageViewModel, LaunchPageViewModel>());
        services.AddSingleton<LaunchPageViewModel, MockLaunchPageViewModel>();

        Services = services.BuildServiceProvider();

        var dialogFactory = Services.GetRequiredService<ServiceManager<ViewModelBase>>();
        var settingsManager = Services.GetRequiredService<ISettingsManager>();
        var downloadService = Services.GetRequiredService<IDownloadService>();
        var modelFinder = Services.GetRequiredService<ModelFinder>();
        var packageFactory = Services.GetRequiredService<IPackageFactory>();
        var notificationService = Services.GetRequiredService<INotificationService>();

        LaunchOptionsViewModel = Services.GetRequiredService<LaunchOptionsViewModel>();
        LaunchOptionsViewModel.Cards = new[]
        {
            LaunchOptionCard.FromDefinition(new LaunchOptionDefinition
            {
                Name = "Host",
                Type = LaunchOptionType.String,
                Description = "The host name for the Web UI",
                DefaultValue = "localhost",
                Options = {"--host"}
            }),
            LaunchOptionCard.FromDefinition(new LaunchOptionDefinition
            {
                Name = "API",
                Type = LaunchOptionType.Bool,
                Options = {"--api"}
            })
        };
        LaunchOptionsViewModel.UpdateFilterCards();

        InstallerViewModel = Services.GetRequiredService<InstallerViewModel>();
        InstallerViewModel.AvailablePackages =
            packageFactory.GetAllAvailablePackages().ToImmutableArray();
        InstallerViewModel.SelectedPackage = InstallerViewModel.AvailablePackages[0];
        InstallerViewModel.ReleaseNotes = "## Release Notes\nThis is a test release note.";

        // Checkpoints page
        CheckpointsPageViewModel.CheckpointFolders = new ObservableCollection<CheckpointFolder>
        {
            new(settingsManager, downloadService, modelFinder)
            {
                Title = "StableDiffusion",
                DirectoryPath = "Models/StableDiffusion",
                CheckpointFiles = new AdvancedObservableList<CheckpointFile>
                {
                    new()
                    {
                        FilePath = "~/Models/StableDiffusion/electricity-light.safetensors",
                        Title = "Auroral Background",
                        PreviewImagePath = "https://image.civitai.com/xG1nkqKTMzGDvpLrqFT7WA/" +
                                           "78fd2a0a-42b6-42b0-9815-81cb11bb3d05/00009-2423234823.jpeg",
                        ConnectedModel = new ConnectedModelInfo
                        {
                            VersionName = "Lightning Auroral",
                            BaseModel = "SD 1.5",
                            ModelName = "Auroral Background",
                            ModelType = CivitModelType.Model,
                            FileMetadata = new CivitFileMetadata
                            {
                                Format = CivitModelFormat.SafeTensor,
                                Fp = CivitModelFpType.fp16,
                                Size = CivitModelSize.pruned,
                            }
                        }
                    },
                    new()
                    {
                        FilePath = "~/Models/Lora/model.safetensors",
                        Title = "Some model"
                    },
                },
            },
            new(settingsManager, downloadService, modelFinder)
            {
                Title = "Lora",
                DirectoryPath = "Packages/Lora",
                SubFolders = new AdvancedObservableList<CheckpointFolder>()
                {
                    new(settingsManager, downloadService, modelFinder)
                    {
                        Title = "StableDiffusion",
                        DirectoryPath = "Packages/Lora/Subfolder",
                    },
                    new(settingsManager, downloadService, modelFinder)
                    {
                        Title = "Lora",
                        DirectoryPath = "Packages/StableDiffusion/Subfolder",
                    }
                },
                CheckpointFiles = new AdvancedObservableList<CheckpointFile>
                {
                    new()
                    {
                        FilePath = "~/Models/Lora/lora_v2.pt",
                        Title = "Best Lora v2",
                    }
                }
            }
        };

        foreach (var folder in CheckpointsPageViewModel.CheckpointFolders)
        {
            folder.DisplayedCheckpointFiles = folder.CheckpointFiles;
        }

        CheckpointBrowserViewModel.ModelCards = new
            ObservableCollection<CheckpointBrowserCardViewModel>
            {
                dialogFactory.Get<CheckpointBrowserCardViewModel>(vm =>
                {
                    vm.CivitModel = new CivitModel
                    {
                        Name = "BB95 Furry Mix",
                        Description = "A furry mix of BB95",
                    };
                })
            };

<<<<<<< HEAD
        NewCheckpointsPageViewModel.AllCheckpoints = new ObservableCollection<CheckpointFile>
        {
            new()
            {
                FilePath = "~/Models/StableDiffusion/electricity-light.safetensors",
                Title = "Auroral Background",
                PreviewImagePath = "https://image.civitai.com/xG1nkqKTMzGDvpLrqFT7WA/" +
                                   "78fd2a0a-42b6-42b0-9815-81cb11bb3d05/00009-2423234823.jpeg",
                ConnectedModel = new ConnectedModelInfo
                {
                    VersionName = "Lightning Auroral",
                    BaseModel = "SD 1.5",
                    ModelName = "Auroral Background",
                    ModelType = CivitModelType.Model,
                    FileMetadata = new CivitFileMetadata
                    {
                        Format = CivitModelFormat.SafeTensor,
                        Fp = CivitModelFpType.fp16,
                        Size = CivitModelSize.pruned,
                    }
                }
            },
            new()
            {
                FilePath = "~/Models/Lora/model.safetensors",
                Title = "Some model"
            }
        };

        ProgressManagerViewModel.ProgressItems = new ObservableCollection<ProgressItemViewModel>
=======
        ProgressManagerViewModel.ProgressItems.AddRange(new ProgressItemViewModelBase[]
>>>>>>> a13a4d89
        {
            new ProgressItemViewModel(new ProgressItem(Guid.NewGuid(), "Test File.exe",
                new ProgressReport(0.5f, "Downloading..."))),
            new MockDownloadProgressItemViewModel("Test File 2.exe"),
        });

        UpdateViewModel = Services.GetRequiredService<UpdateViewModel>();
        UpdateViewModel.UpdateText =
            $"Stability Matrix v2.0.1 is now available! You currently have v2.0.0. Would you like to update now?";
        UpdateViewModel.ReleaseNotes =
            "## v2.0.1\n- Fixed a bug\n- Added a feature\n- Removed a feature";

        isInitialized = true;
    }

    [NotNull] public static InstallerViewModel? InstallerViewModel { get; private set; }
    [NotNull] public static LaunchOptionsViewModel? LaunchOptionsViewModel { get; private set; }
    [NotNull] public static UpdateViewModel? UpdateViewModel { get; private set; }

    public static ServiceManager<ViewModelBase> DialogFactory =>
        Services.GetRequiredService<ServiceManager<ViewModelBase>>();

    public static MainWindowViewModel MainWindowViewModel =>
        Services.GetRequiredService<MainWindowViewModel>();

    public static FirstLaunchSetupViewModel FirstLaunchSetupViewModel =>
        Services.GetRequiredService<FirstLaunchSetupViewModel>();

    public static LaunchPageViewModel LaunchPageViewModel =>
        Services.GetRequiredService<LaunchPageViewModel>();

    public static PackageManagerViewModel PackageManagerViewModel
    {
        get
        {
            var settings = Services.GetRequiredService<ISettingsManager>();
            var vm = Services.GetRequiredService<PackageManagerViewModel>();
            vm.Packages = new ObservableCollection<PackageCardViewModel>(
                settings.Settings.InstalledPackages.Select(p =>
                    DialogFactory.Get<PackageCardViewModel>(viewModel => viewModel.Package = p)));
            vm.Packages.First().IsUpdateAvailable = true;
            return vm;
        }
    }

    public static CheckpointsPageViewModel CheckpointsPageViewModel =>
        Services.GetRequiredService<CheckpointsPageViewModel>();

    public static NewCheckpointsPageViewModel NewCheckpointsPageViewModel =>
        Services.GetRequiredService<NewCheckpointsPageViewModel>();

    public static SettingsViewModel SettingsViewModel =>
        Services.GetRequiredService<SettingsViewModel>();

    public static CheckpointBrowserViewModel CheckpointBrowserViewModel =>
        Services.GetRequiredService<CheckpointBrowserViewModel>();

    public static SelectModelVersionViewModel SelectModelVersionViewModel =>
        DialogFactory.Get<SelectModelVersionViewModel>(vm =>
        {
            // Sample data
            var sampleCivitVersions = new List<CivitModelVersion>
            {
                new()
                {
                    Name = "BB95 Furry Mix",
                    Description = "v1.0.0",
                    BaseModel = "SD 1.5",
                    Files = new List<CivitFile>
                    {
                        new()
                        {
                            Name = "bb95-v100-uwu-reallylongfilename-v1234576802.safetensors",
                            Type = CivitFileType.Model,
                            Metadata = new CivitFileMetadata
                            {
                                Format = CivitModelFormat.SafeTensor,
                                Fp = CivitModelFpType.fp16,
                                Size = CivitModelSize.pruned
                            }
                        },
                        new()
                        {
                            Name = "bb95-v100-uwu-reallylongfilename-v1234576802-fp32.safetensors",
                            Type = CivitFileType.Model,
                            Metadata = new CivitFileMetadata
                            {
                                Format = CivitModelFormat.SafeTensor,
                                Fp = CivitModelFpType.fp32,
                                Size = CivitModelSize.full
                            },
                            Hashes = new CivitFileHashes
                            {
                                BLAKE3 = "ABCD"
                            }
                        }
                    }
                }
            };
            var sampleViewModel =
                new ModelVersionViewModel(new HashSet<string> {"ABCD"}, sampleCivitVersions[0]);

            // Sample data for dialogs
            vm.Versions = new List<ModelVersionViewModel> {sampleViewModel};
            vm.SelectedVersionViewModel = sampleViewModel;
        });

    public static OneClickInstallViewModel OneClickInstallViewModel =>
        Services.GetRequiredService<OneClickInstallViewModel>();

    public static SelectDataDirectoryViewModel SelectDataDirectoryViewModel =>
        Services.GetRequiredService<SelectDataDirectoryViewModel>();

    public static ProgressManagerViewModel ProgressManagerViewModel =>
        Services.GetRequiredService<ProgressManagerViewModel>();

    public static ExceptionViewModel ExceptionViewModel =>
        DialogFactory.Get<ExceptionViewModel>(viewModel =>
        {
            // Use try-catch to generate traceback information
            try
            {
                try
                {
                    throw new OperationCanceledException("Example");
                }
                catch (OperationCanceledException e)
                {
                    throw new AggregateException(e);
                }
            }
            catch (AggregateException e)
            {
                viewModel.Exception = e;
            }
        });

    public static EnvVarsViewModel EnvVarsViewModel => DialogFactory.Get<EnvVarsViewModel>(
        viewModel =>
        {
            viewModel.EnvVars = new ObservableCollection<EnvVarKeyPair>
            {
                new("UWU", "TRUE"),
            };
        });

    public static RefreshBadgeViewModel RefreshBadgeViewModel => new()
    {
        State = ProgressState.Success
    };
}<|MERGE_RESOLUTION|>--- conflicted
+++ resolved
@@ -229,7 +229,6 @@
                 })
             };
 
-<<<<<<< HEAD
         NewCheckpointsPageViewModel.AllCheckpoints = new ObservableCollection<CheckpointFile>
         {
             new()
@@ -259,10 +258,7 @@
             }
         };
 
-        ProgressManagerViewModel.ProgressItems = new ObservableCollection<ProgressItemViewModel>
-=======
         ProgressManagerViewModel.ProgressItems.AddRange(new ProgressItemViewModelBase[]
->>>>>>> a13a4d89
         {
             new ProgressItemViewModel(new ProgressItem(Guid.NewGuid(), "Test File.exe",
                 new ProgressReport(0.5f, "Downloading..."))),
