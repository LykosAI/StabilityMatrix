--- conflicted
+++ resolved
@@ -3,18 +3,13 @@
     xmlns="https://github.com/avaloniaui"
     xmlns:x="http://schemas.microsoft.com/winfx/2006/xaml"
     xmlns:avalonia="clr-namespace:FluentIcons.Avalonia;assembly=FluentIcons.Avalonia"
-<<<<<<< HEAD
-    xmlns:controls="clr-namespace:StabilityMatrix.Avalonia.Controls"
     xmlns:controls1="clr-namespace:FluentAvalonia.UI.Controls;assembly=FluentAvalonia"
-=======
     xmlns:behaviors="clr-namespace:StabilityMatrix.Avalonia.Behaviors"
     xmlns:controls="clr-namespace:StabilityMatrix.Avalonia.Controls"
->>>>>>> bdb0f40e
     xmlns:d="http://schemas.microsoft.com/expression/blend/2008"
     xmlns:database="clr-namespace:StabilityMatrix.Core.Models.Database;assembly=StabilityMatrix.Core"
     xmlns:designData="clr-namespace:StabilityMatrix.Avalonia.DesignData"
     xmlns:dialogs="clr-namespace:StabilityMatrix.Avalonia.Views.Dialogs"
-<<<<<<< HEAD
     xmlns:labs="clr-namespace:Avalonia.Labs.Controls;assembly=Avalonia.Labs.Controls"
     xmlns:lang="clr-namespace:StabilityMatrix.Avalonia.Languages"
     xmlns:mc="http://schemas.openxmlformats.org/markup-compatibility/2006"
@@ -22,19 +17,10 @@
     xmlns:packageManager="clr-namespace:StabilityMatrix.Avalonia.ViewModels.PackageManager"
     xmlns:python="clr-namespace:StabilityMatrix.Core.Python;assembly=StabilityMatrix.Core"
     xmlns:system="clr-namespace:System;assembly=System.Runtime"
+    xmlns:markupExtensions="clr-namespace:StabilityMatrix.Avalonia.MarkupExtensions"
     d:DataContext="{x:Static designData:DesignData.PackageInstallDetailViewModel}"
     d:DesignHeight="850"
     d:DesignWidth="800"
-=======
-    xmlns:lang="clr-namespace:StabilityMatrix.Avalonia.Languages"
-    xmlns:markupExtensions="clr-namespace:StabilityMatrix.Avalonia.MarkupExtensions"
-    xmlns:mc="http://schemas.openxmlformats.org/markup-compatibility/2006"
-    xmlns:models="clr-namespace:StabilityMatrix.Core.Models;assembly=StabilityMatrix.Core"
-    xmlns:packageManager="clr-namespace:StabilityMatrix.Avalonia.ViewModels.PackageManager"
-    d:DataContext="{x:Static designData:DesignData.PackageInstallDetailViewModel}"
-    d:DesignHeight="450"
-    d:DesignWidth="900"
->>>>>>> bdb0f40e
     x:CompileBindings="True"
     x:DataType="packageManager:PackageInstallDetailViewModel"
     Focusable="True"
@@ -56,32 +42,10 @@
             Margin="8"
             Orientation="Vertical">
 
-<<<<<<< HEAD
-            <controls:HyperlinkIconButton
-                Content="{Binding SelectedPackage.LicenseType}"
-                IsVisible="{Binding SelectedPackage.LicenseUrl, Converter={x:Static StringConverters.IsNotNullOrEmpty}}"
-                NavigateUri="{Binding SelectedPackage.LicenseUrl}" />
-
-            <ToggleSwitch
-                Margin="8,0,8,8"
-                IsChecked="{Binding IsReleaseMode}"
-                IsVisible="{Binding ShowReleaseMode}"
-                OffContent="{x:Static lang:Resources.Label_Branches}"
-                OnContent="{x:Static lang:Resources.Label_Releases}" />
-
-            <!--  Version Selector  -->
-            <Label
-                Margin="8,0"
-                Content="{Binding ReleaseLabelText}"
-                FontSize="14"
-                FontWeight="Light" />
-
-            <controls:BetterComboBox
-                MinWidth="250"
-                Margin="8,0,8,8"
-=======
+
             <StackPanel Orientation="Horizontal">
-                <controls:HyperlinkIconButton Content="{Binding SelectedPackage.LicenseType}" NavigateUri="{Binding SelectedPackage.LicenseUrl}" />
+                <controls:HyperlinkIconButton Content="{Binding SelectedPackage.LicenseType}" NavigateUri="{Binding SelectedPackage.LicenseUrl}"
+                                              IsVisible="{Binding SelectedPackage.LicenseUrl, Converter={x:Static StringConverters.IsNotNullOrEmpty}}" />
                 <controls:HyperlinkIconButton Content="{x:Static lang:Resources.Action_OpenGithub}" NavigateUri="{Binding SelectedPackage.GithubUrl}" />
             </StackPanel>
 
@@ -93,7 +57,6 @@
                 FontWeight="Light" />
             <Grid
                 Margin="8,0,0,16"
->>>>>>> bdb0f40e
                 HorizontalAlignment="Stretch"
                 ColumnDefinitions="Auto, Auto, *">
                 <ToggleButton
@@ -143,33 +106,6 @@
                 VerticalAlignment="Stretch"
                 VerticalContentAlignment="Center"
                 FontSize="16"
-<<<<<<< HEAD
-                ItemsSource="{Binding AvailableVersions}"
-                SelectedItem="{Binding SelectedVersion}">
-                <controls:BetterComboBox.ItemTemplate>
-                    <DataTemplate DataType="{x:Type models:PackageVersion}">
-                        <TextBlock
-                            Name="NameTextBlock"
-                            VerticalAlignment="Center"
-                            Text="{Binding TagName}" />
-                    </DataTemplate>
-                </controls:BetterComboBox.ItemTemplate>
-            </controls:BetterComboBox>
-
-            <Label
-                Margin="8,0"
-                Content="{x:Static lang:Resources.Label_DisplayName}"
-                FontSize="14"
-                FontWeight="Light"
-                ToolTip.Tip="This will also be the folder name" />
-            <TextBox
-                MinWidth="250"
-                Margin="8,0"
-                VerticalAlignment="Stretch"
-                VerticalContentAlignment="Center"
-                FontSize="16"
-=======
->>>>>>> bdb0f40e
                 FontWeight="SemiLight"
                 Text="{Binding InstallName, Mode=TwoWay}"
                 ToolTip.Tip="This will also be the folder name" />
