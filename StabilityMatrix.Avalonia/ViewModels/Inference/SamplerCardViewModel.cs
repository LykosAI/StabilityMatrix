--- conflicted
+++ resolved
@@ -4,10 +4,7 @@
 using System.Linq;
 using System.Text.Json.Serialization;
 using CommunityToolkit.Mvvm.ComponentModel;
-<<<<<<< HEAD
-=======
 using CommunityToolkit.Mvvm.Input;
->>>>>>> 28439de0
 using Injectio.Attributes;
 using StabilityMatrix.Avalonia.Controls;
 using StabilityMatrix.Avalonia.Languages;
@@ -124,12 +121,8 @@
                 typeof(ControlNetModule),
                 typeof(LayerDiffuseModule),
                 typeof(FluxGuidanceModule),
-<<<<<<< HEAD
-                typeof(DiscreteModelSamplingModule)
-=======
                 typeof(DiscreteModelSamplingModule),
                 typeof(RescaleCfgModule)
->>>>>>> 28439de0
             ];
         });
     }
