--- conflicted
+++ resolved
@@ -141,16 +141,11 @@
         if (result == ContentDialogResult.Primary)
         {
             var steps = viewModel.Steps;
-<<<<<<< HEAD
-            var packageModificationDialogViewModel =
-                new PackageModificationDialogViewModel(packageModificationRunner, notificationService, steps);
-=======
             var packageModificationDialogViewModel = new PackageModificationDialogViewModel(
                 packageModificationRunner,
                 notificationService,
                 steps
             );
->>>>>>> 07a63576
 
             dialog = new BetterContentDialog
             {
@@ -160,14 +155,10 @@
                 IsPrimaryButtonEnabled = false,
                 IsSecondaryButtonEnabled = false,
                 IsFooterVisible = false,
-<<<<<<< HEAD
-                Content = new PackageModificationDialog {DataContext = packageModificationDialogViewModel}
-=======
                 Content = new PackageModificationDialog
                 {
                     DataContext = packageModificationDialogViewModel
                 }
->>>>>>> 07a63576
             };
 
             await dialog.ShowAsync();
