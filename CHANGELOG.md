# Changelog

All notable changes to Stability Matrix will be documented in this file.

The format is based on [Keep a Changelog](https://keepachangelog.com/en/1.1.0/),
and this project adheres to [Semantic Versioning 2.0](https://semver.org/spec/v2.0.0.html).

<<<<<<< HEAD
## v2.9.1
### Added
- Fixed [#498](https://github.com/LykosAI/StabilityMatrix/issues/498) - Added "Pony" category to CivitAI Model Browser
### Fixed
- Fixed [#502](https://github.com/LykosAI/StabilityMatrix/issues/502) - missing launch options for Forge
- Fixed [#500](https://github.com/LykosAI/StabilityMatrix/issues/500) - missing output images in Forge when using output sharing
- Fixed [#490](https://github.com/LykosAI/StabilityMatrix/issues/490) - `mpmath has no attribute 'rational'` error on macOS
- Fixed incorrect progress text when deleting a checkpoint from the Checkpoints page
=======
## v2.10.0-dev.2
### Changed
- Inference Primary Sampler Addons (i.e. ControlNet, FreeU) are now inherited by Hires Fix Samplers, this can be overriden from the Hires Fix module's settings menu by disabling the "Inherit Primary Sampler Addons" option.
- Revisited the way images are loaded on the outputs page, with improvements to loading speed & not freezing the UI while loading
### Fixed
- Fixed Outputs page not remembering where the user last was in the TreeView in certain circumstances

## v2.10.0-dev.1
### Added
- Inference ControlNet module now supports over 42 preprocessors, a new button next to the preprocessors dropdown allows previewing the output of the selected preprocessor on the image.
- Added resolution selection for Inference ControlNet module, this controls preprocessor resolution too.
### Changed
- Revamped the Packages page to enable running multiple packages at the same time
- Changed the Outputs Page to use a TreeView for the directory selection instead of a dropdown selector
### Removed
- Removed the main Launch page, as it is no longer needed with the new Packages page
>>>>>>> cccedd3b

## v2.9.0
### Added
- Added new package: [StableSwarmUI](https://github.com/Stability-AI/StableSwarmUI) by Stability AI
- Added new package: [Stable Diffusion WebUI Forge](https://github.com/lllyasviel/stable-diffusion-webui-forge) by lllyasviel
- Added extension management for SD.Next and Stable Diffusion WebUI-UX
- Added the ability to choose where CivitAI model downloads are saved
- Added `--launch-package` argument to launch a specific package on startup, using display name or package ID (i.e. `--launch-package "Stable Diffusion WebUI Forge"` or `--launch-package c0b3ecc5-9664-4be9-952d-a10b3dcaee14`)
- Added more Base Model search options to the CivitAI Model Browser
- Added Stable Cascade to the HuggingFace Model Browser
#### Inference
- Added Inference Prompt Styles, with Prompt Expansion model support (i.e. Fooocus V2)
- Added option to load a .yaml config file next to the model with the same name. Can be used with VPred and other models that require a config file.
- Added copy image support on linux and macOS for Inference outputs viewer menu
### Changed
- Updated translations for German, Spanish, French, Japanese, Portuguese, and Turkish
- (Internal) Updated to Avalonia 11.0.9
### Fixed
- Fixed StableSwarmUI not installing properly on macOS
- Fixed [#464](https://github.com/LykosAI/StabilityMatrix/issues/464) - error when installing InvokeAI on macOS
- Fixed [#335](https://github.com/LykosAI/StabilityMatrix/issues/335) Update hanging indefinitely after git step for Auto1111 and SDWebUI Forge
- Fixed Inference output viewer menu "Copy" not copying image
- Fixed image viewer dialog arrow key navigation not working
- Fixed CivitAI login prompt not showing when downloading models that require CivitAI logins
- Fixed unknown model types not showing on checkpoints page (thanks Jerry!)
- Improved error handling for Inference Select Image hash calculation in case file is being written to while being read

## v2.9.0-pre.2
### Added
- Added `--launch-package` argument to launch a specific package on startup, using display name or package ID (i.e. `--launch-package "Stable Diffusion WebUI Forge"` or `--launch-package c0b3ecc5-9664-4be9-952d-a10b3dcaee14`)
- Added more Base Model search options to the CivitAI Model Browser
- Added Stable Cascade to the HuggingFace Model Browser
### Changed
- (Internal) Updated to Avalonia 11.0.9
### Fixed
- Fixed image viewer dialog arrow key navigation not working
- Fixed CivitAI login prompt not showing when downloading models that require CivitAI logins

## v2.9.0-pre.1
### Added
- Added Inference Prompt Styles, with Prompt Expansion model support (i.e. Fooocus V2)
- Added copy image support on linux and macOS for Inference outputs viewer menu
### Fixed
- Fixed StableSwarmUI not installing properly on macOS
- Hopefully actually fixed [#464](https://github.com/LykosAI/StabilityMatrix/issues/464) - error when installing InvokeAI on macOS
- Fixed default command line args for SDWebUI Forge on macOS
- Fixed output paths and output sharing for SDWebUI Forge
- Maybe fixed update hanging for Auto1111 and SDWebUI Forge
- Fixed Inference output viewer menu "Copy" not copying image 

## v2.9.0-dev.2
### Added
#### Inference
- Added option to load a .yaml config file next to the model with the same name. Can be used with VPred and other models that require a config file.
### Fixed
- Fixed icon sizes of Inference Addons and Steps buttons

## v2.9.0-dev.1
### Added
- Added new package: [StableSwarmUI](https://github.com/Stability-AI/StableSwarmUI) by Stability AI
- Added new package: [Stable Diffusion WebUI Forge](https://github.com/lllyasviel/stable-diffusion-webui-forge) by lllyasviel
- Added extension management for SD.Next and Stable Diffusion WebUI-UX
- Added the ability to choose where CivitAI model downloads are saved

## v2.8.4
### Fixed
- Hopefully actually fixed [#464](https://github.com/LykosAI/StabilityMatrix/issues/464) - error when installing InvokeAI on macOS

## v2.8.3
### Fixed
- Fixed user tokens read error causing failed downloads
- Failed downloads will now log error messages
- Fixed [#458](https://github.com/LykosAI/StabilityMatrix/issues/458) - Save Intermediate Image not working
- Fixed [#453](https://github.com/LykosAI/StabilityMatrix/issues/453) - Update Fooocus `--output-directory` argument to `--output-path`

## v2.8.2
### Added
- Added missing GFPGAN link to Automatic1111 packages
### Fixed
- Fixed Inference Image to Image Denoise setting becoming hidden after changing schedulers
- Fixed Inference ControlNet models showing as downloadable even when they are already installed
- Fixed Inference Sampler Addon conditioning not applying (i.e. ControlNet)
- Fixed extension modification dialog not showing any progress messages

## v2.8.1
### Fixed
- Fixed model links not working in RuinedFooocus for new installations
- Fixed incorrect nodejs download link on Linux (thanks to slogonomo for the fix)
- Fixed failing InvokeAI install on macOS due to missing nodejs
- Increased timeout on Recommended Models call to prevent potential timeout errors on slow connections
- Fixed SynchronizationLockException when saving settings
- Improved error messages with process output for 7z extraction errors
- Fixed missing tkinter dependency for OneTrainer on Windows
- Fixed auto-update on macOS not starting new version from an issue in starting .app bundles with arguments
- Fixed [#436](https://github.com/LykosAI/StabilityMatrix/issues/436) - Crash on invalid json files during checkpoint indexing

## v2.8.0
### Added
- Added Image to Video project type
- Added CLIP Skip setting to inference, toggleable from the model settings button
- Added image and model details in model selection boxes
- Added new package: [OneTrainer](https://github.com/Nerogar/OneTrainer)
- Added native desktop push notifications for some events (i.e. Downloads, Package installs, Inference generation)
  - Currently available on Windows and Linux, macOS support is pending
- Added Package Extensions (Plugins) management - accessible from the Packages' 3-dot menu. Currently supports ComfyUI and Automatic1111.
- Added new launch argument options for Fooocus
- Added "Config" Shared Model Folder option for Fooocus
- Added Recommended Models dialog after one-click installer
- Added "Copy Details" button to Unexpected Error dialog
- Added German language option, thanks to Mario da Graca for the translation
- Added Portuguese language options, thanks to nextosai for the translation
- Added base model filter to Checkpoints page
- Added "Compatible Images" category when selecting images for Inference projects
- Added "Find in Model Browser" option to the right-click menu on the Checkpoints page
- Added `--use-directml` launch argument for SDWebUI DirectML fork
- Added release builds for macOS (Apple Silicon)
- Added ComfyUI launch argument configs: Cross Attention Method, Force Floating Point Precision, VAE Precision
- Added Delete button to the CivitAI Model Browser details dialog
- Added "Copy Link to Clipboard" for connected models in the Checkpoints page
- Added support for webp files to the Output Browser
- Added "Send to Image to Image" and "Send to Image to Video" options to the context menu
### Changed
- New package installation flow
- Changed one-click installer to match the new package installation style
- Automatic1111 packages will now use PyTorch v2.1.2. Upgrade will occur during the next package update or upon fresh installation.
- Search box on Checkpoints page now searches tags and trigger words
- Changed the Close button on the package install dialog to "Hide"
  - Functionality remains the same, just a name change
- Updated translations for the following languages:
  - Spanish
  - French
  - Japanese
  - Turkish
- Inference file name patterns with directory separator characters will now have the subdirectories created automatically
- Changed how settings file is written to disk to reduce potential data loss risk
- (Internal) Updated to Avalonia 11.0.7
### Fixed
- Fixed error when ControlNet module image paths are not found, even if the module is disabled
- Fixed error when finding metadata for archived models
- Fixed error when extensions folder is missing
- Fixed crash when model was not selected in Inference
- Fixed Fooocus Config shared folder mode overwriting unknown config keys
- Fixed potential SD.Next update issues by moving to shared update process
- Fixed crash on startup when Outputs page failed to load categories properly
- Fixed image gallery arrow key navigation requiring clicking before responding
- Fixed crash when loading extensions list with no internet connection
- Fixed crash when invalid launch arguments are passed
- Fixed missing up/downgrade buttons on the Python Packages dialog when the version was not semver compatible


## v2.8.0-pre.5
### Fixed
- Fixed error when ControlNet module image paths are not found, even if the module is disabled
- Fixed error when finding metadata for archived models
- Fixed error when extensions folder is missing
- Fixed error when webp files have incorrect metadata
- Fixed crash when model was not selected in Inference
- Fixed Fooocus Config shared folder mode overwriting unknown config keys

## v2.8.0-pre.4
### Added
- Added Recommended Models dialog after one-click installer
- Added native desktop push notifications for some events (i.e. Downloads, Package installs, Inference generation)
  - Currently available on Windows and Linux, macOS support is pending
- Added settings options for notifications
- Added new launch argument options for Fooocus
- Added Automatic1111 & Stable Diffusion WebUI-UX to the compatible macOS packages
### Changed
- Changed one-click installer to match the new package installation style
- Automatic1111 packages will now use PyTorch v2.1.2. Upgrade will occur during the next package update or upon fresh installation.
- Updated French translation with the latest changes
### Fixed
- Fixed [#413](https://github.com/LykosAI/StabilityMatrix/issues/413) - Environment Variables are editable again
- Fixed potential SD.Next update issues by moving to shared update process
- Fixed Invoke install trying to use system nodejs
- Fixed crash on startup when Outputs page failed to load categories properly

## v2.8.0-pre.3
### Added
- Added "Config" Shared Model Folder option for Fooocus
- Added "Copy Details" button to Unexpected Error dialog
### Changed
- (Internal) Updated to Avalonia 11.0.7
- Changed the Close button on the package install dialog to "Hide" 
  - Functionality remains the same, just a name change
- Updated French translation (thanks Greg!)
### Fixed
- Webp static images can now be shown alongside existing webp animation support
- Fixed image gallery arrow key navigation requiring clicking before responding
- Fixed crash when loading extensions list with no internet connection
- Fixed crash when invalid launch arguments are passed
- Fixed "must give at least one requirement to install" error when installing extensions with empty requirements.txt

## v2.8.0-pre.2
### Added
- Added German language option, thanks to Mario da Graca for the translation
- Added Portuguese language options, thanks to nextosai for the translation
### Changed
- Updated translations for the following languages:
  - Spanish
  - French
  - Japanese
  - Turkish
### Fixed
- Fixed Auto-update failing to start new version on Windows and Linux when path contains spaces
- Fixed InvokeAI v3.6.0 `"detail": "Not Found"` error when opening the UI
- Install button will now be properly disabled when the duplicate warning is shown

## v2.8.0-pre.1
### Added
- Added Package Extensions (Plugins) management - accessible from the Packages' 3-dot menu. Currently supports ComfyUI and A1111.
- Added base model filter to Checkpoints page
- Search box on Checkpoints page now searches tags and trigger words
- Added "Compatible Images" category when selecting images for Inference projects
- Added "Find in Model Browser" option to the right-click menu on the Checkpoints page
### Changed
- Removed "Failed to load image" notification when loading some images on the Checkpoints page
- Installed models will no longer be selectable on the Hugging Face tab of the model browser
### Fixed
- Inference file name patterns with directory separator characters will now have the subdirectories created automatically
- Fixed missing up/downgrade buttons on the Python Packages dialog when the version was not semver compatible
- Automatic1111 package installs will now install the missing `jsonmerge` package

## v2.8.0-dev.4
### Added
- Auto-update support for macOS
- New package installation flow
- Added `--use-directml` launch argument for SDWebUI DirectML fork
### Changed
- Changed default Period to "AllTime" in the Model Browser
### Fixed
- Fixed SDTurboScheduler's missing denoise parameter

## v2.8.0-dev.3
### Added
- Added release builds for macOS (Apple Silicon)
- Added new package: [OneTrainer](https://github.com/Nerogar/OneTrainer)
- Added ComfyUI launch argument configs: Cross Attention Method, Force Floating Point Precision, VAE Precision
- Added Delete button to the CivitAI Model Browser details dialog
- Added "Copy Link to Clipboard" for connected models in the Checkpoints page
### Changed
- Python Packages install dialog now allows entering multiple arguments or option flags
### Fixed
- Fixed environment variables grid not being editable related to [Avalonia #13843](https://github.com/AvaloniaUI/Avalonia/issues/13843)

## v2.8.0-dev.2
### Added
#### Inference
- Added Image to Video project type
#### Output Browser
- Added support for webp files
- Added "Send to Image to Image" and "Send to Image to Video" options to the context menu
### Changed
- Changed how settings file is written to disk to reduce potential data loss risk

## v2.8.0-dev.1
### Added
#### Inference
- Added image and model details in model selection boxes
- Added CLIP Skip setting, toggleable from the model settings button

## v2.7.9
### Fixed
- Fixed InvokeAI v3.6.0 `"detail": "Not Found"` error when opening the UI

## v2.7.8
### Changed
- Python Packages install dialog now allows entering multiple arguments or option flags
### Fixed
- Fixed InvokeAI Package dependency versions ([#395](https://github.com/LykosAI/StabilityMatrix/pull/395))

## v2.7.7
### Added
- Added `--use-directml` launch argument for SDWebUI DirectML fork
### Changed
- Model Browser downloads will no longer be disabled if the free drive space is unavailable
- Default Linux installation folder changed to prevent issues with hidden folders
- Changed default Period to "AllTime" in the Model Browser
### Fixed
- Fixed error where Environment Variables were not editable
- Fixed SDTurboScheduler's missing denoise parameter

## v2.7.6
### Added
- Added SDXL Turbo and Stable Video Diffusion to the Hugging Face tab
### Changed
- ControlNet model selector will now show the parent directory of a model when relevant
### Fixed
- Fixed Python Packages dialog crash due to pip commands including warnings
- Fixed Base Model downloads from the Hugging Face tab downloading to the wrong folder
- Fixed InvokeAI `! [rejected] v3.4.0post2 -> v3.4.0post2 (would clobber existing tag)` error on updating to the latest version 
- Fixed settings not saving in some scenarios, such as when the `settings.json` file existed but was empty

## v2.7.5
### Fixed
- Fixed Python Packages manager crash when pip list returns warnings in json
- Fixed slowdown when loading PNGs with large amounts of metadata
- Fixed crash when scanning directories for missing metadata

## v2.7.4
### Changed
- Improved low disk space handling
### Fixed
- Fixed denoise strength in Inference Text to Image
- Fixed PathTooLongException for IPAdapter folders when using ComfyUI in Symlink mode
- Fixed configs and symlinks not being cleaned up when switched to the opposite mode
- Fixed model indexing stopping when encountering paths longer than 1021 bytes in length
- Fixed repeated nested folders being created in `Models/ControlNet` when using ComfyUI in Symlink mode. Existing folders will be repaired to their original structure on launch.

## v2.7.3
### Added
- Added missing IPAdapter and CLIP Vision folder links for ComfyUI
### Fixed
- Fixed UnicodeDecodeError when using extra_model_paths.yaml in ComfyUI on certain locales
- Fixed SDXL CLIP Vision model directory name conflict
- Fixed [#334](https://github.com/LykosAI/StabilityMatrix/issues/334) - Win32Exception if Settings are opened

## v2.7.2
### Changed
- Changed Symlink shared folder link targets for Automatic1111 and ComfyUI. From `ControlNet -> models/controlnet` to `ControlNet -> models/controlnet/ControlNet` and `T2IAdapter -> models/controlnet/T2IAdapter`.
- Changed FreeU defaults to match recommended SD1.5 defaults
- Changed default denoise strength from 1.0 to 0.7
### Fixed
- Fixed ControlNet / T2IAdapter shared folder links for Automatic1111 conflicting with each other
- Fixed URIScheme registration errors on Linux
- Fixed RuinedFooocus missing output folder on startup
- Fixed incorrect Fooocus VRAM launch arguments

## v2.7.1
### Added
- Added Turkish UI language option, thanks to Progesor for the translation
### Fixed
- Fixed Inference Image to Image projects missing denoise strength setting

## v2.7.0
### Added
#### General
- New package: [RuinedFooocus](https://github.com/runew0lf/RuinedFooocus)
- Added an X button to all search fields to instantly clear them (Esc key also works)
- Added System Information section to Settings
#### Inference
- Added Image to Image project type
- Added Modular custom steps
  - Use the plus button to add new steps (Hires Fix, Upscaler, and Save Image are currently available), and the edit button to enable removing or dragging steps to reorder them. This enables multi-pass Hires Fix, mixing different upscalers, and saving intermediate images at any point in the pipeline.
- Added Sampler addons
  - Addons usually affect guidance like ControlNet, T2I, FreeU, and other addons to come. They apply to the individual sampler, so you can mix and match different ControlNets for Base and Hires Fix, or use the current output from a previous sampler as ControlNet guidance image for HighRes passes.
- Added SD Turbo Scheduler
- Added display names for new samplers ("Heun++ 2", "DDPM", "LCM")
- Added Ctrl+Enter as a shortcut for the Generate Image button
#### Accounts Settings Subpage
- Lykos Account sign-up and login - currently for Patreon OAuth connections but GitHub requests caching and settings sync are planned
- Supporters can now connect your Patreon accounts, then head to the Updates page to choose to receive auto-updates from the Dev or Preview channels
- CivitAI Account login with API key - enables downloading models from the Browser page that require CivitAI logins, more integrations like liking and commenting are also planned
#### Updates Settings Subpage
- Toggle auto-update notifications and manually check for updates
- Choose between Stable, Preview, and Dev update channels
#### Inference Settings Subpage
- Moved Inference settings to subpage
- Updated with more localized labels
#### Outputs Page
- Added Refresh button to update gallery from file system changes
#### Checkpoints Page
- Added the ability to drag & drop checkpoints between different folders 
- Added "Copy Trigger Words" option to the three-dots menu on the Checkpoints page (when data is available)
- Added trigger words on checkpoint card and tooltip
- Added "Find Connected Metadata" options for root-level and file-level scans
- Added "Update Existing Metadata" button
#### Model Browser
- Added Hugging Face tab to the Model Browser
- Added additional base model filter options for CivitAI ("SD 1.5 LCM", "SDXL 1.0 LCM", "SDXL Turbo", "Other")
- Added the ability to type in a specific page number in the CivitAI Model Browser
- Right clicking anywhere on the model card will open the same menu as the three-dots button
- New model downloads will save trigger words in metadata, if available
- Model author username and avatar display, with clickable link to their profile
### Changed
#### General
- Model Browser page has been redesigned, featuring more information like rating and download counts
- Model Browser navigation has improved animations on hover and compact number formatting
- Updated Outputs Page button and menu layout
- Rearranged Add Package dialog slightly to accommodate longer package list
- Folder-level "Find Connected Metadata" now scans the selected folder and its subfolders
- Model Browser now split into "CivitAI" and "Hugging Face" tabs
#### Inference
- Selected images (i.e. Image2Image, Upscale, ControlNet) will now save their source paths saved and restored on load. If the image is moved or deleted, the selection will show as missing and can be reselected
- Project files (.smproj) have been updated to v3, existing projects will be upgraded on load and will no longer be compatible with older versions of Stability Matrix
### Fixed
- Fixed Outputs page reverting back to Shared Output Folder every time the page is reloaded
- Potentially fixed updates sometimes clearing settings or launching in the wrong directory
- Improved startup time and window load time after exiting dialogs
- Fixed control character decoding that caused some progress bars to show as `\u2588`
- Fixed Python `rich` package's progress bars not showing in console
- Optimized ProgressRing animation bindings to reduce CPU usage
- Improved safety checks in custom control rendering to reduce potential graphical artifacts
- Improved console rendering safety with cursor line increment clamping, as potential fix for [#111](https://github.com/LykosAI/StabilityMatrix/issues/111)
- Fixed [#290](https://github.com/LykosAI/StabilityMatrix/issues/290) - Model browser crash due to text trimming certain unicode characters
- Fixed crash when loading an empty settings file
- Improve Settings save and load performance with .NET 8 Source Generating Serialization
- Fixed ApplicationException during database shutdown
- InvokeAI model links for T2I/IpAdapters now point to the correct folders
- Added extra checks to help prevent settings resetting in certain scenarios
- Fixed Refiner model enabled state not saving to Inference project files
- Fixed NullReference error labels when clearing the Inference batch size settings, now shows improved message with minimum and maximum value constraints

## v2.7.0-pre.4
### Added
#### Inference
- Added Image to Image project type
- Added Modular custom steps
  - Use the plus button to add new steps (Hires Fix, Upscaler, and Save Image are currently available), and the edit button to enable removing or dragging steps to reorder them. This enables multi-pass Hires Fix, mixing different upscalers, and saving intermediate images at any point in the pipeline.
- Added Sampler addons
  - Addons usually affect guidance like ControlNet, T2I, FreeU, and other addons to come. They apply to the individual sampler, so you can mix and match different ControlNets for Base and Hires Fix, or use the current output from a previous sampler as ControlNet guidance image for HighRes passes.
- Added SD Turbo Scheduler
- Added display names for new samplers ("Heun++ 2", "DDPM", "LCM")
#### Model Browser
- Added additional base model filter options ("SD 1.5 LCM", "SDXL 1.0 LCM", "SDXL Turbo", "Other")
### Changed
#### Inference
- Selected images (i.e. Image2Image, Upscale, ControlNet) will now save their source paths saved and restored on load. If the image is moved or deleted, the selection will show as missing and can be reselected
- Project files (.smproj) have been updated to v3, existing projects will be upgraded on load and will no longer be compatible with older versions of Stability Matrix
### Fixed
- Fixed Refiner model enabled state not saving to Inference project files
 
## v2.7.0-pre.3
### Added
- Added "Find Connected Metadata" options for root-level and file-level scans to the Checkpoints page
- Added "Update Existing Metadata" button to the Checkpoints page
- Added Hugging Face tab to the Model Browser
- Added the ability to type in a specific page number in the CivitAI Model Browser
### Changed
- Folder-level "Find Connected Metadata" now scans the selected folder and its subfolders
- Model Browser now split into "CivitAI" and "Hugging Face" tabs
### Fixed
- InvokeAI model links for T2I/IpAdapters now point to the correct folders
- Added extra checks to help prevent settings resetting in certain scenarios

## v2.7.0-pre.2
### Added
- Added System Information section to Settings
### Changed
- Moved Inference Settings to subpage
### Fixed
- Fixed crash when loading an empty settings file
- Improve Settings save and load performance with .NET 8 Source Generating Serialization
- Fixed ApplicationException during database shutdown

## v2.7.0-pre.1
### Fixed
- Fixed control character decoding that caused some progress bars to show as `\u2588`
- Fixed Python `rich` package's progress bars not showing in console
- Optimized ProgressRing animation bindings to reduce CPU usage
- Improved safety checks in custom control rendering to reduce potential graphical artifacts
- Improved console rendering safety with cursor line increment clamping, as potential fix for [#111](https://github.com/LykosAI/StabilityMatrix/issues/111)

## v2.7.0-dev.4
### Fixed
- Fixed [#290](https://github.com/LykosAI/StabilityMatrix/issues/290) - Model browser crash due to text trimming certain unicode characters 

## v2.7.0-dev.3
### Added
- New package: [RuinedFooocus](https://github.com/runew0lf/RuinedFooocus)
#### Model Browser
- Right clicking anywhere on the model card will open the same menu as the three-dots button
- New model downloads will save trigger words in metadata, if available
- Model author username and avatar display, with clickable link to their profile
#### Checkpoints Page
- Added "Copy Trigger Words" option to the three-dots menu on the Checkpoints page (when data is available)
- Added trigger words on checkpoint card and tooltip
### Changed
#### Model Browser
- Improved number formatting with K/M suffixes for download and favorite counts
- Animated zoom effect on hovering over model images
#### Checkpoints Page
- Rearranged top row layout to use CommandBar
### Fixed
- Improved startup time and window load time after exiting dialogs

## v2.7.0-dev.2
### Added
#### General
- Added an X button to all search fields to instantly clear them (Esc key also works) 
#### Outputs Page 
- Added Refresh button to update gallery from file system changes
#### Checkpoints Page
- Added the ability to drag & drop checkpoints between different folders
### Changed
#### Outputs Page
- Updated button and menu layout
#### Packages Page
- Rearranged Add Package dialog slightly to accommodate longer package list
### Fixed
- Fixed InvalidOperation errors when signing into accounts shortly after signing out, while the previous account update is still running
- Fixed Outputs page reverting back to Shared Output Folder every time the page is reloaded
- Potentially fixed updates sometimes clearing settings or launching in the wrong directory

## v2.7.0-dev.1
### Added
- Accounts Settings Subpage
  - Lykos Account sign-up and login - currently for Patreon OAuth connections but GitHub requests caching and settings sync are planned
  - Supporters can now connect your Patreon accounts, then head to the Updates page to choose to receive auto-updates from the Dev or Preview channels
  - CivitAI Account login with API key - enables downloading models from the Browser page that require CivitAI logins, more integrations like liking and commenting are also planned
- Updates Settings Subpage
  - Toggle auto-update notifications and manually check for updates
  - Choose between Stable, Preview, and Dev update channels
### Changed
- Model Browser page has been redesigned, featuring more information like rating and download counts

## v2.6.7
### Fixed
- Fixed prerequisite install not unpacking due to improperly formatted 7z argument (Caused the "python310._pth FileNotFoundException")
- Fixed [#301](https://github.com/LykosAI/StabilityMatrix/issues/301) - Package updates failing silently because of a PortableGit error

## v2.6.6
### Fixed
- Fixed [#297](https://github.com/LykosAI/StabilityMatrix/issues/297) - Model browser LiteAsyncException occuring when fetching entries with unrecognized values from enum name changes

## v2.6.5
### Fixed
- Fixed error when receiving unknown model format values from the Model Browser
- Fixed process errors when installing or updating Pip packages using the Python packages dialog

## v2.6.4
### Fixed
- Fixed errors preventing Model Browser from finding results with certain search queries

## v2.6.3
### Fixed
- Fixed InvalidOperationException during prerequisite installs on certain platforms where process name and duration reporting are not supported

## v2.6.2
### Changed
- Backend changes for auto-update schema v3, supporting customizable release channels and faster downloads with zip compression
### Fixed
- Better error reporting including outputs for git subprocess errors during package install / update
- Fixed `'accelerate' is not recognized as an internal or external command` error when starting training in kohya_ss
- Fixed some instances of `ModuleNotFoundError: No module named 'bitsandbytes.cuda_setup.paths'` error when using 8-bit optimizers in kohya_ss
- Fixed errors preventing Inference outputs from loading in the img2img tabs of other packages 

## v2.6.1
### Changed
- NVIDIA GPU users will be updated to use CUDA 12.1 for the InvokeAI package for a slight performance improvement
  - Update will occur the next time the package is updated, or on a fresh install
  - Note: CUDA 12.1 is only available on Maxwell (GTX 900 series) and newer GPUs  
### Fixed
- Reduced the amount of calls to GitHub to help prevent rate limiting
- Fixed rate limit crash on startup preventing app from starting

## v2.6.0
### Added
- Added **Output Sharing** option for all packages in the three-dots menu on the Packages page
  - This will link the package's output folders to the relevant subfolders in the "Outputs" directory
    - When a package only has a generic "outputs" folder, all generated images from that package will be linked to the "Outputs\Text2Img" folder when this option is enabled
- Added **Outputs page** for viewing generated images from any package, or the shared output folder
- Added [Stable Diffusion WebUI/UX](https://github.com/anapnoe/stable-diffusion-webui-ux) package
- Added [Stable Diffusion WebUI-DirectML](https://github.com/lshqqytiger/stable-diffusion-webui-directml) package
- Added [kohya_ss](https://github.com/bmaltais/kohya_ss) package
- Added [Fooocus-ControlNet-SDXL](https://github.com/fenneishi/Fooocus-ControlNet-SDXL) package
- Added GPU compatibility badges to the installers
- Added filtering of "incompatible" packages (ones that do not support your GPU) to all installers 
  - This can be overridden by checking the new "Show All Packages" checkbox
- Added more launch options for Fooocus, such as the `--preset` option
- Added Ctrl+ScrollWheel to change image size in the inference output gallery and new Outputs page
- Added "No Images Found" placeholder for non-connected models on the Checkpoints tab
- Added "Open on GitHub" option to the three-dots menu on the Packages page
### Changed
- If ComfyUI for Inference is chosen during the One-Click Installer, the Inference page will be opened after installation instead of the Launch page
- Changed all package installs & updates to use git commands instead of downloading zip files
- The One-Click Installer now uses the new progress dialog with console
- NVIDIA GPU users will be updated to use CUDA 12.1 for ComfyUI & Fooocus packages for a slight performance improvement
  - Update will occur the next time the package is updated, or on a fresh install
  - Note: CUDA 12.1 is only available on Maxwell (GTX 900 series) and newer GPUs
- Improved Model Browser download stability with automatic retries for download errors
- Optimized page navigation and syntax formatting configurations to improve startup time
### Fixed
- Fixed crash when clicking Inference gallery image after the image is deleted externally in file explorer
- Fixed Inference popup Install button not working on One-Click Installer
- Fixed Inference Prompt Completion window sometimes not showing while typing
- Fixed "Show Model Images" toggle on Checkpoints page sometimes displaying cut-off model images
- Fixed missing httpx package during Automatic1111 install
- Fixed some instances of localized text being cut off from controls being too small

## v2.5.7
### Fixed
- Fixed error `got an unexpected keyword argument 'socket_options'` on fresh installs of Automatic1111 Stable Diffusion WebUI due to missing httpx dependency specification from gradio

## v2.5.6
### Added
- Added Russian UI language option, thanks to aolko for the translation

## v2.5.5
### Added
- Added Spanish UI language options, thanks to Carlos Baena and Lautaroturina for the translations
- Manual input prompt popup on package input requests besides Y/n confirmations
- Added `--disable-gpu` launch argument to disable hardware accelerated rendering
### Fixed
- Fixed infinite progress wheel when package uninstall fails

## v2.5.4
### Fixed
- Fixed [#208](https://github.com/LykosAI/StabilityMatrix/issues/208) - error when installing xformers

## v2.5.3
### Added
- Added French UI language option, thanks to eephyne for the translation
### Fixed
- Fixed Automatic 1111 missing dependencies on startup by no longer enabling `--skip-install` by default.

## v2.5.2
### Added
- Right click Inference Batch options to enable selecting a "Batch Index". This can be used to reproduce a specific image from a batch generation. The field will be automatically populated in metadata of individual images from a batch generation.
  - The index is 1-based, so the first image in a batch is index 1, and the last image is the batch size.
  - Currently this generates different individual images for batches using Ancestral samplers, due to an upstream ComfyUI issue with noise masking. Looking into fixing this.
- Inference Batches option now is implemented, previously the setting had no effect
### Changed
- Default upscale factor for Inference is now 2x instead of 1x
### Fixed
- Fixed batch combined image grids not showing metadata and not being importable
- Fixed "Call from invalid thread" errors that sometimes occured during update notifications

## v2.5.1
### Added
- `--skip-install` default launch argument for Automatic1111 Package
### Fixed
- Fixed Prompt weights showing syntax error in locales where decimal separator is not a period

## v2.5.0
### Added
- Added Inference, a built-in native Stable Diffusion interface, powered by ComfyUI
- Added option to change the Shared Folder method for packages using the three-dots menu on the Packages page
- Added the ability to Favorite models in the Model Browser
- Added "Favorites" sort option to the Model Browser
- Added notification flyout for new available updates. Dismiss to hide until the next update version.
- Added Italian UI language options, thanks to Marco Capelli for the translations
### Changed
- Model Browser page size is now 20 instead of 14  
- Update changelog now only shows the difference between the current version and the latest version
### Fixed
- Fixed [#141](https://github.com/LykosAI/StabilityMatrix/issues/141) - Search not working when sorting by Installed on Model Browser
- Fixed SD.Next not showing "Open Web UI" button when finished loading
- Fixed model index startup errors when `./Models` contains unknown custom folder names
- Fixed ストップ button being cut off in Japanese translation 
- Fixed update progress freezing in some cases
- Fixed light theme being default in first time setup window
- Fixed shared folder links not recreating fully when partially missing

## v2.4.6
### Added
- LDSR / ADetailer shared folder links for Automatic1111 Package
### Changed
- Made Dark Mode background slightly lighter

## v2.4.5
### Fixed
- Fixed "Library Dir not set" error on launch

## v2.4.4
### Added
- Added button to toggle automatic scrolling of console output
### Fixed
- Fixed [#130](https://github.com/LykosAI/StabilityMatrix/issues/130) ComfyUI extra_model_paths.yaml file being overwritten on each launch
- Fixed some package updates not showing any console output
- Fixed auto-close of update dialog when package update is complete 

## v2.4.3
### Added
- Added "--no-download-sd-model" launch argument option for Stable Diffusion Web UI
- Added Chinese (Simplified) and Chinese (Traditional) UI language options, thanks to jimlovewine for the translations
### Changed
- Package updates now use the new progress dialog with console output
### Fixed
- Updated Japanese translation for some terms

## v2.4.2
### Added
- Added Japanese UI language option, thanks to kgmkm_mkgm for the translation
- Language selection available in Settings, and defaults to system language if supported

## v2.4.1
### Fixed
- Fixed deleting checkpoints not updating the visual grid until the page is refreshed
- Fixed updates sometimes freezing on "Installing Requirements" step

## v2.4.0
### Added
- New installable Package - [Fooocus-MRE](https://github.com/MoonRide303/Fooocus-MRE)
- Added toggle to show connected model images in the Checkpoints tab
- Added "Find Connected Metadata" option to the context menu of Checkpoint Folders in the Checkpoints tab to connect models that don't have any metadata
### Changed
- Revamped package installer
  - Added "advanced options" section for commit, shared folder method, and pytorch options
  - Can be run in the background
  - Shows progress in the Downloads tab
- Even more performance improvements for loading and searching the Checkpoints page
### Fixed
- Fixed [#97](https://github.com/LykosAI/StabilityMatrix/issues/97) - Codeformer folder should now get linked correctly
- Fixed [#106](https://github.com/LykosAI/StabilityMatrix/issues/106) - ComfyUI should now install correctly on Windows machines with an AMD GPU using DirectML
- Fixed [#107](https://github.com/LykosAI/StabilityMatrix/issues/107) - Added `--autolaunch` option to SD.Next
- Fixed [#110](https://github.com/LykosAI/StabilityMatrix/issues/110) - Model Browser should properly navigate to the next page of Installed models
- Installed tag on model browser should now show for connected models imported via drag & drop

## v2.3.4
### Fixed
- Fixed [#108](https://github.com/LykosAI/StabilityMatrix/issues/108) - (Linux) Fixed permission error on updates [#103](https://github.com/LykosAI/StabilityMatrix/pull/103)

## v2.3.3
### Fixed
- Fixed GPU recognition for Nvidia Tesla GPUs
- Fixed checkpoint file index extension identification with some path names
- Fixed issue where config file may be overwritten during Automatic1111 package updates
- Fixed "Directory Not Found" error on startup when previously selected Data directory does not exist
- Fixed [#83](https://github.com/LykosAI/StabilityMatrix/issues/83) - Display of packages with long names in the Package Manager
- Fixed [#64](https://github.com/LykosAI/StabilityMatrix/issues/64) - Package install error if venv already exists

## v2.3.2
### Added
- Added warning for exFAT / FAT32 drives when selecting a data directory
### Fixed
- Automatic1111 and ComfyUI should now install the correct version of pytorch for AMD GPUs
- Fixed "Call from invalid thread" exceptions preventing download completion notifications from showing
- Fixed model preview image downloading with incorrect name
### Changed
- Redesigned "Select Model Version" dialog to include model description and all preview images

## v2.3.1
### Fixed
- Fixed Auto update not appearing in some regions due to date formatting issues
- Local package import now migrates venvs and existing models

## v2.3.0
### Added
- New installable Package - [Fooocus](https://github.com/lllyasviel/Fooocus)
- Added "Select New Data Directory" button to Settings
- Added "Skip to First/Last Page" buttons to the Model Browser
- Added VAE as a checkpoint category in the Model Browser
- Pause/Resume/Cancel buttons on downloads popup. Paused downloads persists and may be resumed after restarting the app
- Unknown Package installs in the Package directory will now show up with a button to import them
### Fixed
- Fixed issue where model version wouldn't be selected in the "All Versions" section of the Model Browser
- Improved Checkpoints page indexing performance
- Fixed issue where Checkpoints page may not show all checkpoints after clearing search filter
- Fixed issue where Checkpoints page may show incorrect checkpoints for the given filter after changing pages
- Fixed issue where Open Web UI button would try to load 0.0.0.0 addresses
- Fixed Dictionary error when launch arguments saved with duplicate arguments
- Fixed Launch arguments search not working
### Changed
- Changed update method for SD.Next to use the built-in upgrade functionality
- Model Browser navigation buttons are no longer disabled while changing pages

## v2.2.1
### Fixed
- Fixed SD.Next shared folders config not working with new config format, reverted to Junctions / Symlinks

## v2.2.1

### Fixed
- Fixed SD.Next shared folders config not working with new config format, reverted to Junctions / Symlinks

## v2.2.0

### Added
- Added option to search by Base Model in the Model Browser
- Animated page transitions

### Fixed
- Fixed [#59](https://github.com/LykosAI/StabilityMatrix/issues/61) - `GIT` environment variable is now set for the embedded portable git on Windows as A1111 uses it instead of default `PATH` resolution
- Fixed embedded Python install check on Linux when an incompatible windows DLL is in the Python install directory
- Fixed "ObjectDisposed" database errors that sometimes appeared when closing the app

### Changed
- Revamped Package Manager UI
- InvokeAI installations can now use checkpoints from the Shared Models folder

## v2.1.2

### Changed
- SD.Next install now uses ROCm PyTorch backend on Linux AMD GPU machines for better performance over DirectML

## v2.1.1

### Added
- Discord Rich Presence support can now be enabled in Settings

### Fixed
- Launch Page selected package now persists in settings

## v2.1.0

### Added
- New installable Package - [VoltaML](https://github.com/VoltaML/voltaML-fast-stable-diffusion)
- New installable Package - [InvokeAI](https://github.com/invoke-ai/InvokeAI)
- Launch button can now support alternate commands / modes - currently only for InvokeAI
  > ![](https://github.com/LykosAI/StabilityMatrix/assets/13956642/16a8ffdd-a3cb-4f4f-acc5-c062d3ade363)
- Settings option to set global environment variables for Packages
  > ![](https://github.com/LykosAI/StabilityMatrix/assets/13956642/d577918e-82bb-46d4-9a3a-9b5318d3d4d8)

### Changed
- Compatible packages (ComfyUI, Vlad/SD.Next) now use config files / launch args instead of symbolic links for shared model folder redirect

### Fixed
- Fixed [#48](https://github.com/LykosAI/StabilityMatrix/issues/48) - model folders not showing in UI when they were empty
- Updater now shows correct current version without trailing `.0`
- Fixed program sometimes starting off-screen on multi-monitor setups 
- Fixed console input box transparency
- Fixed [#52](https://github.com/LykosAI/StabilityMatrix/issues/52) - A1111 default approx-vae model download errors by switching default preview method to TAESD
- Fixes [#50](https://github.com/LykosAI/StabilityMatrix/issues/50) - model browser crash when no model versions exist
- Fixed [#31](https://github.com/LykosAI/StabilityMatrix/issues/31) - missing ControlNet link to Shared Models Folder for SD.Next
- Fixed [#49](https://github.com/LykosAI/StabilityMatrix/issues/49) - download progress disappearing when changing pages in Model Browser

## v2.0.4

### Fixed
- Fixed Model Browser downloading files without extensions

## v2.0.3

### Added
- (Windows) New settings option to add Stability Matrix to the start menu
- (Windows) Improved background "Mica" effect on Windows 11, should be smoother with less banding artifacts

### Fixed
- Fixed model categories sometimes not showing if they are empty
- Improved model download hash verification performance
- Fixed some text wrapping visuals on expanded model version dialog on model browser
- Added cancel button for create folder dialog
- One click first time installer now defaults to using the "Package" name instead of the display name ("stable-diffusion-webui" instead of "Stable Diffusion WebUI") for the install folder name - probably safer against upstream issues on folder names with spaces.

## v2.0.2

### Fixed
- (Linux) Updater now sets correct execute permissions
- Image loading (i.e. Checkpoints File preview thumbnail) now has a notification for unsupported local image formats instead of crashing
- Fix unable to start app issues on some machines and dropdowns showing wrong categories - disabled assembly trimming

## v2.0.1

### Added
- Fully rewritten using Avalonia for improved UI and cross-platform support, our biggest update so far, with over 18,000 lines of code.
- Release support for Windows and Linux, with macOS coming soon
- Model Browser now indicates models that are already downloaded / need updates
- Checkpoints Manager now supports filtering/searching
- One-click installer now suggests all 3 WebUI packages for selection
- Hardware compatibility and GPU detection is now more accurate
- Download Indicator on the nav menu for ongoing downloads and progress; supports multiple concurrent model downloads
- Improved console with syntax highlighting, and provisional ANSI rendering for progress bars and advanced graphics
- Input can now be sent to the running package process using the top-right keyboard button on the Launch page. Package input requests for a (y/n) response will now have an interactive popup.

### Fixed
- Fixed crash on exit
- Fixed updating from versions prior to 2.x.x
- Fixed page duplication memory leak that caused increased memory usage when switching between pages
- Package page launch button will now navigate and launch the package, instead of just navigating to launch page<|MERGE_RESOLUTION|>--- conflicted
+++ resolved
@@ -5,7 +5,23 @@
 The format is based on [Keep a Changelog](https://keepachangelog.com/en/1.1.0/),
 and this project adheres to [Semantic Versioning 2.0](https://semver.org/spec/v2.0.0.html).
 
-<<<<<<< HEAD
+## v2.10.0-dev.2
+### Changed
+- Inference Primary Sampler Addons (i.e. ControlNet, FreeU) are now inherited by Hires Fix Samplers, this can be overriden from the Hires Fix module's settings menu by disabling the "Inherit Primary Sampler Addons" option.
+- Revisited the way images are loaded on the outputs page, with improvements to loading speed & not freezing the UI while loading
+### Fixed
+- Fixed Outputs page not remembering where the user last was in the TreeView in certain circumstances
+
+## v2.10.0-dev.1
+### Added
+- Inference ControlNet module now supports over 42 preprocessors, a new button next to the preprocessors dropdown allows previewing the output of the selected preprocessor on the image.
+- Added resolution selection for Inference ControlNet module, this controls preprocessor resolution too.
+### Changed
+- Revamped the Packages page to enable running multiple packages at the same time
+- Changed the Outputs Page to use a TreeView for the directory selection instead of a dropdown selector
+### Removed
+- Removed the main Launch page, as it is no longer needed with the new Packages page
+
 ## v2.9.1
 ### Added
 - Fixed [#498](https://github.com/LykosAI/StabilityMatrix/issues/498) - Added "Pony" category to CivitAI Model Browser
@@ -14,24 +30,6 @@
 - Fixed [#500](https://github.com/LykosAI/StabilityMatrix/issues/500) - missing output images in Forge when using output sharing
 - Fixed [#490](https://github.com/LykosAI/StabilityMatrix/issues/490) - `mpmath has no attribute 'rational'` error on macOS
 - Fixed incorrect progress text when deleting a checkpoint from the Checkpoints page
-=======
-## v2.10.0-dev.2
-### Changed
-- Inference Primary Sampler Addons (i.e. ControlNet, FreeU) are now inherited by Hires Fix Samplers, this can be overriden from the Hires Fix module's settings menu by disabling the "Inherit Primary Sampler Addons" option.
-- Revisited the way images are loaded on the outputs page, with improvements to loading speed & not freezing the UI while loading
-### Fixed
-- Fixed Outputs page not remembering where the user last was in the TreeView in certain circumstances
-
-## v2.10.0-dev.1
-### Added
-- Inference ControlNet module now supports over 42 preprocessors, a new button next to the preprocessors dropdown allows previewing the output of the selected preprocessor on the image.
-- Added resolution selection for Inference ControlNet module, this controls preprocessor resolution too.
-### Changed
-- Revamped the Packages page to enable running multiple packages at the same time
-- Changed the Outputs Page to use a TreeView for the directory selection instead of a dropdown selector
-### Removed
-- Removed the main Launch page, as it is no longer needed with the new Packages page
->>>>>>> cccedd3b
 
 ## v2.9.0
 ### Added
