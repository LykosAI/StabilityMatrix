<Application xmlns="https://github.com/avaloniaui"
             xmlns:x="http://schemas.microsoft.com/winfx/2006/xaml"
             x:Class="StabilityMatrix.Avalonia.App"
             xmlns:local="using:StabilityMatrix.Avalonia"
             xmlns:idcr="using:Dock.Avalonia.Controls.Recycling"
             xmlns:styling="clr-namespace:FluentAvalonia.Styling;assembly=FluentAvalonia"
<<<<<<< HEAD
             xmlns:controls="clr-namespace:Avalonia.Labs.Controls;assembly=Avalonia.Labs.Controls"
=======
             xmlns:labs="clr-namespace:Avalonia.Labs.Controls;assembly=Avalonia.Labs.Controls"
>>>>>>> 26c9db8b
             Name="Stability Matrix"
             RequestedThemeVariant="Dark">
             <!-- "Default" ThemeVariant follows system theme variant. "Dark" or "Light" are other available options. -->

    <Application.DataTemplates>
        <local:ViewLocator/>
    </Application.DataTemplates>
             
     <Application.Resources>
         <ResourceDictionary>
             <ResourceDictionary.MergedDictionaries>
                 <ResourceInclude Source="Styles/ThemeColors.axaml"/>
                 <ResourceInclude Source="Styles/ThemeMaterials.axaml"/>
                 <ResourceInclude Source="Styles/Card.axaml"/>
                 <ResourceInclude Source="Controls/CodeCompletion/CompletionListThemes.axaml"/>
                 <ResourceInclude Source="Styles/ContextMenuStyles.axaml"/>
                 <ResourceInclude Source="Controls/EditorFlyouts.axaml"/>
                 <ResourceInclude Source="Controls/Scroll/BetterScrollViewer.axaml"/>
                 <ResourceInclude Source="Styles/ControlThemes/HyperlinkIconButtonStyles.axaml"/>
                 <ResourceInclude Source="Styles/ControlThemes/ListBoxStyles.axaml"/>
                 <ResourceInclude Source="Styles/ControlThemes/BetterComboBoxStyles.axaml"/>
                 <ResourceInclude Source="Styles/ListBoxStyles.axaml"/>
                 <ResourceInclude Source="Styles/FAComboBoxStyles.axaml"/>
                 <ResourceInclude Source="Controls/Inference/ImageFolderCard.axaml"/>
             </ResourceDictionary.MergedDictionaries>
             
             <idcr:ControlRecycling x:Key="ControlRecyclingKey" />
             <x:Double x:Key="ContentDialogMaxWidth">700</x:Double>
             
             <SolidColorBrush x:Key="ToolTipBackground" Color="#1E1F22"/>
             <SolidColorBrush x:Key="ToolTipForeground" Color="#9FBDC3"/>
             <FontFamily x:Key="NotoSansJP">avares://StabilityMatrix.Avalonia/Assets/Fonts/NotoSansJP#Noto Sans JP</FontFamily>
         </ResourceDictionary>
     </Application.Resources>
  
    <Application.Styles>
        <styling:FluentAvaloniaTheme PreferUserAccentColor="True" UseSystemFontOnWindows="True"
                                     TextVerticalAlignmentOverrideBehavior="Disabled"/>
        <StyleInclude Source="avares://Dock.Avalonia/Themes/DockFluentTheme.axaml" />
        <StyleInclude Source="avares://AvaloniaEdit/Themes/Fluent/AvaloniaEdit.xaml"/>
        <StyleInclude Source="avares://AsyncImageLoader.Avalonia/AdvancedImage.axaml" />
        <StyleInclude Source="avares://Avalonia.Xaml.Interactions.Draggable/Styles.axaml" />
        <StyleInclude Source="avares://FluentAvalonia.BreadcrumbBar/Styling/Styles.axaml" />
        <StyleInclude Source="Styles/ProgressRing.axaml"/>
        <StyleInclude Source="Styles/ButtonStyles.axaml"/>
        <StyleInclude Source="Styles/SplitButtonStyles.axaml"/>
        <StyleInclude Source="Styles/ToggleButtonStyles.axaml"/>
        <StyleInclude Source="Styles/DockStyles.axaml"/>
        <StyleInclude Source="Styles/BorderStyles.axaml"/>
        <StyleInclude Source="Styles/TextBoxStyles.axaml"/>
        <StyleInclude Source="Styles/CommandBarButtonStyles.axaml"/>
        <StyleInclude Source="Controls/AdvancedImageBox.axaml"/>
        <StyleInclude Source="Controls/FrameCarousel.axaml"/>
        <StyleInclude Source="Controls/CodeCompletion/CompletionWindow.axaml"/>
        <StyleInclude Source="Controls/Paginator.axaml"/>
        <StyleInclude Source="Controls/SelectableImageCard/SelectableImageButton.axaml"/>
        <StyleInclude Source="Controls/SettingsAccountLinkExpander.axaml"/>
        <StyleInclude Source="Controls/StarsRating.axaml"/>
        <StyleInclude Source="Controls/VideoGenerationSettingsCard.axaml"/>
        <StyleInclude Source="Controls/VideoOutputSettingsCard.axaml"/>
        <StyleInclude Source="Controls/TreeFileExplorer.axaml"/>
        <StyleInclude Source="Controls/Inference/StackCard.axaml"/>
        <StyleInclude Source="Controls/Inference/StackEditableCard.axaml"/>
        <StyleInclude Source="Controls/Inference/StackExpander.axaml"/>
        <StyleInclude Source="Controls/Inference/SeedCard.axaml"/>
        <StyleInclude Source="Controls/Inference/SamplerCard.axaml"/>
        <StyleInclude Source="Controls/Inference/ImageGalleryCard.axaml"/>
        <StyleInclude Source="Controls/Inference/PromptCard.axaml"/>
        <StyleInclude Source="Controls/Inference/UpscalerCard.axaml"/>
        <StyleInclude Source="Controls/Inference/ModelCard.axaml"/>
        <StyleInclude Source="Controls/Inference/BatchSizeCard.axaml"/>
        <StyleInclude Source="Controls/Inference/SelectImageCard.axaml"/>
        <StyleInclude Source="Controls/Inference/SharpenCard.axaml"/>
        <StyleInclude Source="Controls/Inference/FreeUCard.axaml"/>
        <StyleInclude Source="Controls/Inference/ControlNetCard.axaml"/>
        <StyleInclude Source="Controls/Inference/PromptExpansionCard.axaml"/>
<<<<<<< HEAD
        <controls:ControlThemes/>
=======
        <labs:ControlThemes/>
>>>>>>> 26c9db8b
        
        <Style Selector="DockControl">
            <Setter Property="(DockProperties.ControlRecycling)" Value="{StaticResource ControlRecyclingKey}" />
        </Style>
        <Style Selector="labs|AsyncImage Border">
            <Setter Property="ClipToBounds" Value="True"/>
        </Style>
    </Application.Styles>
</Application><|MERGE_RESOLUTION|>--- conflicted
+++ resolved
@@ -4,11 +4,7 @@
              xmlns:local="using:StabilityMatrix.Avalonia"
              xmlns:idcr="using:Dock.Avalonia.Controls.Recycling"
              xmlns:styling="clr-namespace:FluentAvalonia.Styling;assembly=FluentAvalonia"
-<<<<<<< HEAD
-             xmlns:controls="clr-namespace:Avalonia.Labs.Controls;assembly=Avalonia.Labs.Controls"
-=======
              xmlns:labs="clr-namespace:Avalonia.Labs.Controls;assembly=Avalonia.Labs.Controls"
->>>>>>> 26c9db8b
              Name="Stability Matrix"
              RequestedThemeVariant="Dark">
              <!-- "Default" ThemeVariant follows system theme variant. "Dark" or "Light" are other available options. -->
@@ -85,11 +81,7 @@
         <StyleInclude Source="Controls/Inference/FreeUCard.axaml"/>
         <StyleInclude Source="Controls/Inference/ControlNetCard.axaml"/>
         <StyleInclude Source="Controls/Inference/PromptExpansionCard.axaml"/>
-<<<<<<< HEAD
-        <controls:ControlThemes/>
-=======
         <labs:ControlThemes/>
->>>>>>> 26c9db8b
         
         <Style Selector="DockControl">
             <Setter Property="(DockProperties.ControlRecycling)" Value="{StaticResource ControlRecyclingKey}" />
