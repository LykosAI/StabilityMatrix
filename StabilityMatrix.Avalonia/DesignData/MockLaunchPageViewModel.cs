--- conflicted
+++ resolved
@@ -36,21 +36,13 @@
     public override BasePackage? SelectedBasePackage =>
         SelectedPackage?.PackageName != "dank-diffusion"
             ? base.SelectedBasePackage
-<<<<<<< HEAD
-            : new DankDiffusion(null!, null!, null!, null!, null!);
-=======
             : new DankDiffusion(null!, null!, null!, null!);
->>>>>>> 66d57d9e
 
     protected override Task LaunchImpl(string? command)
     {
         IsLaunchTeachingTipsOpen = false;
 
-<<<<<<< HEAD
-        RunningPackage = new PackagePair(null!, new DankDiffusion(null!, null!, null!, null!, null!));
-=======
         RunningPackage = new PackagePair(null!, new DankDiffusion(null!, null!, null!, null!));
->>>>>>> 66d57d9e
 
         Console.Document.Insert(
             0,
