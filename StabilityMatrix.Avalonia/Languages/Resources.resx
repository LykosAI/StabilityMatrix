<?xml version="1.0" encoding="utf-8"?>
<root>
  <!-- 
    Microsoft ResX Schema 
    
    Version 2.0
    
    The primary goals of this format is to allow a simple XML format 
    that is mostly human readable. The generation and parsing of the 
    various data types are done through the TypeConverter classes 
    associated with the data types.
    
    Example:
    
    ... ado.net/XML headers & schema ...
    <resheader name="resmimetype">text/microsoft-resx</resheader>
    <resheader name="version">2.0</resheader>
    <resheader name="reader">System.Resources.ResXResourceReader, System.Windows.Forms, ...</resheader>
    <resheader name="writer">System.Resources.ResXResourceWriter, System.Windows.Forms, ...</resheader>
    <data name="Name1"><value>this is my long string</value><comment>this is a comment</comment></data>
    <data name="Color1" type="System.Drawing.Color, System.Drawing">Blue</data>
    <data name="Bitmap1" mimetype="application/x-microsoft.net.object.binary.base64">
        <value>[base64 mime encoded serialized .NET Framework object]</value>
    </data>
    <data name="Icon1" type="System.Drawing.Icon, System.Drawing" mimetype="application/x-microsoft.net.object.bytearray.base64">
        <value>[base64 mime encoded string representing a byte array form of the .NET Framework object]</value>
        <comment>This is a comment</comment>
    </data>
                
    There are any number of "resheader" rows that contain simple 
    name/value pairs.
    
    Each data row contains a name, and value. The row also contains a 
    type or mimetype. Type corresponds to a .NET class that support 
    text/value conversion through the TypeConverter architecture. 
    Classes that don't support this are serialized and stored with the 
    mimetype set.
    
    The mimetype is used for serialized objects, and tells the 
    ResXResourceReader how to depersist the object. This is currently not 
    extensible. For a given mimetype the value must be set accordingly:
    
    Note - application/x-microsoft.net.object.binary.base64 is the format 
    that the ResXResourceWriter will generate, however the reader can 
    read any of the formats listed below.
    
    mimetype: application/x-microsoft.net.object.binary.base64
    value   : The object must be serialized with 
            : System.Runtime.Serialization.Formatters.Binary.BinaryFormatter
            : and then encoded with base64 encoding.
    
    mimetype: application/x-microsoft.net.object.soap.base64
    value   : The object must be serialized with 
            : System.Runtime.Serialization.Formatters.Soap.SoapFormatter
            : and then encoded with base64 encoding.

    mimetype: application/x-microsoft.net.object.bytearray.base64
    value   : The object must be serialized into a byte array 
            : using a System.ComponentModel.TypeConverter
            : and then encoded with base64 encoding.
    -->
  <xsd:schema id="root" xmlns="" xmlns:xsd="http://www.w3.org/2001/XMLSchema" xmlns:msdata="urn:schemas-microsoft-com:xml-msdata">
    <xsd:import namespace="http://www.w3.org/XML/1998/namespace" />
    <xsd:element name="root" msdata:IsDataSet="true">
      <xsd:complexType>
        <xsd:choice maxOccurs="unbounded">
          <xsd:element name="metadata">
            <xsd:complexType>
              <xsd:sequence>
                <xsd:element name="value" type="xsd:string" minOccurs="0" />
              </xsd:sequence>
              <xsd:attribute name="name" use="required" type="xsd:string" />
              <xsd:attribute name="type" type="xsd:string" />
              <xsd:attribute name="mimetype" type="xsd:string" />
              <xsd:attribute ref="xml:space" />
            </xsd:complexType>
          </xsd:element>
          <xsd:element name="assembly">
            <xsd:complexType>
              <xsd:attribute name="alias" type="xsd:string" />
              <xsd:attribute name="name" type="xsd:string" />
            </xsd:complexType>
          </xsd:element>
          <xsd:element name="data">
            <xsd:complexType>
              <xsd:sequence>
                <xsd:element name="value" type="xsd:string" minOccurs="0" msdata:Ordinal="1" />
                <xsd:element name="comment" type="xsd:string" minOccurs="0" msdata:Ordinal="2" />
              </xsd:sequence>
              <xsd:attribute name="name" type="xsd:string" use="required" msdata:Ordinal="1" />
              <xsd:attribute name="type" type="xsd:string" msdata:Ordinal="3" />
              <xsd:attribute name="mimetype" type="xsd:string" msdata:Ordinal="4" />
              <xsd:attribute ref="xml:space" />
            </xsd:complexType>
          </xsd:element>
          <xsd:element name="resheader">
            <xsd:complexType>
              <xsd:sequence>
                <xsd:element name="value" type="xsd:string" minOccurs="0" msdata:Ordinal="1" />
              </xsd:sequence>
              <xsd:attribute name="name" type="xsd:string" use="required" />
            </xsd:complexType>
          </xsd:element>
        </xsd:choice>
      </xsd:complexType>
    </xsd:element>
  </xsd:schema>
  <resheader name="resmimetype">
    <value>text/microsoft-resx</value>
  </resheader>
  <resheader name="version">
    <value>2.0</value>
  </resheader>
  <resheader name="reader">
    <value>System.Resources.ResXResourceReader, System.Windows.Forms, Version=4.0.0.0, Culture=neutral, PublicKeyToken=b77a5c561934e089</value>
  </resheader>
  <resheader name="writer">
    <value>System.Resources.ResXResourceWriter, System.Windows.Forms, Version=4.0.0.0, Culture=neutral, PublicKeyToken=b77a5c561934e089</value>
  </resheader>
  <data name="Action_Launch" xml:space="preserve">
    <value>Launch</value>
  </data>
  <data name="Action_Quit" xml:space="preserve">
    <value>Quit</value>
  </data>
  <data name="Action_Save" xml:space="preserve">
    <value>Save</value>
  </data>
  <data name="Action_Cancel" xml:space="preserve">
    <value>Cancel</value>
  </data>
  <data name="Label_Language" xml:space="preserve">
    <value>Language</value>
  </data>
  <data name="Text_RelaunchRequiredToApplyLanguage" xml:space="preserve">
    <value>Relaunch is required for new language option to take effect</value>
  </data>
  <data name="Action_Relaunch" xml:space="preserve">
    <value>Relaunch</value>
  </data>
  <data name="Action_RelaunchLater" xml:space="preserve">
    <value>Relaunch Later</value>
  </data>
  <data name="Label_RelaunchRequired" xml:space="preserve">
    <value>Relaunch Required</value>
  </data>
  <data name="Label_UnknownPackage" xml:space="preserve">
    <value>Unknown Package</value>
  </data>
  <data name="Action_Import" xml:space="preserve">
    <value>Import</value>
  </data>
  <data name="Label_PackageType" xml:space="preserve">
    <value>Package Type</value>
  </data>
  <data name="Label_Version" xml:space="preserve">
    <value>Version</value>
  </data>
  <data name="Label_VersionType" xml:space="preserve">
    <value>Version Type</value>
  </data>
  <data name="Label_Releases" xml:space="preserve">
    <value>Releases</value>
  </data>
  <data name="Label_Branches" xml:space="preserve">
    <value>Branches</value>
  </data>
  <data name="Label_DragAndDropCheckpointsHereToImport" xml:space="preserve">
    <value>Drag &amp; Drop checkpoints here to import</value>
  </data>
  <data name="Label_Emphasis" xml:space="preserve">
    <value>Emphasis</value>
  </data>
  <data name="Label_Deemphasis" xml:space="preserve">
    <value>Deemphasis</value>
  </data>
  <data name="Label_EmbeddingsOrTextualInversion" xml:space="preserve">
    <value>Embeddings / Textual Inversion</value>
  </data>
  <data name="Label_NetworksLoraOrLycoris" xml:space="preserve">
    <value>Networks (Lora / LyCORIS)</value>
  </data>
  <data name="Label_Comments" xml:space="preserve">
    <value>Comments</value>
  </data>
  <data name="Label_ShowPixelGridAtHighZoomLevels" xml:space="preserve">
    <value>Show pixel grid at high zoom levels</value>
  </data>
  <data name="Label_Steps" xml:space="preserve">
    <value>Steps</value>
  </data>
  <data name="Label_StepsBase" xml:space="preserve">
    <value>Steps - Base</value>
  </data>
  <data name="Label_StepsRefiner" xml:space="preserve">
    <value>Steps - Refiner</value>
  </data>
  <data name="Label_CFGScale" xml:space="preserve">
    <value>CFG Scale</value>
  </data>
  <data name="Label_DenoisingStrength" xml:space="preserve">
    <value>Denoising Strength</value>
  </data>
  <data name="Label_Width" xml:space="preserve">
    <value>Width</value>
  </data>
  <data name="Label_Height" xml:space="preserve">
    <value>Height</value>
  </data>
  <data name="Label_Refiner" xml:space="preserve">
    <value>Refiner</value>
  </data>
  <data name="Label_VAE" xml:space="preserve">
    <value>VAE</value>
  </data>
  <data name="Label_Model" xml:space="preserve">
    <value>Model</value>
  </data>
  <data name="Action_Connect" xml:space="preserve">
    <value>Connect</value>
  </data>
  <data name="Label_ConnectingEllipsis" xml:space="preserve">
    <value>Connecting...</value>
  </data>
  <data name="Action_Close" xml:space="preserve">
    <value>Close</value>
  </data>
  <data name="Label_WaitingToConnectEllipsis" xml:space="preserve">
    <value>Waiting to connect...</value>
  </data>
  <data name="Label_UpdateAvailable" xml:space="preserve">
    <value>Update Available</value>
  </data>
  <data name="Label_BecomeAPatron" xml:space="preserve">
    <value>Become a Patron</value>
  </data>
  <data name="Label_JoinDiscord" xml:space="preserve">
    <value>Join Discord Server</value>
  </data>
  <data name="Label_Downloads" xml:space="preserve">
    <value>Downloads</value>
  </data>
  <data name="Action_Install" xml:space="preserve">
    <value>Install</value>
  </data>
  <data name="Label_SkipSetup" xml:space="preserve">
    <value>Skip first-time setup</value>
  </data>
  <data name="Label_UnexpectedErrorOccurred" xml:space="preserve">
    <value>An unexpected error occurred</value>
  </data>
  <data name="Action_ExitApplication" xml:space="preserve">
    <value>Exit Application</value>
  </data>
  <data name="Label_DisplayName" xml:space="preserve">
    <value>Display Name</value>
  </data>
  <data name="Label_InstallationWithThisNameExists" xml:space="preserve">
    <value>An installation with this name already exists.</value>
  </data>
  <data name="Label_PleaseChooseDifferentName" xml:space="preserve">
    <value>Please choose a different name or select a different install location.</value>
  </data>
  <data name="Label_AdvancedOptions" xml:space="preserve">
    <value>Advanced Options</value>
  </data>
  <data name="Label_Commit" xml:space="preserve">
    <value>Commit</value>
  </data>
  <data name="Label_SharedModelFolderStrategy" xml:space="preserve">
    <value>Shared Model Folder Strategy</value>
  </data>
  <data name="Label_PyTorchVersion" xml:space="preserve">
    <value>PyTorch Version</value>
  </data>
  <data name="Label_CloseDialogWhenFinished" xml:space="preserve">
    <value>Close dialog when finished</value>
  </data>
  <data name="Label_DataDirectory" xml:space="preserve">
    <value>Data Directory</value>
  </data>
  <data name="Label_DataDirectoryExplanation" xml:space="preserve">
    <value>This is where application data (model checkpoints, web UIs, etc.) will be installed.</value>
  </data>
  <data name="Label_FatWarning" xml:space="preserve">
    <value>You may encounter errors when using a FAT32 or exFAT drive. Select a different drive for a smoother experience.</value>
  </data>
  <data name="Label_PortableMode" xml:space="preserve">
    <value>Portable Mode</value>
  </data>
  <data name="Label_PortableModeExplanation" xml:space="preserve">
    <value>In Portable Mode, all data and settings will be stored in the same directory as the application. You will be able to move the application with its &apos;Data&apos; folder to a different location or computer.</value>
  </data>
  <data name="Action_Continue" xml:space="preserve">
    <value>Continue</value>
  </data>
  <data name="Label_PreviousImage" xml:space="preserve">
    <value>Previous Image</value>
  </data>
  <data name="Label_NextImage" xml:space="preserve">
    <value>Next Image</value>
  </data>
  <data name="Label_ModelDescription" xml:space="preserve">
    <value>Model Description</value>
  </data>
  <data name="Label_NewVersionAvailable" xml:space="preserve">
    <value>A new version of Stability Matrix is available!</value>
  </data>
  <data name="Label_ImportLatest" xml:space="preserve">
    <value>Import Latest -</value>
  </data>
  <data name="Label_AllVersions" xml:space="preserve">
    <value>All Versions</value>
  </data>
  <data name="Label_ModelSearchWatermark" xml:space="preserve">
    <value>Search models, #tags, or @users</value>
  </data>
  <data name="Action_Search" xml:space="preserve">
    <value>Search</value>
  </data>
  <data name="Label_Sort" xml:space="preserve">
    <value>Sort</value>
  </data>
  <data name="Label_TimePeriod" xml:space="preserve">
    <value>Period</value>
  </data>
  <data name="Label_ModelType" xml:space="preserve">
    <value>Model Type</value>
  </data>
  <data name="Label_BaseModel" xml:space="preserve">
    <value>Base Model</value>
  </data>
  <data name="Label_ShowNsfwContent" xml:space="preserve">
    <value>Show NSFW Content</value>
  </data>
  <data name="Label_DataProvidedByCivitAi" xml:space="preserve">
    <value>Data provided by CivitAI</value>
  </data>
  <data name="Label_Page" xml:space="preserve">
    <value>Page</value>
  </data>
  <data name="Label_FirstPage" xml:space="preserve">
    <value>First Page</value>
  </data>
  <data name="Label_PreviousPage" xml:space="preserve">
    <value>Previous Page</value>
  </data>
  <data name="Label_NextPage" xml:space="preserve">
    <value>Next Page</value>
  </data>
  <data name="Label_LastPage" xml:space="preserve">
    <value>Last Page</value>
  </data>
  <data name="Action_Rename" xml:space="preserve">
    <value>Rename</value>
  </data>
  <data name="Action_Delete" xml:space="preserve">
    <value>Delete</value>
  </data>
  <data name="Action_OpenOnCivitAi" xml:space="preserve">
    <value>Open on CivitAI</value>
  </data>
  <data name="Label_ConnectedModel" xml:space="preserve">
    <value>Connected Model</value>
  </data>
  <data name="Label_LocalModel" xml:space="preserve">
    <value>Local Model</value>
  </data>
  <data name="Action_ShowInExplorer" xml:space="preserve">
    <value>Show in Explorer</value>
  </data>
  <data name="Action_New" xml:space="preserve">
    <value>New</value>
  </data>
  <data name="Label_Folder" xml:space="preserve">
    <value>Folder</value>
  </data>
  <data name="Label_DropFileToImport" xml:space="preserve">
    <value>Drop file here to import</value>
  </data>
  <data name="Label_ImportAsConnected" xml:space="preserve">
    <value>Import with Metadata</value>
  </data>
  <data name="Label_ImportAsConnectedExplanation" xml:space="preserve">
    <value>Search for connected metadata on new local imports</value>
  </data>
  <data name="Label_Indexing" xml:space="preserve">
    <value>Indexing...</value>
  </data>
  <data name="Label_ModelsFolder" xml:space="preserve">
    <value>Models Folder</value>
  </data>
  <data name="Label_Categories" xml:space="preserve">
    <value>Categories</value>
  </data>
  <data name="Label_LetsGetStarted" xml:space="preserve">
    <value>Let&apos;s get started</value>
  </data>
  <data name="Label_ReadAndAgree" xml:space="preserve">
    <value>I have read and agree to the</value>
  </data>
  <data name="Label_LicenseAgreement" xml:space="preserve">
    <value>License Agreement.</value>
  </data>
  <data name="Label_FindConnectedMetadata" xml:space="preserve">
    <value>Find Connected Metadata</value>
  </data>
  <data name="Label_ShowModelImages" xml:space="preserve">
    <value>Show Model Images</value>
  </data>
  <data name="Label_Appearance" xml:space="preserve">
    <value>Appearance</value>
  </data>
  <data name="Label_Theme" xml:space="preserve">
    <value>Theme</value>
  </data>
  <data name="Label_CheckpointManager" xml:space="preserve">
    <value>Checkpoint Manager</value>
  </data>
  <data name="Label_RemoveSymlinksOnShutdown" xml:space="preserve">
    <value>Remove shared checkpoints directory symbolic links on shutdown</value>
  </data>
  <data name="Label_RemoveSymlinksOnShutdown_Details" xml:space="preserve">
    <value>Select this option if you&apos;re having problems moving Stability Matrix to another drive</value>
  </data>
  <data name="Label_ResetCheckpointsCache" xml:space="preserve">
    <value>Reset Checkpoints Cache</value>
  </data>
  <data name="Label_ResetCheckpointsCache_Details" xml:space="preserve">
    <value>Rebuilds the installed checkpoints cache. Use if checkpoints are incorrectly labeled in the Model Browser</value>
  </data>
  <data name="Label_PackageEnvironment" xml:space="preserve">
    <value>Package Environment</value>
  </data>
  <data name="Action_Edit" xml:space="preserve">
    <value>Edit</value>
  </data>
  <data name="Label_EnvironmentVariables" xml:space="preserve">
    <value>Environment Variables</value>
  </data>
  <data name="Label_EmbeddedPython" xml:space="preserve">
    <value>Embedded Python</value>
  </data>
  <data name="Action_CheckVersion" xml:space="preserve">
    <value>Check Version</value>
  </data>
  <data name="Label_Integrations" xml:space="preserve">
    <value>Integrations</value>
  </data>
  <data name="Label_DiscordRichPresence" xml:space="preserve">
    <value>Discord Rich Presence</value>
  </data>
  <data name="Label_System" xml:space="preserve">
    <value>System</value>
  </data>
  <data name="Label_AddToStartMenu" xml:space="preserve">
    <value>Add Stability Matrix to the Start Menu</value>
  </data>
  <data name="Label_AddToStartMenu_Details" xml:space="preserve">
    <value>Uses the current app location, you can run this again if you move the app</value>
  </data>
  <data name="Label_OnlyAvailableOnWindows" xml:space="preserve">
    <value>Only available on Windows</value>
  </data>
  <data name="Action_AddForCurrentUser" xml:space="preserve">
    <value>Add for Current User</value>
  </data>
  <data name="Action_AddForAllUsers" xml:space="preserve">
    <value>Add for All Users</value>
  </data>
  <data name="Label_SelectNewDataDirectory" xml:space="preserve">
    <value>Select new Data Directory</value>
  </data>
  <data name="Label_SelectNewDataDirectory_Details" xml:space="preserve">
    <value>Does not move existing data</value>
  </data>
  <data name="Action_SelectDirectory" xml:space="preserve">
    <value>Select Directory</value>
  </data>
  <data name="Label_About" xml:space="preserve">
    <value>About</value>
  </data>
  <data name="Label_StabilityMatrix" xml:space="preserve">
    <value>Stability Matrix</value>
  </data>
  <data name="Label_LicenseAndOpenSourceNotices" xml:space="preserve">
    <value>License and Open Source Notices</value>
  </data>
  <data name="TeachingTip_ClickLaunchToGetStarted" xml:space="preserve">
    <value>Click Launch to get started!</value>
  </data>
  <data name="Action_Stop" xml:space="preserve">
    <value>Stop</value>
  </data>
  <data name="Action_SendInput" xml:space="preserve">
    <value>Send Input</value>
  </data>
  <data name="Label_Input" xml:space="preserve">
    <value>Input</value>
  </data>
  <data name="Action_Send" xml:space="preserve">
    <value>Send</value>
  </data>
  <data name="Label_InputRequired" xml:space="preserve">
    <value>Input required</value>
  </data>
  <data name="Label_ConfirmQuestion" xml:space="preserve">
    <value>Confirm?</value>
  </data>
  <data name="Action_Yes" xml:space="preserve">
    <value>Yes</value>
  </data>
  <data name="Label_No" xml:space="preserve">
    <value>No</value>
  </data>
  <data name="Action_OpenWebUI" xml:space="preserve">
    <value>Open Web UI</value>
  </data>
  <data name="Text_WelcomeToStabilityMatrix" xml:space="preserve">
    <value>Welcome to Stability Matrix!</value>
  </data>
  <data name="Text_OneClickInstaller_SubHeader" xml:space="preserve">
    <value>Choose your preferred interface to get started</value>
  </data>
  <data name="Label_Installing" xml:space="preserve">
    <value>Installing</value>
  </data>
  <data name="Text_ProceedingToLaunchPage" xml:space="preserve">
    <value>Proceeding to Launch page</value>
  </data>
  <data name="Progress_DownloadingPackage" xml:space="preserve">
    <value>Downloading package...</value>
  </data>
  <data name="Progress_DownloadComplete" xml:space="preserve">
    <value>Download complete</value>
  </data>
  <data name="Progress_InstallationComplete" xml:space="preserve">
    <value>Installation complete</value>
  </data>
  <data name="Progress_InstallingPrerequisites" xml:space="preserve">
    <value>Installing prerequisites...</value>
  </data>
  <data name="Progress_InstallingPackageRequirements" xml:space="preserve">
    <value>Installing package requirements...</value>
  </data>
  <data name="Action_OpenInExplorer" xml:space="preserve">
    <value>Open in Explorer</value>
  </data>
  <data name="Action_OpenInFinder" xml:space="preserve">
    <value>Open in Finder</value>
  </data>
  <data name="Action_Uninstall" xml:space="preserve">
    <value>Uninstall</value>
  </data>
  <data name="Action_CheckForUpdates" xml:space="preserve">
    <value>Check for Updates</value>
  </data>
  <data name="Action_Update" xml:space="preserve">
    <value>Update</value>
  </data>
  <data name="Action_AddPackage" xml:space="preserve">
    <value>Add Package</value>
  </data>
  <data name="TeachingTip_AddPackageToGetStarted" xml:space="preserve">
    <value>Add a package to get started!</value>
  </data>
  <data name="Label_EnvVarsTable_Name" xml:space="preserve">
    <value>Name</value>
  </data>
  <data name="Label_EnvVarsTable_Value" xml:space="preserve">
    <value>Value</value>
  </data>
  <data name="Action_Remove" xml:space="preserve">
    <value>Remove</value>
  </data>
  <data name="Label_Details" xml:space="preserve">
    <value>Details</value>
  </data>
  <data name="Label_Callstack" xml:space="preserve">
    <value>Callstack</value>
  </data>
  <data name="Label_InnerException" xml:space="preserve">
    <value>Inner exception</value>
  </data>
  <data name="Label_SearchEllipsis" xml:space="preserve">
    <value>Search...</value>
  </data>
  <data name="Action_OK" xml:space="preserve">
    <value>OK</value>
  </data>
  <data name="Action_Retry" xml:space="preserve">
    <value>Retry</value>
  </data>
  <data name="Label_PythonVersionInfo" xml:space="preserve">
    <value>Python Version Info</value>
  </data>
  <data name="Action_Restart" xml:space="preserve">
    <value>Restart</value>
  </data>
  <data name="Label_ConfirmDelete" xml:space="preserve">
    <value>Confirm Delete</value>
  </data>
  <data name="Text_PackageUninstall_Details" xml:space="preserve">
    <value>This will delete the package folder and all its contents, including any generated images and files you may have added.</value>
  </data>
  <data name="Progress_UninstallingPackage" xml:space="preserve">
    <value>Uninstalling package...</value>
  </data>
  <data name="Label_PackageUninstalled" xml:space="preserve">
    <value>Package Uninstalled</value>
  </data>
  <data name="Text_SomeFilesCouldNotBeDeleted" xml:space="preserve">
    <value>Some files could not be deleted. Please close any open files in the package directory and try again.</value>
  </data>
  <data name="Label_InvalidPackageType" xml:space="preserve">
    <value>Invalid Package type</value>
  </data>
  <data name="TextTemplate_UpdatingPackage" xml:space="preserve">
    <value>Updating {0}</value>
  </data>
  <data name="Progress_UpdateComplete" xml:space="preserve">
    <value>Update complete</value>
  </data>
  <data name="TextTemplate_PackageUpdatedToLatest" xml:space="preserve">
    <value>{0} has been updated to the latest version</value>
  </data>
  <data name="TextTemplate_ErrorUpdatingPackage" xml:space="preserve">
    <value>Error updating {0}</value>
  </data>
  <data name="Progress_UpdateFailed" xml:space="preserve">
    <value>Update failed</value>
  </data>
  <data name="Action_OpenInBrowser" xml:space="preserve">
    <value>Open in Browser</value>
  </data>
  <data name="Label_ErrorInstallingPackage" xml:space="preserve">
    <value>Error installing package</value>
  </data>
  <data name="Label_Branch" xml:space="preserve">
    <value>Branch</value>
  </data>
  <data name="Label_AutoScrollToEnd" xml:space="preserve">
    <value>Automatically scroll to end of console output</value>
  </data>
  <data name="Label_License" xml:space="preserve">
    <value>License</value>
  </data>
  <data name="Label_SharedModelStrategyShort" xml:space="preserve">
    <value>Model Sharing</value>
  </data>
  <data name="Label_PleaseSelectDataDirectory" xml:space="preserve">
    <value>Please Select a Data Directory</value>
  </data>
  <data name="Label_DataFolderName" xml:space="preserve">
    <value>Data Folder Name</value>
  </data>
  <data name="Label_CurrentDirectory" xml:space="preserve">
    <value>Current directory:</value>
  </data>
  <data name="Text_AppWillRelaunchAfterUpdate" xml:space="preserve">
    <value>The app will relaunch after updating</value>
  </data>
  <data name="Action_RemindMeLater" xml:space="preserve">
    <value>Remind Me Later</value>
  </data>
  <data name="Action_InstallNow" xml:space="preserve">
    <value>Install Now</value>
  </data>
  <data name="Label_ReleaseNotes" xml:space="preserve">
    <value>Release Notes</value>
  </data>
  <data name="Action_OpenProjectEllipsis" xml:space="preserve">
    <value>Open Project...</value>
  </data>
  <data name="Action_SaveAsEllipsis" xml:space="preserve">
    <value>Save As...</value>
  </data>
  <data name="Action_RestoreDefaultLayout" xml:space="preserve">
    <value>Restore Default Layout</value>
  </data>
  <data name="Label_UseSharedOutputFolder" xml:space="preserve">
    <value>Output Sharing</value>
  </data>
  <data name="Label_BatchIndex" xml:space="preserve">
    <value>Batch Index</value>
  </data>
  <data name="Action_Copy" xml:space="preserve">
    <value>Copy</value>
  </data>
  <data name="Action_OpenInViewer" xml:space="preserve">
    <value>Open in Image Viewer</value>
  </data>
  <data name="Label_NumImagesSelected" xml:space="preserve">
    <value>{0} images selected</value>
  </data>
  <data name="Label_OutputFolder" xml:space="preserve">
    <value>Output Folder</value>
  </data>
  <data name="Label_OutputType" xml:space="preserve">
    <value>Output Type</value>
  </data>
  <data name="Action_ClearSelection" xml:space="preserve">
    <value>Clear Selection</value>
  </data>
  <data name="Action_SelectAll" xml:space="preserve">
    <value>Select All</value>
  </data>
  <data name="Action_SendToInference" xml:space="preserve">
    <value>Send to Inference</value>
  </data>
  <data name="Label_TextToImage" xml:space="preserve">
    <value>Text to Image</value>
  </data>
  <data name="Label_ImageToImage" xml:space="preserve">
    <value>Image to Image</value>
  </data>
  <data name="Label_Inpainting" xml:space="preserve">
    <value>Inpainting</value>
  </data>
  <data name="Label_Upscale" xml:space="preserve">
    <value>Upscale</value>
  </data>
  <data name="Label_OutputsPageTitle" xml:space="preserve">
    <value>Output Browser</value>
  </data>
  <data name="Label_OneImageSelected" xml:space="preserve">
    <value>1 image selected</value>
  </data>
  <data name="Label_Preprocessor" xml:space="preserve">
    <value>Preprocessor</value>
  </data>
  <data name="Label_Strength" xml:space="preserve">
    <value>Strength</value>
  </data>
  <data name="Label_ControlWeight" xml:space="preserve">
    <value>Control Weight</value>
  </data>
  <data name="Label_ControlSteps" xml:space="preserve">
    <value>Control Steps</value>
  </data>
  <data name="Label_PythonPackages" xml:space="preserve">
    <value>Python Packages</value>
  </data>
  <data name="Action_Consolidate" xml:space="preserve">
    <value>Consolidate</value>
  </data>
  <data name="Label_AreYouSure" xml:space="preserve">
    <value>Are you sure?</value>
  </data>
  <data name="Label_ConsolidateExplanation" xml:space="preserve">
    <value>This will move all generated images from the selected packages to the Consolidated directory of the shared outputs folder. This action cannot be undone.</value>
  </data>
  <data name="Action_Refresh" xml:space="preserve">
    <value>Refresh</value>
  </data>
  <data name="Action_Upgrade" xml:space="preserve">
    <value>Upgrade</value>
  </data>
  <data name="Action_Downgrade" xml:space="preserve">
    <value>Downgrade</value>
  </data>
  <data name="Action_OpenGithub" xml:space="preserve">
    <value>Open on GitHub</value>
  </data>
  <data name="Label_Connected" xml:space="preserve">
    <value>Connected</value>
  </data>
  <data name="Action_Disconnect" xml:space="preserve">
    <value>Disconnect</value>
  </data>
  <data name="Label_Email" xml:space="preserve">
    <value>Email</value>
  </data>
  <data name="Label_Username" xml:space="preserve">
    <value>Username</value>
  </data>
  <data name="Label_Password" xml:space="preserve">
    <value>Password</value>
  </data>
  <data name="Action_Login" xml:space="preserve">
    <value>Login</value>
  </data>
  <data name="Action_Signup" xml:space="preserve">
    <value>Signup</value>
  </data>
  <data name="Label_ConfirmPassword" xml:space="preserve">
    <value>Confirm Password</value>
  </data>
  <data name="Label_ApiKey" xml:space="preserve">
    <value>API Key</value>
  </data>
  <data name="Label_Accounts" xml:space="preserve">
    <value>Accounts</value>
  </data>
  <data name="Label_CivitAiLoginRequired" xml:space="preserve">
    <value>You must be logged in to download this checkpoint. Please enter a CivitAI API Key in the settings.</value>
  </data>
  <data name="Label_DownloadFailed" xml:space="preserve">
    <value>Download Failed</value>
  </data>
  <data name="Label_AutoUpdates" xml:space="preserve">
    <value>Auto Updates</value>
  </data>
  <data name="Label_UpdatesPreviewChannelDescription" xml:space="preserve">
    <value>For early adopters. Preview builds will be more reliable than those from the Dev channel, and will be available closer to stable releases. Your feedback will help us greatly in discovering issues and polishing design elements.</value>
  </data>
  <data name="Label_UpdatesDevChannelDescription" xml:space="preserve">
    <value>For technical users. Be the first to access our Development builds from feature branches as soon as they are available. There may be some rough edges and bugs as we experiment with new features.</value>
  </data>
  <data name="Label_Updates" xml:space="preserve">
    <value>Updates</value>
  </data>
  <data name="Label_YouAreUpToDate" xml:space="preserve">
    <value>You're up to date</value>
  </data>
  <data name="TextTemplate_LastChecked" xml:space="preserve">
    <value>Last checked: {0}</value>
  </data>
  <data name="Action_CopyTriggerWords" xml:space="preserve">
    <value>Copy Trigger Words</value>
  </data>
  <data name="Label_TriggerWords" xml:space="preserve">
    <value>Trigger words:</value>
  </data>
  <data name="TeachingTip_MoreCheckpointCategories" xml:space="preserve">
    <value>Additional folders such as IPAdapters and TextualInversions (embeddings) can be enabled here</value>
  </data>
  <data name="Action_OpenOnHuggingFace" xml:space="preserve">
    <value>Open on Hugging Face</value>
  </data>
  <data name="Action_UpdateExistingMetadata" xml:space="preserve">
    <value>Update Existing Metadata</value>
  </data>
  <data name="Label_General" xml:space="preserve">
    <value>General</value><comment>A general settings category</comment>
  </data>
  <data name="Label_Inference" xml:space="preserve">
    <value>Inference</value><comment>The Inference feature page</comment>
  </data>
  <data name="Label_Prompt" xml:space="preserve">
    <value>Prompt</value><comment>A settings category for Inference generation prompts</comment>
  </data>
  <data name="Label_OutputImageFiles" xml:space="preserve">
    <value>Output Image Files</value>
  </data>
  <data name="Label_ImageViewer" xml:space="preserve">
    <value>Image Viewer</value>
  </data>
  <data name="Label_AutoCompletion" xml:space="preserve">
    <value>Auto Completion</value>
  </data>
  <data name="Label_CompletionReplaceUnderscoresWithSpaces" xml:space="preserve">
    <value>Replace underscores with spaces when inserting completions</value>
  </data>
  <data name="Label_PromptTags" xml:space="preserve">
    <value>Prompt Tags</value><comment>Tags for image generation prompts</comment>
  </data>
  <data name="Label_PromptTagsImport" xml:space="preserve">
    <value>Import Prompt tags</value>
  </data>
  <data name="Label_PromptTagsDescription" xml:space="preserve">
    <value>Tags file to use for suggesting completions (Supports the a1111-sd-webui-tagcomplete .csv format)</value>
  </data>
  <data name="Label_SystemInformation" xml:space="preserve">
    <value>System Information</value>
  </data>
  <data name="Label_CivitAi" xml:space="preserve">
    <value>CivitAI</value>
  </data>
  <data name="Label_HuggingFace" xml:space="preserve">
    <value>Hugging Face</value>
  </data>
  <data name="Label_Addons" xml:space="preserve">
    <value>Addons</value><comment>Inference Sampler Addons</comment>
  </data>
  <data name="Label_SaveIntermediateImage" xml:space="preserve">
    <value>Save Intermediate Image</value><comment>Inference module step to save an intermediate image</comment>
  </data>
  <data name="Label_Settings" xml:space="preserve">
    <value>Settings</value>
  </data>
  <data name="Action_SelectFile" xml:space="preserve">
    <value>Select File</value>
  </data>
  <data name="Action_ReplaceContents" xml:space="preserve">
    <value>Replace Contents</value>
  </data>
  <data name="Label_WipFeature" xml:space="preserve">
    <value>Not yet available</value>
  </data>
  <data name="Label_WipFeatureDescription" xml:space="preserve">
    <value>Feature will be available in a future update</value>
  </data>
  <data name="Label_MissingImageFile" xml:space="preserve">
    <value>Missing Image File</value>
  </data>
  <data name="Label_HolidayMode" xml:space="preserve">
    <value>Holiday Mode</value>
  </data>
  <data name="Label_CLIPSkip" xml:space="preserve">
    <value>CLIP Skip</value>
  </data>
  <data name="Label_ImageToVideo" xml:space="preserve">
    <value>Image to Video</value>
  </data>
  <data name="Label_Fps" xml:space="preserve">
    <value>Frames Per Second</value>
  </data>
  <data name="Label_MinCfg" xml:space="preserve">
    <value>Min CFG</value>
  </data>
  <data name="Label_Lossless" xml:space="preserve">
    <value>Lossless</value>
  </data>
  <data name="Label_Frames" xml:space="preserve">
    <value>Frames</value>
  </data>
  <data name="Label_MotionBucketId" xml:space="preserve">
    <value>Motion Bucket ID</value>
  </data>
  <data name="Label_AugmentationLevel" xml:space="preserve">
    <value>Augmentation Level</value>
  </data>
  <data name="Label_VideoOutputMethod" xml:space="preserve">
    <value>Method</value>
  </data>
  <data name="Label_VideoQuality" xml:space="preserve">
    <value>Quality</value>
  </data>
  <data name="Label_FindInModelBrowser" xml:space="preserve">
    <value>Find in Model Browser</value>
  </data>
  <data name="Label_Installed" xml:space="preserve">
    <value>Installed</value>
  </data>
  <data name="Label_NoExtensionsFound" xml:space="preserve">
    <value>No extensions found.</value>
  </data>
  <data name="Action_Hide" xml:space="preserve">
    <value>Hide</value>
  </data>
  <data name="Action_CopyDetails" xml:space="preserve">
    <value>Copy Details</value>
  </data>
<<<<<<< HEAD
  <data name="Label_Notifications" xml:space="preserve">
    <value>Notifications</value>
  </data>
  <data name="Label_NotificationOption_None" xml:space="preserve">
    <value />
=======
  <data name="Action_Download" xml:space="preserve">
    <value>Download</value>
  </data>
  <data name="TeachingTip_DownloadsExplanation" xml:space="preserve">
    <value>Check the progress of your package installations and model downloads here.</value>
  </data>
  <data name="Label_RecommendedModels" xml:space="preserve">
    <value>Recommended Models</value>
  </data>
  <data name="Label_RecommendedModelsSubText" xml:space="preserve">
    <value>While your package is installing, here are some models we recommend to help you get started.</value>
>>>>>>> 3ad56e66
  </data>
</root><|MERGE_RESOLUTION|>--- conflicted
+++ resolved
@@ -942,13 +942,12 @@
   <data name="Action_CopyDetails" xml:space="preserve">
     <value>Copy Details</value>
   </data>
-<<<<<<< HEAD
   <data name="Label_Notifications" xml:space="preserve">
     <value>Notifications</value>
   </data>
   <data name="Label_NotificationOption_None" xml:space="preserve">
     <value />
-=======
+  </data>
   <data name="Action_Download" xml:space="preserve">
     <value>Download</value>
   </data>
@@ -960,6 +959,5 @@
   </data>
   <data name="Label_RecommendedModelsSubText" xml:space="preserve">
     <value>While your package is installing, here are some models we recommend to help you get started.</value>
->>>>>>> 3ad56e66
   </data>
 </root>