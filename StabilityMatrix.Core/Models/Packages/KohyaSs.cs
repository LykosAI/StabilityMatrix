﻿using System.Text.RegularExpressions;
using Python.Runtime;
using StabilityMatrix.Core.Attributes;
using StabilityMatrix.Core.Extensions;
using StabilityMatrix.Core.Helper;
using StabilityMatrix.Core.Helper.Cache;
using StabilityMatrix.Core.Helper.HardwareInfo;
using StabilityMatrix.Core.Models.FileInterfaces;
using StabilityMatrix.Core.Models.Progress;
using StabilityMatrix.Core.Processes;
using StabilityMatrix.Core.Python;
using StabilityMatrix.Core.Services;

namespace StabilityMatrix.Core.Models.Packages;

[Singleton(typeof(BasePackage))]
public class KohyaSs(
    IGithubApiCache githubApi,
    ISettingsManager settingsManager,
    IDownloadService downloadService,
    IPrerequisiteHelper prerequisiteHelper,
    IPyRunner runner
) : BaseGitPackage(githubApi, settingsManager, downloadService, prerequisiteHelper)
{
    public override string Name => "kohya_ss";
    public override string DisplayName { get; set; } = "kohya_ss";
    public override string Author => "bmaltais";
    public override string Blurb => "A Windows-focused Gradio GUI for Kohya's Stable Diffusion trainers";
    public override string LicenseType => "Apache-2.0";
    public override string LicenseUrl => "https://github.com/bmaltais/kohya_ss/blob/master/LICENSE.md";
    public override string LaunchCommand => "kohya_gui.py";

    public override Uri PreviewImageUri =>
        new(
            "https://camo.githubusercontent.com/5154eea62c113d5c04393e51a0d0f76ef25a723aad29d256dcc85ead1961cd41/68747470733a2f2f696d672e796f75747562652e636f6d2f76692f6b35696d713031757655592f302e6a7067"
        );
    public override string OutputFolderName => string.Empty;

    public override bool IsCompatible => HardwareHelper.HasNvidiaGpu();

    public override TorchVersion GetRecommendedTorchVersion() => TorchVersion.Cuda;

    public override string Disclaimer =>
        "Nvidia GPU with at least 8GB VRAM is recommended. May be unstable on Linux.";

    public override PackageDifficulty InstallerSortOrder => PackageDifficulty.UltraNightmare;
    public override PackageType PackageType => PackageType.SdTraining;
    public override bool OfferInOneClickInstaller => false;
    public override SharedFolderMethod RecommendedSharedFolderMethod => SharedFolderMethod.None;
    public override IEnumerable<TorchVersion> AvailableTorchVersions => [TorchVersion.Cuda];
    public override IEnumerable<SharedFolderMethod> AvailableSharedFolderMethods =>
        new[] { SharedFolderMethod.None };
    public override IEnumerable<PackagePrerequisite> Prerequisites =>
        base.Prerequisites.Concat([PackagePrerequisite.Tkinter]);

    public override List<LaunchOptionDefinition> LaunchOptions =>
        [
            new LaunchOptionDefinition
            {
                Name = "Listen Address",
                Type = LaunchOptionType.String,
                DefaultValue = "127.0.0.1",
                Options = ["--listen"]
            },
            new LaunchOptionDefinition
            {
                Name = "Port",
                Type = LaunchOptionType.String,
                Options = ["--port"]
            },
            new LaunchOptionDefinition
            {
                Name = "Username",
                Type = LaunchOptionType.String,
                Options = ["--username"]
            },
            new LaunchOptionDefinition
            {
                Name = "Password",
                Type = LaunchOptionType.String,
                Options = ["--password"]
            },
            new LaunchOptionDefinition
            {
                Name = "Auto-Launch Browser",
                Type = LaunchOptionType.Bool,
                Options = ["--inbrowser"]
            },
            new LaunchOptionDefinition
            {
                Name = "Share",
                Type = LaunchOptionType.Bool,
                Options = ["--share"]
            },
            new LaunchOptionDefinition
            {
                Name = "Headless",
                Type = LaunchOptionType.Bool,
                Options = ["--headless"]
            },
            new LaunchOptionDefinition
            {
                Name = "Language",
                Type = LaunchOptionType.String,
                Options = ["--language"]
            },
            LaunchOptionDefinition.Extras
        ];

    public override async Task InstallPackage(
        string installLocation,
        TorchVersion torchVersion,
        SharedFolderMethod selectedSharedFolderMethod,
        DownloadPackageVersionOptions versionOptions,
        IProgress<ProgressReport>? progress = null,
        Action<ProcessOutput>? onConsoleOutput = null
    )
    {
        progress?.Report(new ProgressReport(-1f, "Updating submodules", isIndeterminate: true));
        await PrerequisiteHelper
            .RunGit(
                ["submodule", "update", "--init", "--recursive", "--quiet"],
                onConsoleOutput,
                installLocation
            )
            .ConfigureAwait(false);

        progress?.Report(new ProgressReport(-1f, "Setting up venv", isIndeterminate: true));
        // Setup venv
        await using var venvRunner = new PyVenvRunner(Path.Combine(installLocation, "venv"));
        venvRunner.WorkingDirectory = installLocation;
        await venvRunner.Setup(true, onConsoleOutput).ConfigureAwait(false);

        // Extra dep needed before running setup since v23.0.x
        await venvRunner.PipInstall("packaging").ConfigureAwait(false);

        if (Compat.IsWindows)
        {
            var setupSmPath = Path.Combine(installLocation, "setup", "setup_sm.py");
            var setupText = """
                            import setup_windows
                            import setup_common

                            setup_common.install_requirements('requirements_windows_torch2.txt', check_no_verify_flag=False)
                            setup_windows.sync_bits_and_bytes_files()
                            setup_common.configure_accelerate(run_accelerate=False)
                            """;
            await File.WriteAllTextAsync(setupSmPath, setupText).ConfigureAwait(false);

            // Install
            await venvRunner.CustomInstall("setup/setup_sm.py", onConsoleOutput).ConfigureAwait(false);
            await venvRunner.PipInstall("bitsandbytes-windows").ConfigureAwait(false);
        }
        else if (Compat.IsLinux)
        {
            await venvRunner
                .CustomInstall(
                    "setup/setup_linux.py --platform-requirements-file=requirements_linux.txt --no_run_accelerate",
                    onConsoleOutput
                )
                .ConfigureAwait(false);
        }
    }

    public override async Task RunPackage(
        string installedPackagePath,
        string command,
        string arguments,
        Action<ProcessOutput>? onConsoleOutput
    )
    {
        await SetupVenv(installedPackagePath).ConfigureAwait(false);

        // update gui files to point to venv accelerate
        await runner.RunInThreadWithLock(() =>
        {
            var scope = Py.CreateScope();
            scope.Exec(
                """
                import ast

                class StringReplacer(ast.NodeTransformer):
                    def __init__(self, old: str, new: str, replace_count: int = -1):
                        self.old = old
                        self.new = new
                        self.replace_count = replace_count
                    
                    def visit_Constant(self, node: ast.Constant) -> ast.Constant:
                        if isinstance(node.value, str) and self.old in node.value:
                            new_value = node.value.replace(self.old, self.new, self.replace_count)
                            node.value = new_value
                        return node
                
                    def rewrite_module(self, module_text: str) -> str:
                        tree = ast.parse(module_text)
                        tree = self.visit(tree)
                        return ast.unparse(tree)
                """
            );

            var replacementAcceleratePath = Compat.IsWindows
                ? @".\venv\scripts\accelerate"
                : "./venv/bin/accelerate";

            var replacer = scope.InvokeMethod(
                "StringReplacer",
                "accelerate".ToPython(),
                $"{replacementAcceleratePath}".ToPython(),
                1.ToPython()
            );

            var kohyaGuiDir = Path.Combine(installedPackagePath, "kohya_gui");
            var guiDirExists = Directory.Exists(kohyaGuiDir);
            var filesToUpdate = new List<string>();
<<<<<<< HEAD
=======

>>>>>>> 94cb39ce
            if (guiDirExists)
            {
                filesToUpdate.AddRange(
                    [
                        "lora_gui.py",
                        "dreambooth_gui.py",
                        "textual_inversion_gui.py",
                        "wd14_caption_gui.py",
                        "finetune_gui.py"
                    ]
                );
            }
            else
            {
                filesToUpdate.AddRange(
                    [
                        "lora_gui.py",
                        "dreambooth_gui.py",
                        "textual_inversion_gui.py",
                        Path.Combine("library", "wd14_caption_gui.py"),
                        "finetune_gui.py"
                    ]
                );
            }

            foreach (var file in filesToUpdate)
            {
                var path = Path.Combine(guiDirExists ? kohyaGuiDir : installedPackagePath, file);
                if (!File.Exists(path))
                    continue;

                var text = File.ReadAllText(path);
                if (text.Contains(replacementAcceleratePath.Replace(@"\", @"\\")))
                    continue;

                var result = replacer.InvokeMethod("rewrite_module", text.ToPython());
                var resultStr = result.ToString();
                File.WriteAllText(path, resultStr);
            }
        });

        void HandleConsoleOutput(ProcessOutput s)
        {
            onConsoleOutput?.Invoke(s);

            if (!s.Text.Contains("Running on", StringComparison.OrdinalIgnoreCase))
                return;

            var regex = new Regex(@"(https?:\/\/)([^:\s]+):(\d+)");
            var match = regex.Match(s.Text);
            if (!match.Success)
                return;

            WebUrl = match.Value;
            OnStartupComplete(WebUrl);
        }

        var args = $"\"{Path.Combine(installedPackagePath, command)}\" {arguments}";

        VenvRunner.RunDetached(args.TrimEnd(), HandleConsoleOutput, OnExit);
    }

    public override Dictionary<SharedFolderType, IReadOnlyList<string>>? SharedFolders { get; }
    public override Dictionary<SharedOutputType, IReadOnlyList<string>>? SharedOutputFolders { get; }

    public override string MainBranch => "master";
}<|MERGE_RESOLUTION|>--- conflicted
+++ resolved
@@ -212,10 +212,7 @@
             var kohyaGuiDir = Path.Combine(installedPackagePath, "kohya_gui");
             var guiDirExists = Directory.Exists(kohyaGuiDir);
             var filesToUpdate = new List<string>();
-<<<<<<< HEAD
-=======
-
->>>>>>> 94cb39ce
+
             if (guiDirExists)
             {
                 filesToUpdate.AddRange(
