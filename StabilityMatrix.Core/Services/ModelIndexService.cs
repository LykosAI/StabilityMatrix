﻿using System.Diagnostics;
using AsyncAwaitBestPractices;
using Microsoft.Extensions.Logging;
using StabilityMatrix.Core.Database;
using StabilityMatrix.Core.Extensions;
using StabilityMatrix.Core.Models;
using StabilityMatrix.Core.Models.Database;
using StabilityMatrix.Core.Models.FileInterfaces;

namespace StabilityMatrix.Core.Services;

public class ModelIndexService : IModelIndexService
{
    private readonly ILogger<ModelIndexService> logger;
    private readonly ILiteDbContext liteDbContext;
    private readonly ISettingsManager settingsManager;

    public Dictionary<SharedFolderType, List<LocalModelFile>> ModelIndex { get; private set; } =
        new();

    public ModelIndexService(
        ILogger<ModelIndexService> logger,
        ILiteDbContext liteDbContext,
        ISettingsManager settingsManager
    )
    {
        this.logger = logger;
        this.liteDbContext = liteDbContext;
        this.settingsManager = settingsManager;
    }

    /// <summary>
    /// Deletes all entries in the local model file index.
    /// </summary>
    private async Task ClearIndex()
    {
        await liteDbContext.LocalModelFiles.DeleteAllAsync().ConfigureAwait(false);
    }

    /// <inheritdoc />
    public async Task<IReadOnlyList<LocalModelFile>> GetModelsOfType(SharedFolderType type)
    {
        return await liteDbContext.LocalModelFiles
            .Query()
            .Where(m => m.SharedFolderType == type)
            .ToArrayAsync()
            .ConfigureAwait(false);
    }

    /// <inheritdoc />
    public async Task RefreshIndex()
    {
        var modelsDir = new DirectoryPath(settingsManager.ModelsDirectory);

        // Start
        var stopwatch = Stopwatch.StartNew();
        logger.LogInformation("Refreshing model index...");

        using var db = await liteDbContext.Database.BeginTransactionAsync().ConfigureAwait(false);

        var localModelFiles = db.GetCollection<LocalModelFile>("LocalModelFiles")!;

        await localModelFiles.DeleteAllAsync().ConfigureAwait(false);

        // Record start of actual indexing
        var indexStart = stopwatch.Elapsed;

        var added = 0;

<<<<<<< HEAD
        var newIndex = new Dictionary<SharedFolderType, List<LocalModelFile>>();

=======
>>>>>>> f5bb6abf
        foreach (
            var file in modelsDir.Info
                .EnumerateFiles("*.*", SearchOption.AllDirectories)
                .Select(info => new FilePath(info))
        )
        {
            // Skip if not supported extension
            if (!LocalModelFile.SupportedCheckpointExtensions.Contains(file.Info.Extension))
            {
                continue;
            }

            var relativePath = Path.GetRelativePath(modelsDir, file);

            // Get shared folder name
            var sharedFolderName = relativePath.Split(
                Path.DirectorySeparatorChar,
                StringSplitOptions.RemoveEmptyEntries
            )[0];
            // Convert to enum
            var sharedFolderType = Enum.Parse<SharedFolderType>(sharedFolderName, true);

            var localModel = new LocalModelFile
            {
                RelativePath = relativePath,
                SharedFolderType = sharedFolderType,
            };

            // Try to find a connected model info
            var jsonPath = file.Directory!.JoinFile(
<<<<<<< HEAD
                new FilePath($"{file.NameWithoutExtension}.cm-info.json")
=======
                new FilePath(file.NameWithoutExtension, ".cm-info.json")
>>>>>>> f5bb6abf
            );

            if (jsonPath.Exists)
            {
                var connectedModelInfo = ConnectedModelInfo.FromJson(
                    await jsonPath.ReadAllTextAsync().ConfigureAwait(false)
                );

                localModel.ConnectedModelInfo = connectedModelInfo;
            }

            // Try to find a preview image
            var previewImagePath = LocalModelFile.SupportedImageExtensions
                .Select(
                    ext => file.Directory!.JoinFile($"{file.NameWithoutExtension}.preview{ext}")
                )
                .FirstOrDefault(path => path.Exists);

            if (previewImagePath != null)
            {
                localModel.PreviewImageRelativePath = Path.GetRelativePath(
                    modelsDir,
                    previewImagePath
                );
            }

            // Insert into database
            await localModelFiles.InsertAsync(localModel).ConfigureAwait(false);

<<<<<<< HEAD
            // Add to index
            var list = newIndex.GetOrAdd(sharedFolderType);
            list.Add(localModel);

            added++;
        }

        // Update index
        ModelIndex = newIndex;

=======
            added++;
        }

>>>>>>> f5bb6abf
        // Record end of actual indexing
        var indexEnd = stopwatch.Elapsed;

        await db.CommitAsync().ConfigureAwait(false);

        // End
        stopwatch.Stop();
        var indexDuration = indexEnd - indexStart;
        var dbDuration = stopwatch.Elapsed - indexDuration;

        logger.LogInformation(
            "Model index refreshed with {Entries} entries, took {IndexDuration:F1}ms ({DbDuration:F1}ms db)",
            added,
            indexDuration.TotalMilliseconds,
            dbDuration.TotalMilliseconds
        );
    }

    /// <inheritdoc />
    public void BackgroundRefreshIndex()
    {
        RefreshIndex().SafeFireAndForget();
    }
}<|MERGE_RESOLUTION|>--- conflicted
+++ resolved
@@ -67,11 +67,7 @@
 
         var added = 0;
 
-<<<<<<< HEAD
         var newIndex = new Dictionary<SharedFolderType, List<LocalModelFile>>();
-
-=======
->>>>>>> f5bb6abf
         foreach (
             var file in modelsDir.Info
                 .EnumerateFiles("*.*", SearchOption.AllDirectories)
@@ -102,11 +98,7 @@
 
             // Try to find a connected model info
             var jsonPath = file.Directory!.JoinFile(
-<<<<<<< HEAD
                 new FilePath($"{file.NameWithoutExtension}.cm-info.json")
-=======
-                new FilePath(file.NameWithoutExtension, ".cm-info.json")
->>>>>>> f5bb6abf
             );
 
             if (jsonPath.Exists)
@@ -136,22 +128,14 @@
             // Insert into database
             await localModelFiles.InsertAsync(localModel).ConfigureAwait(false);
 
-<<<<<<< HEAD
             // Add to index
             var list = newIndex.GetOrAdd(sharedFolderType);
             list.Add(localModel);
-
             added++;
         }
 
         // Update index
         ModelIndex = newIndex;
-
-=======
-            added++;
-        }
-
->>>>>>> f5bb6abf
         // Record end of actual indexing
         var indexEnd = stopwatch.Elapsed;
 
