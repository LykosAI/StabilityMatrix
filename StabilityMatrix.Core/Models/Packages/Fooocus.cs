--- conflicted
+++ resolved
@@ -96,13 +96,8 @@
     public override async Task InstallPackage(string installLocation,
         TorchVersion torchVersion, IProgress<ProgressReport>? progress = null)
     {
-<<<<<<< HEAD
         await base.InstallPackage(installLocation, torchVersion, progress).ConfigureAwait(false);
-        var venvRunner = await SetupVenv(installLocation).ConfigureAwait(false);
-=======
-        await base.InstallPackage(progress).ConfigureAwait(false);
-        var venvRunner = await SetupVenv(InstallLocation, forceRecreate: true).ConfigureAwait(false);
->>>>>>> f98f78fc
+        var venvRunner = await SetupVenv(installLocation, forceRecreate: true).ConfigureAwait(false);
 
         progress?.Report(new ProgressReport(-1f, "Installing torch...", isIndeterminate: true));
 
