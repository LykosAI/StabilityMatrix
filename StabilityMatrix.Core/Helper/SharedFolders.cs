﻿using NLog;
using StabilityMatrix.Core.Extensions;
using StabilityMatrix.Core.Helper.Factory;
using StabilityMatrix.Core.Models;
using StabilityMatrix.Core.Models.FileInterfaces;
using StabilityMatrix.Core.Models.Packages;
using StabilityMatrix.Core.ReparsePoints;
using StabilityMatrix.Core.Services;

namespace StabilityMatrix.Core.Helper;

public class SharedFolders : ISharedFolders
{
    private static readonly Logger Logger = LogManager.GetCurrentClassLogger();
    private readonly ISettingsManager settingsManager;
    private readonly IPackageFactory packageFactory;

    public SharedFolders(ISettingsManager settingsManager, IPackageFactory packageFactory)
    {
        this.settingsManager = settingsManager;
        this.packageFactory = packageFactory;
    }

    // Platform redirect for junctions / symlinks
    private static void CreateLinkOrJunction(string junctionDir, string targetDir, bool overwrite)
    {
        if (Compat.IsWindows)
        {
            Junction.Create(junctionDir, targetDir, overwrite);
        }
        else
        {
            // Create parent directory if it doesn't exist, since CreateSymbolicLink doesn't seem to
            new DirectoryPath(junctionDir).Parent?.Create();
            Directory.CreateSymbolicLink(junctionDir, targetDir);
        }
    }

    public static void SetupLinks(
        Dictionary<SharedFolderType, IReadOnlyList<string>> definitions,
        DirectoryPath modelsDirectory,
        DirectoryPath installDirectory
    )
    {
        foreach (var (folderType, relativePaths) in definitions)
        {
            foreach (var relativePath in relativePaths)
            {
                var sourceDir = new DirectoryPath(modelsDirectory, folderType.GetStringValue());
                var destinationDir = new DirectoryPath(installDirectory, relativePath);
                // Create source folder if it doesn't exist
                if (!sourceDir.Exists)
                {
                    Logger.Info($"Creating junction source {sourceDir}");
                    sourceDir.Create();
                }
                // Delete the destination folder if it exists
                if (destinationDir.Exists)
                {
                    // Copy all files from destination to source
                    Logger.Info($"Copying files from {destinationDir} to {sourceDir}");
                    foreach (var file in destinationDir.Info.EnumerateFiles())
                    {
                        var sourceFile = sourceDir + file;
                        var destinationFile = destinationDir + file;
                        // Skip name collisions
                        if (File.Exists(sourceFile))
                        {
                            Logger.Warn(
                                $"Skipping file {file.FullName} because it already exists in {sourceDir}"
                            );
                            continue;
                        }
                        destinationFile.Info.MoveTo(sourceFile);
                    }
                    Logger.Info($"Deleting junction target {destinationDir}");
                    destinationDir.Delete(true);
                }
                Logger.Info($"Creating junction link from {sourceDir} to {destinationDir}");
                CreateLinkOrJunction(destinationDir, sourceDir, true);
            }
        }
    }

    public void SetupLinksForPackage(BasePackage basePackage, DirectoryPath installDirectory)
    {
        var modelsDirectory = new DirectoryPath(settingsManager.ModelsDirectory);
        var sharedFolders = basePackage.SharedFolders;
        if (sharedFolders == null)
            return;
        SetupLinks(sharedFolders, modelsDirectory, installDirectory);
    }

    /// <summary>
    /// Deletes junction links and remakes them. Unlike SetupLinksForPackage,
    /// this will not copy files from the destination to the source.
    /// </summary>
    public static async Task UpdateLinksForPackage(
        BasePackage basePackage,
        DirectoryPath modelsDirectory,
        DirectoryPath installDirectory
    )
    {
        var sharedFolders = basePackage.SharedFolders;
        if (sharedFolders is null)
            return;

        foreach (var (folderType, relativePaths) in sharedFolders)
        {
            foreach (var relativePath in relativePaths)
            {
                var sourceDir = new DirectoryPath(modelsDirectory, folderType.GetStringValue());
                var destinationDir = installDirectory.JoinDir(relativePath);

                // Create source folder if it doesn't exist
                if (!sourceDir.Exists)
                {
                    Logger.Info($"Creating junction source {sourceDir}");
                    sourceDir.Create();
                }

                if (destinationDir.Exists)
                {
                    // Existing dest is a link
                    if (destinationDir.IsSymbolicLink)
                    {
                        // If link is already the same, just skip
                        if (destinationDir.Info.LinkTarget == sourceDir)
                        {
                            Logger.Info(
                                $"Skipped updating matching folder link ({destinationDir} -> ({sourceDir})"
                            );
                            return;
                        }

                        // Otherwise delete the link
                        Logger.Info($"Deleting existing junction at target {destinationDir}");
                        await destinationDir.DeleteAsync(false).ConfigureAwait(false);
                    }
                    else
                    {
                        // Move all files if not empty
                        if (destinationDir.Info.EnumerateFileSystemInfos().Any())
                        {
                            Logger.Info($"Moving files from {destinationDir} to {sourceDir}");
                            await FileTransfers
                                .MoveAllFilesAndDirectories(
                                    destinationDir,
                                    sourceDir,
                                    overwriteIfHashMatches: true
                                )
                                .ConfigureAwait(false);
                        }

                        Logger.Info($"Deleting existing empty folder at target {destinationDir}");
                        await destinationDir.DeleteAsync(false).ConfigureAwait(false);
                    }
                }

                Logger.Info($"Updating junction link from {sourceDir} to {destinationDir}");
                CreateLinkOrJunction(destinationDir, sourceDir, true);
            }
        }
    }

    public static void RemoveLinksForPackage(BasePackage package, DirectoryPath installPath)
    {
        var sharedFolders = package.SharedFolders;
        if (sharedFolders == null)
        {
            return;
        }

        foreach (var (_, relativePaths) in sharedFolders)
        {
            foreach (var relativePath in relativePaths)
            {
                var destination = Path.GetFullPath(Path.Combine(installPath, relativePath));
                // Delete the destination folder if it exists
                if (!Directory.Exists(destination))
                    continue;

                Logger.Info($"Deleting junction target {destination}");
                Directory.Delete(destination, false);
            }
        }
    }

    public void RemoveLinksForAllPackages()
    {
        var packages = settingsManager.Settings.InstalledPackages;
        foreach (var package in packages)
        {
            if (package.PackageName == null)
                continue;
            var basePackage = packageFactory[package.PackageName];
            if (basePackage == null)
                continue;
            if (package.LibraryPath == null)
                continue;

            try
            {
<<<<<<< HEAD
                var sharedFolderMethod = package.PreferredSharedFolderMethod ??
                                         basePackage.RecommendedSharedFolderMethod;
                basePackage.RemoveModelFolderLinks(package.FullPath, sharedFolderMethod)
                    .GetAwaiter().GetResult();
=======
                var sharedFolderMethod =
                    package.PreferredSharedFolderMethod
                    ?? basePackage.RecommendedSharedFolderMethod;
                basePackage
                    .RemoveModelFolderLinks(package.FullPath, sharedFolderMethod)
                    .GetAwaiter()
                    .GetResult();
>>>>>>> 07a63576
            }
            catch (Exception e)
            {
                Logger.Warn(
                    "Failed to remove links for package {Package} " + "({DisplayName}): {Message}",
                    package.PackageName,
                    package.DisplayName,
                    e.Message
                );
            }
        }
    }

    public void SetupSharedModelFolders()
    {
        var modelsDir = settingsManager.ModelsDirectory;
        if (string.IsNullOrWhiteSpace(modelsDir))
            return;

        Directory.CreateDirectory(modelsDir);
        var allSharedFolderTypes = Enum.GetValues<SharedFolderType>();
        foreach (var sharedFolder in allSharedFolderTypes)
        {
            var dir = new DirectoryPath(modelsDir, sharedFolder.GetStringValue());
            dir.Create();
        }
    }
}<|MERGE_RESOLUTION|>--- conflicted
+++ resolved
@@ -201,12 +201,6 @@
 
             try
             {
-<<<<<<< HEAD
-                var sharedFolderMethod = package.PreferredSharedFolderMethod ??
-                                         basePackage.RecommendedSharedFolderMethod;
-                basePackage.RemoveModelFolderLinks(package.FullPath, sharedFolderMethod)
-                    .GetAwaiter().GetResult();
-=======
                 var sharedFolderMethod =
                     package.PreferredSharedFolderMethod
                     ?? basePackage.RecommendedSharedFolderMethod;
@@ -214,7 +208,6 @@
                     .RemoveModelFolderLinks(package.FullPath, sharedFolderMethod)
                     .GetAwaiter()
                     .GetResult();
->>>>>>> 07a63576
             }
             catch (Exception e)
             {
