﻿using System;
using System.Collections.Generic;
using System.ComponentModel;
using System.Diagnostics;
using System.IO;
using System.Linq;
using System.Runtime.Versioning;
using System.Threading.Tasks;
using Avalonia.Controls;
using FluentAvalonia.UI.Controls;
using NLog;
using StabilityMatrix.Avalonia.Languages;
using StabilityMatrix.Core.Exceptions;
using StabilityMatrix.Core.Helper;
using StabilityMatrix.Core.Models;
using StabilityMatrix.Core.Models.FileInterfaces;
using StabilityMatrix.Core.Models.Packages;
using StabilityMatrix.Core.Models.Progress;
using StabilityMatrix.Core.Processes;
using StabilityMatrix.Core.Python;
using StabilityMatrix.Core.Services;

namespace StabilityMatrix.Avalonia.Helpers;

[SupportedOSPlatform("macos")]
[SupportedOSPlatform("linux")]
public class UnixPrerequisiteHelper(
    IDownloadService downloadService,
    ISettingsManager settingsManager,
    IPyRunner pyRunner
) : IPrerequisiteHelper
{
    private static readonly Logger Logger = LogManager.GetCurrentClassLogger();

    private DirectoryPath HomeDir => settingsManager.LibraryDir;
    private DirectoryPath AssetsDir => HomeDir.JoinDir("Assets");

    // Helper method to get Python directory for specific version
    private DirectoryPath GetPythonDir(PyVersion version) =>
        AssetsDir.JoinDir($"Python{version.Major}{version.Minor}{version.Micro}");

    // Helper method to check if specific Python version is installed
    private bool IsPythonVersionInstalled(PyVersion version) =>
        GetPythonDir(version).JoinFile(PyRunner.RelativePythonDllPath).Exists;

    // Legacy property for compatibility
    public bool IsPythonInstalled => IsPythonVersionInstalled(PyInstallationManager.DefaultVersion);
    private DirectoryPath PortableGitInstallDir => HomeDir + "PortableGit";
    public string GitBinPath => PortableGitInstallDir + "bin";

    private DirectoryPath NodeDir => AssetsDir.JoinDir("nodejs");
    private string NpmPath => Path.Combine(NodeDir, "bin", "npm");
    private bool IsNodeInstalled => File.Exists(NpmPath);

    private DirectoryPath DotnetDir => AssetsDir.JoinDir("dotnet");
    private string DotnetPath => Path.Combine(DotnetDir, "dotnet");
    private bool IsDotnetInstalled => File.Exists(DotnetPath);
    private string Dotnet7DownloadUrlMacOs =>
        "https://download.visualstudio.microsoft.com/download/pr/5bb0e0e4-2a8d-4aba-88ad-232e1f65c281/ee6d35f762d81965b4cf336edde1b318/dotnet-sdk-7.0.405-osx-arm64.tar.gz";
    private string Dotnet8DownloadUrlMacOs =>
        "https://download.visualstudio.microsoft.com/download/pr/ef083c06-7aee-4a4f-b18b-50c9a8990753/e206864e7910e81bbd9cb7e674ff1b4c/dotnet-sdk-8.0.101-osx-arm64.tar.gz";
    private string Dotnet7DownloadUrlLinux =>
        "https://download.visualstudio.microsoft.com/download/pr/5202b091-2406-445c-b40a-68a5b97c882b/b509f2a7a0eb61aea145b990b40b6d5b/dotnet-sdk-7.0.405-linux-x64.tar.gz";
    private string Dotnet8DownloadUrlLinux =>
        "https://download.visualstudio.microsoft.com/download/pr/9454f7dc-b98e-4a64-a96d-4eb08c7b6e66/da76f9c6bc4276332b587b771243ae34/dotnet-sdk-8.0.101-linux-x64.tar.gz";

    // Cached store of whether or not git is installed
    private bool? isGitInstalled;

<<<<<<< HEAD
    // Helper method to get Python download URL for a specific version
    private RemoteResource GetPythonDownloadResource(PyVersion version)
    {
        if (version == PyInstallationManager.Python_3_10_11)
        {
            return Assets.PythonDownloadUrl;
        }

        if (version == PyInstallationManager.Python_3_10_16)
        {
            return Assets.Python3_10_16DownloadUrl;
        }

        throw new ArgumentException($"Unsupported Python version: {version}", nameof(version));
    }

    // Helper method to get download path for a specific Python version
    private string GetPythonDownloadPath(PyVersion version) =>
        Path.Combine(AssetsDir, $"python-{version}-amd64.tar.gz");
=======
    public bool IsVcBuildToolsInstalled => false;
    public bool IsHipSdkInstalled => false;
>>>>>>> 66d57d9e

    private async Task<bool> CheckIsGitInstalled()
    {
        var result = await ProcessRunner.RunBashCommand("git --version");
        isGitInstalled = result.ExitCode == 0;
        return isGitInstalled == true;
    }

    public Task InstallPackageRequirements(BasePackage package, IProgress<ProgressReport>? progress = null) =>
        InstallPackageRequirements(package.Prerequisites.ToList(), progress);

    public async Task InstallPackageRequirements(
        List<PackagePrerequisite> prerequisites,
        IProgress<ProgressReport>? progress = null
    )
    {
        await UnpackResourcesIfNecessary(progress);

        if (prerequisites.Contains(PackagePrerequisite.Python310))
        {
            await InstallPythonIfNecessary(PyInstallationManager.Python_3_10_11, progress);
            await InstallVirtualenvIfNecessary(PyInstallationManager.Python_3_10_11, progress);
        }

        if (prerequisites.Contains(PackagePrerequisite.Python31016))
        {
            await InstallPythonIfNecessary(PyInstallationManager.Python_3_10_16, progress);
            await InstallVirtualenvIfNecessary(PyInstallationManager.Python_3_10_16, progress);
        }

        if (prerequisites.Contains(PackagePrerequisite.Git))
        {
            await InstallGitIfNecessary(progress);
        }

        if (prerequisites.Contains(PackagePrerequisite.Node))
        {
            await InstallNodeIfNecessary(progress);
        }

        if (prerequisites.Contains(PackagePrerequisite.Dotnet))
        {
            await InstallDotnetIfNecessary(progress);
        }
    }

    public async Task InstallDotnetIfNecessary(IProgress<ProgressReport>? progress = null)
    {
        if (IsDotnetInstalled)
            return;

        if (Compat.IsMacOS)
        {
            await DownloadAndExtractPrerequisite(progress, Dotnet7DownloadUrlMacOs, DotnetDir);
            await DownloadAndExtractPrerequisite(progress, Dotnet8DownloadUrlMacOs, DotnetDir);
        }
        else
        {
            await DownloadAndExtractPrerequisite(progress, Dotnet7DownloadUrlLinux, DotnetDir);
            await DownloadAndExtractPrerequisite(progress, Dotnet8DownloadUrlLinux, DotnetDir);
        }
    }

    private async Task InstallVirtualenvIfNecessary(IProgress<ProgressReport>? progress = null)
    {
        // python stuff
        if (!PyRunner.PipInstalled || !PyRunner.VenvInstalled)
        {
            progress?.Report(
                new ProgressReport(-1f, "Installing Python prerequisites...", isIndeterminate: true)
            );

            await pyRunner.Initialize().ConfigureAwait(false);

            if (!PyRunner.PipInstalled)
            {
                await pyRunner.SetupPip().ConfigureAwait(false);
            }
            if (!PyRunner.VenvInstalled)
            {
                await pyRunner.InstallPackage("virtualenv").ConfigureAwait(false);
            }
        }
    }

    public async Task InstallAllIfNecessary(IProgress<ProgressReport>? progress = null)
    {
        await UnpackResourcesIfNecessary(progress);
        await InstallPythonIfNecessary(PyInstallationManager.Python_3_10_11, progress);
        await InstallPythonIfNecessary(PyInstallationManager.Python_3_10_16, progress);
    }

    public async Task UnpackResourcesIfNecessary(IProgress<ProgressReport>? progress = null)
    {
        // Array of (asset_uri, extract_to)
        var assets = new[] { (Assets.SevenZipExecutable, AssetsDir), (Assets.SevenZipLicense, AssetsDir), };

        progress?.Report(new ProgressReport(0, message: "Unpacking resources", isIndeterminate: true));

        Directory.CreateDirectory(AssetsDir);
        foreach (var (asset, extractDir) in assets)
        {
            await asset.ExtractToDir(extractDir);
        }

        progress?.Report(new ProgressReport(1, message: "Unpacking resources", isIndeterminate: false));
    }

    public async Task InstallGitIfNecessary(IProgress<ProgressReport>? progress = null)
    {
        if (isGitInstalled == true || (isGitInstalled == null && await CheckIsGitInstalled()))
            return;

        // Show prompt to install git
        var dialog = new ContentDialog
        {
            Title = "Git not found",
            Content = new StackPanel
            {
                Children =
                {
                    new TextBlock
                    {
                        Text = "The current operation requires Git. Please install it to continue."
                    },
                    new SelectableTextBlock { Text = "$ sudo apt install git" },
                }
            },
            PrimaryButtonText = Resources.Action_Retry,
            CloseButtonText = Resources.Action_Close,
            DefaultButton = ContentDialogButton.Primary,
        };

        while (true)
        {
            // Return if installed
            if (await CheckIsGitInstalled())
                return;
            if (await dialog.ShowAsync() == ContentDialogResult.None)
            {
                // Cancel
                throw new OperationCanceledException("Git installation canceled");
            }
            // Otherwise continue to retry indefinitely
        }
    }

    /// <inheritdoc />
    public Task RunGit(
        ProcessArgs args,
        Action<ProcessOutput>? onProcessOutput = null,
        string? workingDirectory = null
    )
    {
        // Async progress not supported on Unix
        return RunGit(args, workingDirectory);
    }

    private async Task RunGit(ProcessArgs args, string? workingDirectory = null)
    {
        var command = args.Prepend("git");

        var result = await ProcessRunner.RunBashCommand(command, workingDirectory ?? "");
        if (result.ExitCode != 0)
        {
            Logger.Error(
                "Git command [{Command}] failed with exit code " + "{ExitCode}:\n{StdOut}\n{StdErr}",
                command,
                result.ExitCode,
                result.StandardOutput,
                result.StandardError
            );

            throw new ProcessException(
                $"Git command [{command}] failed with exit code"
                    + $" {result.ExitCode}:\n{result.StandardOutput}\n{result.StandardError}"
            );
        }
    }

    public async Task InstallPythonIfNecessary(IProgress<ProgressReport>? progress = null)
    {
        await InstallPythonIfNecessary(PyInstallationManager.DefaultVersion, progress);
    }

    public async Task InstallPythonIfNecessary(PyVersion version, IProgress<ProgressReport>? progress = null)
    {
        var pythonDir = GetPythonDir(version);

        if (IsPythonVersionInstalled(version))
            return;

        Directory.CreateDirectory(AssetsDir);

        // Download
        var remote = GetPythonDownloadResource(version);
        var url = remote.Url;
        var hashSha256 = remote.HashSha256;

        var fileName = Path.GetFileName(url.LocalPath);
        var downloadPath = Path.Combine(AssetsDir, fileName);
        Logger.Info($"Downloading Python {version} from {url} to {downloadPath}");
        try
        {
            await downloadService.DownloadToFileAsync(url.ToString(), downloadPath, progress);

            // Verify hash
            var actualHash = await FileHash.GetSha256Async(downloadPath);
            Logger.Info($"Verifying Python {version} hash: (expected: {hashSha256}, actual: {actualHash})");
            if (actualHash != hashSha256)
            {
                throw new Exception(
                    $"Python {version} download hash mismatch: expected {hashSha256}, actual {actualHash}"
                );
            }

            // Extract
            Logger.Info($"Extracting Python {version} Zip: {downloadPath} to {pythonDir}");
            if (pythonDir.Exists)
            {
                await pythonDir.DeleteAsync(true);
            }
            progress?.Report(new ProgressReport(0, $"Installing Python {version}", isIndeterminate: true));
            await ArchiveHelper.Extract7ZAuto(downloadPath, pythonDir);

            // For Unix, move the inner 'python' folder up to the root PythonDir
            if (Compat.IsUnix)
            {
                var innerPythonDir = pythonDir.JoinDir("python");
                if (!innerPythonDir.Exists)
                {
                    throw new Exception(
                        $"Python {version} download did not contain expected inner 'python' folder: {innerPythonDir}"
                    );
                }

                foreach (var folder in Directory.EnumerateDirectories(innerPythonDir))
                {
                    var folderName = Path.GetFileName(folder);
                    var dest = Path.Combine(pythonDir, folderName);
                    Directory.Move(folder, dest);
                }
                Directory.Delete(innerPythonDir);
            }
        }
        finally
        {
            // Cleanup download file
            if (File.Exists(downloadPath))
            {
                File.Delete(downloadPath);
            }
        }

        // Initialize pyrunner and install virtualenv
        await pyRunner.Initialize();
        await pyRunner.SwitchToInstallation(version);
        await pyRunner.InstallPackage("virtualenv", version);

        progress?.Report(new ProgressReport(1, $"Installing Python {version}", isIndeterminate: false));
    }

    public Task<ProcessResult> GetGitOutput(ProcessArgs args, string? workingDirectory = null)
    {
        return ProcessRunner.RunBashCommand(args.Prepend("git"), workingDirectory ?? "");
    }

    [Localizable(false)]
    [SupportedOSPlatform("Linux")]
    [SupportedOSPlatform("macOS")]
    public async Task RunNpm(
        ProcessArgs args,
        string? workingDirectory = null,
        Action<ProcessOutput>? onProcessOutput = null,
        IReadOnlyDictionary<string, string>? envVars = null
    )
    {
        var process = ProcessRunner.StartAnsiProcess(
            NpmPath,
            args,
            workingDirectory,
            onProcessOutput,
            envVars
        );

        await process.WaitForExitAsync();

        if (process.ExitCode == 0)
            return;

        var stdOut = await process.StandardOutput.ReadToEndAsync();
        var stdErr = await process.StandardError.ReadToEndAsync();

        Logger.Error(
            "RunNpm with args [{Args}] failed with exit code " + "{ExitCode}:\n{StdOut}\n{StdErr}",
            args,
            process.ExitCode,
            stdOut,
            stdErr
        );

        throw new ProcessException(
            $"RunNpm with args [{args}] failed with exit code" + $" {process.ExitCode}:\n{stdOut}\n{stdErr}"
        );
    }

    [SupportedOSPlatform("Linux")]
    [SupportedOSPlatform("macOS")]
    public async Task<Process> RunDotnet(
        ProcessArgs args,
        string? workingDirectory = null,
        Action<ProcessOutput>? onProcessOutput = null,
        IReadOnlyDictionary<string, string>? envVars = null,
        bool waitForExit = true
    )
    {
        var process = ProcessRunner.StartAnsiProcess(
            DotnetPath,
            args,
            workingDirectory,
            onProcessOutput,
            envVars
        );

        if (!waitForExit)
            return process;

        await process.WaitForExitAsync();

        if (process.ExitCode == 0)
            return process;

        Logger.Error(
            "dotnet8 with args [{Args}] failed with exit code " + "{ExitCode}:\n{StdOut}\n{StdErr}",
            args,
            process.ExitCode,
            process.StandardOutput,
            process.StandardError
        );

        throw new ProcessException(
            $"dotnet8 with args [{args}] failed with exit code"
                + $" {process.ExitCode}:\n{process.StandardOutput}\n{process.StandardError}"
        );
    }

    [SupportedOSPlatform("Linux")]
    [SupportedOSPlatform("macOS")]
    public async Task InstallNodeIfNecessary(IProgress<ProgressReport>? progress = null)
    {
        if (IsNodeInstalled)
        {
            Logger.Info("node already installed");
            return;
        }

        Logger.Info("Downloading node");

        var downloadUrl = Compat.IsMacOS
            ? "https://nodejs.org/dist/v20.11.0/node-v20.11.0-darwin-arm64.tar.gz"
            : "https://nodejs.org/dist/v20.11.0/node-v20.11.0-linux-x64.tar.gz";

        var nodeDownloadPath = AssetsDir.JoinFile(Path.GetFileName(downloadUrl));

        await downloadService.DownloadToFileAsync(downloadUrl, nodeDownloadPath, progress: progress);

        Logger.Info("Installing node");
        progress?.Report(
            new ProgressReport(
                progress: 0.5f,
                isIndeterminate: true,
                type: ProgressType.Generic,
                message: "Installing prerequisites..."
            )
        );

        // unzip
        await ArchiveHelper.Extract7ZAuto(nodeDownloadPath, AssetsDir);

        var nodeDir = Compat.IsMacOS
            ? AssetsDir.JoinDir("node-v20.11.0-darwin-arm64")
            : AssetsDir.JoinDir("node-v20.11.0-linux-x64");
        Directory.Move(nodeDir, NodeDir);

        progress?.Report(
            new ProgressReport(progress: 1f, message: "Node install complete", type: ProgressType.Generic)
        );

        File.Delete(nodeDownloadPath);
    }

    [SupportedOSPlatform("Linux")]
    [SupportedOSPlatform("macOS")]
    public async Task InstallVirtualenvIfNecessary(
        PyVersion version,
        IProgress<ProgressReport>? progress = null
    )
    {
        // Check if pip and venv are installed for this version
        var pipInstalled = File.Exists(Path.Combine(GetPythonDir(version), "pip"));
        var venvInstalled = Directory.Exists(
            Path.Combine(GetPythonDir(version), "lib", "site-packages", "virtualenv")
        );

        if (!pipInstalled || !venvInstalled)
        {
            progress?.Report(
                new ProgressReport(
                    -1f,
                    $"Installing Python {version} prerequisites...",
                    isIndeterminate: true
                )
            );

            await pyRunner.Initialize();
            await pyRunner.SwitchToInstallation(version);

            if (!pipInstalled)
            {
                await pyRunner.SetupPip(version).ConfigureAwait(false);
            }

            if (!venvInstalled)
            {
                await pyRunner.InstallPackage("virtualenv", version).ConfigureAwait(false);
            }
        }
    }

    private async Task DownloadAndExtractPrerequisite(
        IProgress<ProgressReport>? progress,
        string downloadUrl,
        string extractPath
    )
    {
        Logger.Info($"Downloading {downloadUrl}");

        var downloadPath = AssetsDir.JoinFile(Path.GetFileName(downloadUrl));

        await downloadService.DownloadToFileAsync(downloadUrl, downloadPath, progress: progress);

        Logger.Info("Installing prereq");
        progress?.Report(
            new ProgressReport(
                progress: 0.5f,
                isIndeterminate: true,
                type: ProgressType.Generic,
                message: "Installing prerequisites..."
            )
        );

        Directory.CreateDirectory(extractPath);

        // unzip
        await ArchiveHelper.Extract7ZAuto(downloadPath, extractPath);

        progress?.Report(
            new ProgressReport(progress: 1f, message: "Node install complete", type: ProgressType.Generic)
        );

        File.Delete(downloadPath);
    }

    [UnsupportedOSPlatform("Linux")]
    [UnsupportedOSPlatform("macOS")]
    public Task InstallTkinterIfNecessary(IProgress<ProgressReport>? progress = null)
    {
        throw new PlatformNotSupportedException();
    }

    [UnsupportedOSPlatform("Linux")]
    [UnsupportedOSPlatform("macOS")]
    public Task InstallVcRedistIfNecessary(IProgress<ProgressReport>? progress = null)
    {
        throw new PlatformNotSupportedException();
    }

    [UnsupportedOSPlatform("Linux")]
    [UnsupportedOSPlatform("macOS")]
    public Task<bool> FixGitLongPaths()
    {
        throw new PlatformNotSupportedException();
    }

    [UnsupportedOSPlatform("Linux")]
    [UnsupportedOSPlatform("macOS")]
<<<<<<< HEAD
    public Task InstallTkinterIfNecessary(PyVersion version, IProgress<ProgressReport>? progress = null)
=======
    public Task AddMissingLibsToVenv(
        DirectoryPath installedPackagePath,
        IProgress<ProgressReport>? progress = null
    )
>>>>>>> 66d57d9e
    {
        throw new PlatformNotSupportedException();
    }
}<|MERGE_RESOLUTION|>--- conflicted
+++ resolved
@@ -67,7 +67,9 @@
     // Cached store of whether or not git is installed
     private bool? isGitInstalled;
 
-<<<<<<< HEAD
+    public bool IsVcBuildToolsInstalled => false;
+    public bool IsHipSdkInstalled => false;
+
     // Helper method to get Python download URL for a specific version
     private RemoteResource GetPythonDownloadResource(PyVersion version)
     {
@@ -87,10 +89,6 @@
     // Helper method to get download path for a specific Python version
     private string GetPythonDownloadPath(PyVersion version) =>
         Path.Combine(AssetsDir, $"python-{version}-amd64.tar.gz");
-=======
-    public bool IsVcBuildToolsInstalled => false;
-    public bool IsHipSdkInstalled => false;
->>>>>>> 66d57d9e
 
     private async Task<bool> CheckIsGitInstalled()
     {
@@ -577,15 +575,18 @@
 
     [UnsupportedOSPlatform("Linux")]
     [UnsupportedOSPlatform("macOS")]
-<<<<<<< HEAD
-    public Task InstallTkinterIfNecessary(PyVersion version, IProgress<ProgressReport>? progress = null)
-=======
     public Task AddMissingLibsToVenv(
         DirectoryPath installedPackagePath,
         IProgress<ProgressReport>? progress = null
     )
->>>>>>> 66d57d9e
     {
         throw new PlatformNotSupportedException();
     }
+
+    [UnsupportedOSPlatform("Linux")]
+    [UnsupportedOSPlatform("macOS")]
+    public Task InstallTkinterIfNecessary(PyVersion version, IProgress<ProgressReport>? progress = null)
+    {
+        throw new PlatformNotSupportedException();
+    }
 }