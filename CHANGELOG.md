--- conflicted
+++ resolved
@@ -22,12 +22,8 @@
 - Fixed [#932](https://github.com/LykosAI/StabilityMatrix/issues/932), [#935](https://github.com/LykosAI/StabilityMatrix/issues/935), [#939](https://github.com/LykosAI/StabilityMatrix/issues/939) - InvokeAI failing to update
 - Fixed repeated nested folders being created in `Models/StableDiffusion` when using Forge in Symlink mode in certain conditions. Existing folders will be repaired to their original structure on launch.
 - Fixed minimize button not working on macOS
-<<<<<<< HEAD
 - Fixed InvokeAI model sharing spamming the console with "This may take awhile" in certain conditions
 - Fixed text alignment issues in the Downloads tab for certain long names / progress infos
-=======
-- Fixed InvokeAI model sharing spamming the console with "This may take a while" in certain conditions
->>>>>>> 3bac0cef
 ### Supporters
 #### Visionaries
 - A big thank you to our amazing Visionary-tier Patreon supporter, **Waterclouds**! Your continued support is invaluable!
