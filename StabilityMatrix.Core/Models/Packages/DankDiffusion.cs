﻿using StabilityMatrix.Core.Helper;
using StabilityMatrix.Core.Helper.Cache;
using StabilityMatrix.Core.Models.FileInterfaces;
using StabilityMatrix.Core.Services;

namespace StabilityMatrix.Core.Models.Packages;

public class DankDiffusion : BaseGitPackage
{
    public DankDiffusion(
        IGithubApiCache githubApi,
        ISettingsManager settingsManager,
        IDownloadService downloadService,
        IPrerequisiteHelper prerequisiteHelper
    )
        : base(githubApi, settingsManager, downloadService, prerequisiteHelper) { }

    public override string Name => "dank-diffusion";
    public override string DisplayName { get; set; } = "Dank Diffusion";
    public override string Author => "mohnjiles";
    public override string LicenseType => "AGPL-3.0";
    public override string LicenseUrl =>
        "https://github.com/LykosAI/StabilityMatrix/blob/main/LICENSE";
    public override string Blurb => "A dank interface for diffusion";
    public override string LaunchCommand => "test";
<<<<<<< HEAD
    public override SharedFolderMethod RecommendedSharedFolderMethod =>
        SharedFolderMethod.Symlink;
    
    public override IReadOnlyList<string> ExtraLaunchCommands => new[]
    {
        "test-config",
    };
    
=======
    public override SharedFolderMethod RecommendedSharedFolderMethod => SharedFolderMethod.Symlink;

    public override IReadOnlyList<string> ExtraLaunchCommands => new[] { "test-config", };

>>>>>>> 07a63576
    public override Uri PreviewImageUri { get; }

    public override Task RunPackage(string installedPackagePath, string command, string arguments)
    {
        throw new NotImplementedException();
    }

<<<<<<< HEAD
    public override Task SetupModelFolders(DirectoryPath installDirectory,
        SharedFolderMethod sharedFolderMethod)
=======
    public override Task SetupModelFolders(
        DirectoryPath installDirectory,
        SharedFolderMethod sharedFolderMethod
    )
>>>>>>> 07a63576
    {
        throw new NotImplementedException();
    }

<<<<<<< HEAD
    public override Task UpdateModelFolders(DirectoryPath installDirectory,
        SharedFolderMethod sharedFolderMethod)
=======
    public override Task UpdateModelFolders(
        DirectoryPath installDirectory,
        SharedFolderMethod sharedFolderMethod
    )
>>>>>>> 07a63576
    {
        throw new NotImplementedException();
    }

<<<<<<< HEAD
    public override Task RemoveModelFolderLinks(DirectoryPath installDirectory,
        SharedFolderMethod sharedFolderMethod)
=======
    public override Task RemoveModelFolderLinks(
        DirectoryPath installDirectory,
        SharedFolderMethod sharedFolderMethod
    )
>>>>>>> 07a63576
    {
        throw new NotImplementedException();
    }

    public override IEnumerable<TorchVersion> AvailableTorchVersions { get; }

    public override List<LaunchOptionDefinition> LaunchOptions { get; }
<<<<<<< HEAD
=======

>>>>>>> 07a63576
    public override Task<string> GetLatestVersion()
    {
        throw new NotImplementedException();
    }
}<|MERGE_RESOLUTION|>--- conflicted
+++ resolved
@@ -23,21 +23,10 @@
         "https://github.com/LykosAI/StabilityMatrix/blob/main/LICENSE";
     public override string Blurb => "A dank interface for diffusion";
     public override string LaunchCommand => "test";
-<<<<<<< HEAD
-    public override SharedFolderMethod RecommendedSharedFolderMethod =>
-        SharedFolderMethod.Symlink;
-    
-    public override IReadOnlyList<string> ExtraLaunchCommands => new[]
-    {
-        "test-config",
-    };
-    
-=======
     public override SharedFolderMethod RecommendedSharedFolderMethod => SharedFolderMethod.Symlink;
 
     public override IReadOnlyList<string> ExtraLaunchCommands => new[] { "test-config", };
 
->>>>>>> 07a63576
     public override Uri PreviewImageUri { get; }
 
     public override Task RunPackage(string installedPackagePath, string command, string arguments)
@@ -45,41 +34,26 @@
         throw new NotImplementedException();
     }
 
-<<<<<<< HEAD
-    public override Task SetupModelFolders(DirectoryPath installDirectory,
-        SharedFolderMethod sharedFolderMethod)
-=======
     public override Task SetupModelFolders(
         DirectoryPath installDirectory,
         SharedFolderMethod sharedFolderMethod
     )
->>>>>>> 07a63576
     {
         throw new NotImplementedException();
     }
 
-<<<<<<< HEAD
-    public override Task UpdateModelFolders(DirectoryPath installDirectory,
-        SharedFolderMethod sharedFolderMethod)
-=======
     public override Task UpdateModelFolders(
         DirectoryPath installDirectory,
         SharedFolderMethod sharedFolderMethod
     )
->>>>>>> 07a63576
     {
         throw new NotImplementedException();
     }
 
-<<<<<<< HEAD
-    public override Task RemoveModelFolderLinks(DirectoryPath installDirectory,
-        SharedFolderMethod sharedFolderMethod)
-=======
     public override Task RemoveModelFolderLinks(
         DirectoryPath installDirectory,
         SharedFolderMethod sharedFolderMethod
     )
->>>>>>> 07a63576
     {
         throw new NotImplementedException();
     }
@@ -87,10 +61,7 @@
     public override IEnumerable<TorchVersion> AvailableTorchVersions { get; }
 
     public override List<LaunchOptionDefinition> LaunchOptions { get; }
-<<<<<<< HEAD
-=======
 
->>>>>>> 07a63576
     public override Task<string> GetLatestVersion()
     {
         throw new NotImplementedException();
