# Changelog

All notable changes to Stability Matrix will be documented in this file.

The format is based on [Keep a Changelog](https://keepachangelog.com/en/1.1.0/),
and this project adheres to [Semantic Versioning 2.0](https://semver.org/spec/v2.0.0.html).

<<<<<<< HEAD
=======
## v2.15.0-pre.2
### Added
- Added new package - [AI Toolkit](https://github.com/ostris/ai-toolkit/)
- Added Manual Install button for installing Package extensions that aren't in the indexes
- Added Next and Previous buttons to the Civitai details page to navigate between results
- Added Negative Rejection Steering (NRS) by @reithan to Inference
- Added Czech translation thanks to @PEKArt!
- Added Wan 2.2 models to the HuggingFace tab of the model browser
- Added Tiled Encode/Decode options to FaceDetailer in Inference
### Changed
- Brought back the "size remaining after download" tooltip in the new Civitai details page
- Updated ComfyUI installs for AMD users on Linux to use the latest rocm6.4 torch index
- Updated package delete confirmation dialog
### Fixed
- Fixed Inference custom step (e.g. HiresFix) Samplers potentially sharing state with other card UIs like model browser.
- Fixed extension manager failing to install extensions due to incorrect clone directory
- Fixed duplicate Python versions appearing in the Advanced Options when installing a package
- Fixed an error when packages and other processes exit before process tracking on windows can initialize
- Fixed "none" appearing in wildcard field when using Face Detailer in Inference
- Fixed [#1254](https://github.com/LykosAI/StabilityMatrix/issues/1254) - Unable to scroll samplers in Inference
- Fixed [#1294](https://github.com/LykosAI/StabilityMatrix/issues/1294) - Improper sorting of output folders in Output Browser
- Fixed [#1300](https://github.com/LykosAI/StabilityMatrix/issues/1300) - Git errors when installing Extension Packs
- Fixed [#1317](https://github.com/LykosAI/StabilityMatrix/issues/1317) - Inference missing GGUF text encoders
- Fixed [#1324](https://github.com/LykosAI/StabilityMatrix/issues/1324) - Window height slightly increasing every launch
- Fixed [#1360](https://github.com/LykosAI/StabilityMatrix/issues/1360) - A1111 install not using correct torch for 5000-series GPUs
- Fixed [#1361](https://github.com/LykosAI/StabilityMatrix/issues/1361) - numpy and other Forge startup
### Supporters
#### 🌟 Visionaries
A huge thank-you to our incredible Visionary-tier supporters: **Waterclouds**, **Corey T**, **bluepopsicle**, **Bob S**, **Ibixat**, **whudunit**, and **Akiro_Senkai**! Your continued support lights the way for Stability Matrix and helps us keep building features like these. We couldn’t do it without you.

## v2.15.0-pre.1
### Added
- Added settings to disable base models from appearing in the Checkpoint Manager and Civitai Model Browser base model selectors
- Added Inference "Favorite Dimensions" quick selector - editable in Settings → Inference, or click the 💾 button inside the dropdown
- Added setting for Inference dimension step change - the value the dimensions increase or decrease by when using the step buttons or scroll wheel in Inference
- Added "Install Nunchaku" option to the ComfyUI Package Commands menu
- Added "Select All" button to the Installed Extensions page
- Added experimental ROCm pytorch install for ComfyUI (non-Zluda) on Windows - requires a compatible AMD GPU
- Added base model type labels (SD1.5, SDXL, Flux, etc.) to Inference model selection boxes
- Added UNET shared folder link for SD.Next
- Added Ukrainian translation thanks to @r0ddty!
### Changed
🌟 Civitai Model Details: A Grand Reimagining! 🌟
  - No more peering through a tiny window! Introducing a massive overhaul of the Civitai Model Details page, transforming it from a cramped dialog into a spacious, feature-rich hub for all your model exploration needs.
  - We've listened to your howls for more, and now you can dive deep into every aspect of your favorite models with unprecedented clarity and control:
    - Expansive View: The new full-page layout means all essential information, descriptions, and previews are laid out beautifully, banishing the old, restrictive dialog forever.
    - Rich Details at a Glance: Author, base model, last updated, SHA hashes, file name overrides/patterns – everything you need, perfectly organized and always accessible.
    - Overhauled Image Viewer: Enjoy a sleek, modern image viewer that includes Civitai metadata and supports zooming, panning, and full-screen viewing. No more squinting at tiny thumbnails!
    - Integrated Inference Options: For supported models, adjust sampler, scheduler, steps, CFG Scale, width, and height directly from the details page, streamlining your workflow like never before!
----
- You can now select release versions when installing ComfyUI
- You can no longer select branches when installing InvokeAI
- Updated InvokeAI install to use pinned torch index from release tag
- Updated ComfyUI installs for AMD users on Linux to use the latest rocm6.3 torch index
- Updated ComfyUI-Zluda installs to use the newer install-n method (fixes [#1347](https://github.com/LykosAI/StabilityMatrix/issues/1347))
- Updated uv to 0.8.4
- Removed disclaimer from reForge since the author is now active again
- Updated git operations to better avoid conflicts
- Updated Japanese translation
- Undo ComfyUI process tracking changes for now due to causing more issues than it solved
- Updated GPU parsing fallback on Linux systems to use the method provided by @irql-notlessorequal
### Fixed
- Fixed Civitai-generated image parsing in Inference
- Fixed some first-time setup crashes from missing prerequisites
- Fixed one-click installer not using default preferred Python version
- Fixed updating from old installs of InvokeAI using old frontend
- Fixed [#1357](https://github.com/LykosAI/StabilityMatrix/issues/1357) - Case insensitivity causing duplicate key exceptions on non-Windows systems
### Supporters
#### 🌟 Visionaries
To our brilliant Visionary-tier Patrons: **Waterclouds**, **Corey T**, **bluepopsicle**, **Bob S**, **Ibixat**, and **whudunit** — your support is the spark that keeps Stability Matrix blazing forward. Thanks to you, we can explore bolder features, tackle complex challenges, and keep making the impossible feel effortless. Thank you all so very much! 🚀

## v2.15.0-dev.2
### Added
- Added new package - [FramePack](https://github.com/lllyasviel/FramePack)
- Added new package - [FramePack Studio](https://github.com/colinurbs/FramePack-Studio)
- Added support for authenticated model downloads in the HuggingFace model browser. Visit Settings → Accounts to add your HuggingFace token.
- Added support for dragging-and-dropping Civitai-generated images into Inference to load metadata
- Added the ability to search by pasting an entire Civitai model URL into the search bar in the Civitai model browser (when the Civitai API gets fixed)
- Added "Clear Pip Cache" and "Clear uv Cache" commands to the Settings -> Embedded Python section
### Changed
- Civitai model browser image loading now uses dynamic resizing for better performance and a smoother scrolling experience
- Detailed notifications for Civitai model browser api errors
- The main sidebar now remembers whether it was collapsed or expanded between restarts
- Updated pre-selected download locations for certain model types in the Civitai model browser
- Updated uv to 0.7.19
- Changed InvokeAI update process to no longer clone the repo
### Fixed
- Fixed missing .NET 8 dependency for SwarmUI installs in certain cases
- Fixed [#1291](https://github.com/LykosAI/StabilityMatrix/issues/1291) - Certain GPUs not being detected on Linux
- Fixed [#1284](https://github.com/LykosAI/StabilityMatrix/issues/1284) - Output browser not ignoring InvokeAI thumbnails folders
- Fixed [#1305](https://github.com/LykosAI/StabilityMatrix/issues/1305) - FluxGym installing incorrect packages for Blackwell GPUs
- Fixed [#1316](https://github.com/LykosAI/StabilityMatrix/issues/1316) - Errors when installing Triton & SageAttention
- Fixed "directory is not empty" error when updating packages with symlinks
- Fixed missing base model types in the Checkpoint Manager & Civitai Model Browser
### Supporters
#### 🌟 Visionaries
A huge thank you to our amazing Visionary-tier Patrons: **Waterclouds**, **Corey T**, **bluepopsicle**, **Bob S**, **Ibixat**, and our newest Visionary, **whudunit**! 🚀 Your generous support enables Stability Matrix to grow faster and tackle ambitious new ideas. You're truly making all the magic happen!

## v2.15.0-dev.1
### Added
- Added Python Version selector for all new package installs
- Added the ability to rename packages
### Changed
- Updated all Python version management, virtual environment creation, and pip installs to use `uv` for improved reliability, compatibility, and speed
- The Civitai model browser Download Location selector will now remember the last location used based on the model type
- New installs of ComfyUI, SD.Next, and InvokeAI will now use Python 3.12.10, unless otherwise specified in the Advanced Options during installation
- New installs of all other packages will now use Python 3.10.17, unless otherwise specified in the Advanced Options during installation
### Supporters
#### 🌟 Visionaries
A massive thank you to our esteemed Visionary-tier Patrons: **Waterclouds**, **bluepopsicle**, **Bob S**, **Ibixat**, and **Corey T**! Your exceptional commitment propels Stability Matrix to new heights and allows us to push the boundaries of innovation. We're incredibly grateful for your foundational support! 🚀

>>>>>>> fdf2ae05
## v2.14.3
### Added
- Added the ability to search by pasting an entire Civitai model URL into the search bar in the Civitai model browser
### Changed
- The main sidebar now remembers whether it was collapsed or expanded between restarts.
- Inference is now able to load image metadata from Civitai generated images via drag & drop
- Updated process tracking for ComfyUI to help mitigate restart issues when using Comfy Manager
- Updated pre-selected download locations for certain model types in the Civitai model browser
- Updated nodejs to v20.19.3 to support newer InvokeAI versions
### Fixed
- Fixed missing .NET 8 dependency for SwarmUI installs in certain cases
- Fixed ComfyUI-Zluda not being recognized as a valid Comfy install for the workflow browser
- Fixed [#1291](https://github.com/LykosAI/StabilityMatrix/issues/1291) - Certain GPUs not being detected on Linux
- Fixed [#1284](https://github.com/LykosAI/StabilityMatrix/issues/1284) - Output browser not ignoring InvokeAI thumbnails folders
- Fixed [#1301](https://github.com/LykosAI/StabilityMatrix/issues/1301) - Error when installing kohya_ss
- Fixed [#1305](https://github.com/LykosAI/StabilityMatrix/issues/1305) - FluxGym installing incorrect packages for Blackwell GPUs
- Fixed [#1316](https://github.com/LykosAI/StabilityMatrix/issues/1316) - Errors when installing Triton & SageAttention
- Fixed "directory is not empty" error when updating packages with symlinks
- Fixed missing base model types in the Checkpoint Manager & Civitai Model Browser
### Supporters
#### 🌟 Visionaries
Big heartfelt thanks to our stellar Visionary-tier Patrons: **Waterclouds**, **Corey T**, **bluepopsicle**, **Bob S**, **Ibixat**, and **whudunit**! 🌟 Your extraordinary generosity continues to fuel Stability Matrix’s journey toward innovation and excellence. We appreciate you immensely!
#### 🚀 Pioneers
Massive thanks to our fantastic Pioneer-tier Patrons: **tankfox**, **Mr. Unknown**, **Szir777**, **Tigon**, **Noah M**, **USATechDude**, **Thom**, and **SeraphOfSalem**! Your unwavering support keeps our community thriving and inspires us to push even further. You’re all awesome!

## v2.14.2
### Changed
- Changed Nvidia GPU detection to use compute capability level instead of the GPU name for certain feature gates / torch indexes
### Fixed
- Fixed [#1266](https://github.com/LykosAI/StabilityMatrix/issues/1266) - crash when moving or deleting Lora models in the Checkpoint Manager
- Fixed [#1268](https://github.com/LykosAI/StabilityMatrix/issues/1268) - wrong torch index used for Nvidia 1000-series GPUs and older
- Fixed [#1269](https://github.com/LykosAI/StabilityMatrix/issues/1269), [#1257](https://github.com/LykosAI/StabilityMatrix/issues/1257), [#1234](https://github.com/LykosAI/StabilityMatrix/issues/1234) - "no such file or directory" errors when updating certain packages after folder migration
- Fixed [#1274](https://github.com/LykosAI/StabilityMatrix/issues/1274), [#1276](https://github.com/LykosAI/StabilityMatrix/issues/1276) - incorrect torch installed when updating to InvokeAI v5.12+
- Fixed missing shared folder links for SwarmUI's diffusion_models and clip folders
### Supporters
#### 🌟 Visionaries
Our deepest gratitude to the brilliant Visionary-tier Patrons: **Waterclouds**, **bluepopsicle**, **Bob S**, **Ibixat**, and **Corey T**! Your incredible backing is instrumental in shaping the future of Stability Matrix and empowering us to deliver cutting-edge features. Thank you for believing in our vision! 🙏
#### 🚀 Pioneers
A huge shout-out to our fantastic Pioneer-tier Patrons: **Mr. Unknown**, **tankfox**, **Szir777**, **Noah M**, **USATechDude**, **Thom**, **TheTekknician**, and **SeraphOfSalem**! Your consistent support and active engagement are vital to our community's growth and our ongoing development efforts. You truly make a difference! ✨

## v2.14.1
### Changed
- Updated Inference Extra Networks (Lora / LyCORIS) base model filtering to consider SDXL variations (e.g., Noob AI / Illustrious) as compatible, unrecognized models or models with no base model will be considered compatible.
- Changed hotkey for Inference prompt weight adjustment to (`⌘+Up`/`⌘+Down`) on macOS
- Improved style consistency of Inference Prompt action buttons on top right
- (Internal) Improved log console formatting & colorization for development
### Fixed
- Fixed Inference hotkey weight adjustment multi-line behavior, now works as expected like the first line.
- Fixed updates to versions with commit hash version parts not being recognized when the current version has no commit hash part.
- Fixed Inference Extra Networks card not updating with newly added model files.
- Fixed incorrect ROCmLibs being installed for RX 6800/6800XT users of Comfy-Zluda or AMDGPU-Forge
- Fixed missing text when missing localized versions for Italian and Chinese languages
- Fixed Python Packages dialog errors and potentially other issues due to concurrent OnLoaded events
### Supporters
#### 🌟 Visionaries
Big cheers to our incredible Visionary-tier Patrons: **bluepopsicle**, **Bob S**, **Ibixat**, **Waterclouds**, and **Corey T**! 🚀 Your amazing support lets us dream bigger and reach further every single month. Thanks for being the driving force behind Stability Matrix - we genuinely couldn't do it without you!
#### 🚀 Pioneers
Huge thanks to our fantastic Pioneer-tier Patrons: **tankfox**, **Mr. Unknown**, **Szir777**, **Tigon**, and **Noah M**! Special shoutout and welcome back to **TheTekknician**, and a warm welcome aboard to our newest Pioneers: **USATechDude**, **SeraphOfSalem**, and **Thom**! ✨ Your continued support keeps our community vibrant and pushes us to keep creating. You all rock!

## v2.14.0
### Added
#### New Packages & Integrations
- Added new package - [Stable Diffusion WebUI AMDGPU Forge](https://github.com/lshqqytiger/stable-diffusion-webui-amdgpu-forge)
- Added new package - [Stable Diffusion WebUI Forge - Classic](https://github.com/Haoming02/sd-webui-forge-classic)
- Added new Package Command (in the 3-dots menu) for installing Triton & SageAttention in ComfyUI
#### Inference Features
- Added Prompt Amplifier to Inference - click the magic wand 🪄 in the prompt editor to expand and enrich your ideas. Tailor the vibe with the ‘Feel’ selector and watch as your generations come to life with extra detail, coherence, and flair!
- Added support for HiDream in Inference - see [ComfyUI Examples](https://comfyanonymous.github.io/ComfyUI_examples/hidream/) for more details
- Added toggle for filtering Inference Extra Networks by base model
- Added Rescale CFG addon to Inference
- Added Swap Dimensions button between the width/height input in Inference
- Added Ctrl+Tab/Ctrl+Shift+Tab shortcuts for navigating between Inference tabs
- Added Align Your Steps scheduler to Inference
- Added wildcards to Inference prompts, e.g. `{blue|green|red}` will randomly select one of the colors
- Added Wan 2.1 Text to Video and Text to Image project types for Inference
- Added new autocomplete tag source to Inference - [Danbooru/e621 merged tags](https://civitai.com/models/950325?modelVersionId=1419692)
- Added Abstract Syntax Tree (AST) parsing for Inference prompts. This provides a more robust internal understanding of prompt structure, paving the way for future enhancements.
- Added hotkey (`Ctrl+Up`/`Ctrl+Down`) in Inference prompt editors to adjust the weight emphasis of the token under the caret or the currently selected text.
  - This automatically wraps the token/selection in parentheses `()` if it's not already weighted.
  - It modifies existing weights within parentheses or adds weights if none exist (e.g. `(word:1.1)`).
  - Handles selection spanning multiple tokens intelligently.
- Added Plasma Noise addon to Inference for text to image workflows
#### Model Management & Discovery
- Added Accelerated Model Discovery (Beta) (⚡ icon in Civitai Browser) for Insider+ supporters. Utilizes an optimized connection for dramatically faster, more responsive browsing of online model repositories.
- Added OpenModelDB tab to the Model Browser
- Added Wan 2.1 files to the HuggingFace model browser
#### User Interface & Experience (UI/UX)
- Added Undo/Redo commands to text editor context menus
#### Internal / Developer Changes
- (Internal) Introduced unified strategy pattern (`IConfigSharingStrategy`) to for handling different config file formats (JSON, YAML, FDS).
  - Added support for configuring nested paths in JSON and YAML files (e.g. `paths.models.vae`) via dot-notation in `SharedFolderLayoutRule.ConfigDocumentPaths`.
  - Packages can now use the `SharedFolderLayout` property to define a `ConfigFileType` and `ConfigSharingOptions` (like `RootKey`), without needing to implement custom configuration logic.

### Changed
#### Inference Features
- Improved the quality of Inference inpainting by upgrading the workflow behind the scenes. The workflow remains the same for you — just better results!
- FaceDetailers in Inference will now inherit the primary sampler/scheduler/etc. by default. You can still manually set these by enabling the options via the ⚙️ button on the FaceDetailer card
- Slightly rearranged the FaceDetailer card layout due to the above change
- Inference "Extra Networks" selector now filters extra networks based on the selected base model
- Merged Inference GGUF workflows into the UNet model loader option (no longer need to choose GGUF separately)
#### Model Management & Discovery
- Changed the names of some of the shared model folders to better reflect their contents
- Improved Checkpoint Manager memory usage (thanks to @FireGeek for the profiling assistance!)
- Performance optimizations for Checkpoint Manager (progress indicators now fully uses Compiled Bindings)
#### Package Management & Compatibility
- Upgraded HIP SDK installs to 6.2.4 for ComfyUI-Zluda and AMDGPU-Forge
- Updated install for kohya_ss to support RTX 5000-series GPUs
#### User Interface & Experience (UI/UX)
- Improved window state handling
- Updated some date strings to take into account the user's locale
#### Localization
- Updated Japanese, Brazilian Portuguese, Chinese, and Russian translations
#### Internal / Developer Changes
- (Internal) Upgraded FluentAvalonia to 2.3.0
- (Internal) Refactored configuration-based shared folder logic: Centralized handling into `SharedFoldersConfigHelper` and format-specific strategies, removing custom file I/O logic from individual package classes for improved consistency and maintainability.
  - Migrated packages ComfyUI (incl. Zluda), VladAutomatic (SD.Next), Sdfx, and StableSwarm to use the unified system for configuration and symlink based sharing.

### Fixed
#### Installation, Compatibility & Core Functionality
- Fixed RTX 5000-series GPU detection in certain cases
- Fixed Package Updates and Change Version not using stored PyTorch index and instead using the default recommended index.
- Fixed ComfyUI-Zluda not being recognized as an option for Inference or SwarmUI (for real this time)
- Fixed errors from invalid pip specifiers in requirements files
#### User Interface & Experience (UI/UX)
- Fixed Image Viewer animation loader keeping file handles open, which resolves 2 different issues (OSes are fun):
  - (macOS) Fixed `FileNotFoundException` crash when navigating to Inference tab after deleting a Webp animation file previously opened in the Image Viewer Dialog.
  - (Windows) Fixed Webp animation files unable to be deleted without closing the app first.
- Fixed Image Viewer `FileNotFoundException` on fetching image size, if navigating to a deleted image file.
- (macOS) Fixed Webp / Gif animations RGB colors flipped.
- Fixed window disappearing on macOS when the saved window size is very small
- Fixed large white boxes appearing when tooltips are visible on macOS/Linux
- Fixed package images sometimes showing as blank due to concurrent image caching. Requests to same image resources are now de-duplicated
- Reduced memory usage from `ShowDisabledTooltipExtension`
#### Inference & Workflows
- Fixed some cases of missing custom nodes in SwarmUI
- Fixed Inference ControlNet Preprocessors using incorrect resolution and increased maximum of smallest dimension to 16384
- Fixed Inference Extra Networks card not allowing for more than one model at a time
#### Model Management & Discovery
- Fixed missing base model options in the Metadata Editor
- Fixed some crashes when using Accelerated Model Discovery
### Supporters
#### Visionaries
Our heartfelt gratitude goes out to our amazing Visionary-tier Patrons: **Waterclouds**, **Corey T**, **bluepopsicle**, **Bob S**, **Akiro_Senkai**, and **Ibixat**! Your exceptional support is fundamental to the ongoing development and success of Stability Matrix. We are immensely grateful for your partnership and belief in the project! 🙏
#### Pioneers
We also want to give a huge thank you to our dedicated Pioneer-tier Patrons: **tankfox**, **Mr. Unknown**, **Szir777**, **Tigon**, **NowFallenAngel**, **Al Gorithm**, and welcome to our newest Pioneer, **Noah M.**! Your consistent support and enthusiasm keep the momentum going. Thank you all for being such an important part of our community! ✨

## v2.14.0-pre.2
### Added
- Added new package - [Stable Diffusion WebUI Forge - Classic](https://github.com/Haoming02/sd-webui-forge-classic)
- Added Accelerated Model Discovery (Beta) (⚡ icon in Civitai Browser) for Insider+ supporters. Utilizes an optimized connection for dramatically faster, more responsive browsing of online model repositories.
- Added Undo/Redo commands to text editor context menus
- Added Prompt Amplifier to Inference - click the magic wand 🪄 in the prompt editor to expand and enrich your ideas. Tailor the vibe with the ‘Feel’ selector and watch as your generations come to life with extra detail, coherence, and flair!
- (pre.2 re-release) Added support for HiDream in Inference - see [ComfyUI Examples](https://comfyanonymous.github.io/ComfyUI_examples/hidream/) for more details
- (pre.2 re-release) Added toggle for filtering Inference Extra Networks by base model
### Changed
- Updated install for kohya_ss to support RTX 5000-series GPUs
- (pre.2 re-release) Merged Inference GGUF workflows into the UNet model loader option (no longer need to choose GGUF separately)
- (pre.2 re-release) Updated some date strings to take into account the user's locale
- (pre.2 re-release) Fixed some crashes when using Accelerated Model Discovery
- (pre.2 re-release) Performance optimizations for Checkpoint Manager (progress indicators now fully uses Compiled Bindings)
### Fixed
- Fixed Inference ControlNet Preprocessors using incorrect resolution and increased maximum of smallest dimension to 16384
- Fixed Triton/Sage install option showing for incompatible GPUs
- Fixed errors from invalid pip specifiers in requirements files
- Fixed package images sometimes showing as blank due to concurrent image caching. Requests to same image resources are now de-duplicated
- (pre.2 re-release) Fixed Inference Extra Networks card not allowing for more than one model at a time
- (pre.2 re-release) Reduced memory usage from `ShowDisabledTooltipExtension`
### Supporters
#### Visionaries
- Big shout-out to our Visionary-tier patrons: Waterclouds, Corey T, bluepopsicle, and Bob S! Your steadfast support keeps Stability Matrix moving forward, and we couldn’t do it without you. 🚀 Thank you!

## v2.14.0-pre.1
### Added
- Added new Package Command (in the 3-dots menu) for installing Triton & SageAttention in ComfyUI
- Added Abstract Syntax Tree (AST) parsing for Inference prompts. This provides a more robust internal understanding of prompt structure, paving the way for future enhancements.
- Added hotkey (`Ctrl+Up`/`Ctrl+Down`) in Inference prompt editors to adjust the weight emphasis of the token under the caret or the currently selected text.
  - This automatically wraps the token/selection in parentheses `()` if it's not already weighted.
  - It modifies existing weights within parentheses or adds weights if none exist (e.g. `(word:1.1)`).
  - Handles selection spanning multiple tokens intelligently.
- Added Plasma Noise addon to Inference for text to image workflows
- (Internal) Introduced unified strategy pattern (`IConfigSharingStrategy`) to for handling different config file formats (JSON, YAML, FDS).
  - Added support for configuring nested paths in JSON and YAML files (e.g. `paths.models.vae`) via dot-notation in `SharedFolderLayoutRule.ConfigDocumentPaths`.
  - Packages can now use the `SharedFolderLayout` property to define a `ConfigFileType` and `ConfigSharingOptions` (like `RootKey`), without needing to implement custom configuration logic.
### Changed
- Changed the names of some of the shared model folders to better reflect their contents
- Improved window state handling
- Improved Checkpoint Manager memory usage (thanks to @FireGeek for the profiling assistance!)
- Upgraded HIP SDK installs to 6.2.4 for ComfyUI-Zluda and AMDGPU-Forge
- (Internal) Upgraded FluentAvalonia to 2.3.0
- (Internal) Refactored configuration-based shared folder logic: Centralized handling into `SharedFoldersConfigHelper` and format-specific strategies, removing custom file I/O logic from individual package classes for improved consistency and maintainability.
  - Migrated packages ComfyUI (incl. Zluda), VladAutomatic (SD.Next), Sdfx, and StableSwarm to use the unified system for configuration and symlink based sharing.
### Fixed
- Fixed RTX 5000-series GPU detection in certain cases
- Fixed Image Viewer animation loader keeping file handles open, which resolves 2 different issues (OSes are fun):
  - (macOS) Fixed `FileNotFoundException` crash when navigating to Inference tab after deleting a Webp animation file previously opened in the Image Viewer Dialog.
  - (Windows) Fixed Webp animation files unable to be deleted without closing the app first.
- Fixed Image Viewer `FileNotFoundException` on fetching image size, if navigating to a deleted image file.
- (macOS) Fixed Webp / Gif animations RGB colors flipped.
- Fixed Package Updates and Change Version not using stored PyTorch index and instead using the default recommended index.
- Fixed some cases of missing custom nodes in SwarmUI
- Fixed window disappearing on macOS when the saved window size is very small
- Fixed ComfyUI-Zluda not being recognized as an option for Inference or SwarmUI (for real this time)
- Fixed missing base model options in the Metadata Editor
- Fixed large white boxes appearing when tooltips are visible on macOS/Linux
### Supporters
#### Visionaries
- A special shout-out to our fantastic Visionary-tier Patreon supporters: Waterclouds, Corey T, and our newest Visionaries, bluepopsicle and Bob S! Your continued generosity powers the future of Stability Matrix—thank you so much!

## v2.14.0-dev.3
### Added
- Added Wan 2.1 Text to Video and Text to Image project types for Inference
- Added Wan 2.1 files to the HuggingFace model browser
- Added new package - [Stable Diffusion WebUI AMDGPU Forge](https://github.com/lshqqytiger/stable-diffusion-webui-amdgpu-forge)
- Added support for RTX 5000-series GPUs in ComfyUI, Forge, and reForge
- Added "Rebuild .NET Project" command to SwarmUI installs - available via the 3-dots menu -> Package Commands -> Rebuild .NET Project
- Added new autocomplete tag source to Inference - [Danbooru/e621 merged tags](https://civitai.com/models/950325?modelVersionId=1419692)
### Changed
- Upgraded ComfyUI CUDA torch to 12.6
- Upgraded Lykos account connection to use OAuth 2.0 device flow
- (Internal) Updated Avalonia to 11.2.5
### Fixed
- Fixed [#1128](https://github.com/LykosAI/StabilityMatrix/issues/1128) - overwriting models when downloading multiple with the same name
- Fixed ROCm torch indexes for ComfyUI & Forge
- Fixed model browser sometimes downloading to `ModelsLora` or `ModelsStableDiffusion` folders instead of the correct folder
- Fixed incorrect Unet folder path for ComfyUI users on Linux/macOS
- Fixed [#1157](https://github.com/LykosAI/StabilityMatrix/issues/1157) - crash when broken symlinks exist in model directories
- Fixed [#1154](https://github.com/LykosAI/StabilityMatrix/issues/1154) - increased width for package name on the package cards
- Fixed ComfyUI-Zluda not being recognized as an option for Inference or SwarmUI
- Fixed SwarmUI showing Python options in the 3-dots menu
- Fixed SD.Next install failures in certain cases when using Zluda
### Supporters
#### Visionaries
- Many thanks to our amazing Visionary-tier Patreon supporters, **Waterclouds**, **TheTekknician**, and **Corey T**! Your unwavering support is very much appreciated!

## v2.14.0-dev.2
### Added
- Added Align Your Steps scheduler to Inference
- Added wildcards to Inference prompts, e.g. `{blue|green|red}` will randomly select one of the colors
- Added Safetensor Metadata viewer to the Checkpoint Manager context menu - thanks to @genteure!
### Changed
- Updated the Civitai Model Browser base model selector to match the new Checkpoint Manager filter UI 
- FaceDetailers in Inference will now inherit the primary sampler/scheduler/etc. by default. You can still manually set these by enabling the options via the ⚙️ button on the FaceDetailer card
- Slightly rearranged the FaceDetailer card layout due to the above change
- "Remove symbolic links on shutdown" option now also removes links from Output Sharing
- Inference "Extra Networks" selector now filters extra networks based on the selected base model
- Updated Japanese, Brazilian Portuguese, Chinese, and Russian translations
### Fixed
- Fixed crash when dragging & dropping images in Inference (hopefully)
- Fixed HiresFix Inference addon not inheriting sampler/scheduler properly
- Fixed some plus (+) buttons getting cut off in the Inference UI
- Fixed CFG Rescale addon interfering with refiner model in Inference
- Fixed [#1083](https://github.com/LykosAI/StabilityMatrix/issues/1083) - "Show Nested Models" incorrectly displaying models from some non-nested folders
- Fixed issue with InvokeAI model sharing when the host address is set to 0.0.0.0
- Fixed issue when parsing index URLs in Python Dependencies Override menu
- Fixed ComfyUI-Zluda not respecting pip user overrides
- Fixed issue with Checkpoint Manager not displaying any models
- (dev.2 re-release) Fixed autocomplete not showing in certain cases when using wildcards
- (dev.2 re-release) Fixed package restart button not working 
- (dev.2 re-release) Fixed [#1120](https://github.com/LykosAI/StabilityMatrix/issues/1120) - crash when right clicking in the console after restarting a package
### Supporters
#### Visionaries
- A huge thank you to our incredible Visionary-tier Patreon supporters, **Waterclouds**, **TheTekknician**, and our newest Visionary, **Corey**! Your generous support is greatly appreciated!

## v2.14.0-dev.1
### Added
- Added Rescale CFG addon to Inference
- Added Swap Dimensions button between the width/height input in Inference
- Added Ctrl+Tab/Ctrl+Shift+Tab shortcuts for navigating between Inference tabs
- Added OpenModelDB tab to the Model Browser
### Changed
- Improved the quality of Inference inpainting by upgrading the workflow behind the scenes. The workflow remains the same for you — just better results!
- Redesigned the Checkpoint Manager Filter flyout to include more options and improve the layout
- "Clear All" button will now remain at the top of the Downloads list regardless of scroll position - thanks to @Genteure!
- Improved image metadata parsing - thanks to @Genteure!
### Fixed
- Fixed Inference image selector card buttons taking up the whole height of the card
- Fixed Inference mask editor failing to paint to the right-most edge on large images
- Fixed Inference mask editor not showing the entire image in certain circumstances
- Fixed an issue where certain sampler/scheduler combos would not get saved in image metadata - thanks to @yansigit!
- Fixed [#1078](https://github.com/LykosAI/StabilityMatrix/issues/1078) - "Call from invalid thread" error after one-click install finishes
- Fixed [#1080](https://github.com/LykosAI/StabilityMatrix/issues/1080) - Some models not displayed in Checkpoint Manager
### Supporters
#### Visionaries
- Many thanks to our incredible Visionary-tier Patreon supporters, **Waterclouds** and **TheTekknician**! Your support helps us continue to improve Stability Matrix!

## v2.13.4
### Added
- Added support for RTX 5000-series GPUs in ComfyUI, Forge, and reForge
- Added "Rebuild .NET Project" command to SwarmUI installs - available via the 3-dots menu -> Package Commands -> Rebuild .NET Project
### Changed
- Upgraded ComfyUI CUDA torch to 12.6
- Upgraded Lykos account connection to use OAuth 2.0 device flow
- (Internal) Updated Avalonia to 11.2.5
### Fixed
- Fixed [#1128](https://github.com/LykosAI/StabilityMatrix/issues/1128) - overwriting models when downloading multiple with the same name
- Fixed ROCm torch indexes for ComfyUI & Forge
- Fixed model browser sometimes downloading to `ModelsLora` or `ModelsStableDiffusion` folders instead of the correct folder
- Fixed incorrect Unet folder path for ComfyUI users on Linux/macOS
- Fixed [#1157](https://github.com/LykosAI/StabilityMatrix/issues/1157) - crash when broken symlinks exist in model directories
- Fixed [#1154](https://github.com/LykosAI/StabilityMatrix/issues/1154) - increased width for package name on the package cards
- Fixed ComfyUI-Zluda not being recognized as an option for Inference or SwarmUI
- Fixed SwarmUI showing Python options in the 3-dots menu
- Fixed SD.Next install failures in certain cases when using Zluda
### Supporters
#### Visionaries
- Huge thanks to our amazing Visionary-tier Patrons, **Waterclouds** and **Corey T**! We're truly grateful for your continued generosity and support!
#### Pioneers
- Special appreciation to our fantastic Pioneer-tier Patrons: **tankfox**, **Mr. Unknown**, **Szir777**, **Tigon**, **NowFallenAngel**, and our newest addition, **Al Gorithm**! Thank you all for your incredible commitment and ongoing encouragement!

## v2.13.3
### Changed
- "Remove symbolic links on shutdown" option now also removes links from Output Sharing
### Fixed
- Fixed [#1083](https://github.com/LykosAI/StabilityMatrix/issues/1083) - "Show Nested Models" incorrectly displaying models from some non-nested folders
- Fixed [#1120](https://github.com/LykosAI/StabilityMatrix/issues/1120) - crash when right clicking in the console after restarting a package
- Fixed issue with InvokeAI model sharing when the host address is set to 0.0.0.0
- Fixed issue when parsing index URLs in Python Dependencies Override menu
- Fixed issue where models were filtered incorrectly in the Checkpoint Manager
- Fixed ComfyUI-Zluda not using the user-defined pip overrides
### Supporters
#### Visionaries
- A heartfelt thank you to our incredible Visionary-tier Patrons, **Waterclouds**, **TheTekknician**, and **Corey**! Your unwavering support means the world to us!
#### Pioneers
- A big shoutout to our outstanding Pioneer-tier Patrons, **tankfox**, **Mr. Unknown**, **Szir777**, and **NowFallenAngel**! We deeply appreciate your ongoing support and dedication!

## v2.13.2
### Changed
- Removed SimpleSDXL due to security concerns - thanks to @iwr-redmond for the detailed report. For more information please visit https://github.com/LykosAI/StabilityMatrix/security/advisories.
### Supporters
#### Visionaries
- Many thanks to our amazing Visionary-tier Patrons, **Waterclouds** and **TheTekknician**! Your support is greatly appreciated!
#### Pioneers
- Shoutout to our Pioneer-tier Patrons, **tankfox**, **Mr. Unknown**, **Szir777**, **Tigon**, and **NowFallenAngel**! Thank you for your continued support!

## v2.13.1
### Changed
- Redesigned the Checkpoint Manager Filter flyout to include more options and improve the layout
- "Clear All" button will now remain at the top of the Downloads list regardless of scroll position - thanks to @Genteure!
- Improved image metadata parsing - thanks to @Genteure!
### Fixed
- Fixed [#1078](https://github.com/LykosAI/StabilityMatrix/issues/1078) - "Call from invalid thread" error after one-click install finishes
- Fixed [#1080](https://github.com/LykosAI/StabilityMatrix/issues/1080) - Some models not displayed in Checkpoint Manager
- Fixed Inference image selector card buttons taking up the whole height of the card
- Fixed Inference mask editor failing to paint to the right-most edge on large images
- Fixed Inference mask editor not showing the entire image in certain circumstances
- Fixed crash when dragging & dropping images in Inference (hopefully)
- Fixed an issue where certain sampler/scheduler combos would not get saved in image metadata - thanks to @yansigit!
### Supporters
#### Visionaries
- A heartfelt thank you to our exceptional Visionary-tier Patreon backers, **Waterclouds** and **TheTekknician**! We truly appreciate your steadfast support!
#### Pioneers
- We are also very grateful to our wonderful Pioneer-tier Patreon supporters, **tankfox**, **Mr Unknown**, **Szir777**, **Tigon**, and **NowFallenAngel**! Your support means a lot to us!

## v2.13.0
### Added
- Added new package - [ComfyUI-Zluda](https://github.com/patientx/ComfyUI-Zluda) - for AMD GPU users on Windows
- Added file sizes to the Checkpoint Manager tab
- Added the Discrete Model Sampling addon for Inference samplers, allows selecting different sampling methods, such as v_prediction, lcm, or x0, and optionally adjusts the model’s noise reduction strategy with the zero-shot noise ratio (ZSNR) toggle.
- Added Default GPU override in Settings -> System Settings -> Default GPU
- Added new "Copy" menu to the Inference gallery context menu, allowing you to copy generation parameters as well as the image
- Added "StableDiffusion" folder as an option when downloading Flux models in the CivitAI model browser
- Added support for SD3.5 in Inference
- Added CLIP_G to HuggingFace model browser
- Added search bar to the Installed Workflows tab
- Added "Search with Google" and "Search with ChatGPT" to the package console output & install progress console output context menus
- Added "Date Created" and "Date Last Modified" sorting options to the Checkpoints tab
- Added a new "Extension Packs" section to the extension manager, allowing you to create packs for easier installation of multiple extensions at once
- Added "Search by Creator" command to Civitai browser context menu
- Added Beta scheduler to the scheduler selector in Inference
- Added zipping of log files and "Show Log in Explorer" button on exceptions dialog for easier support
- Added max concurrent downloads option & download queueing for most downloads
- Added the ability to change the Models directory separately from the rest of the Data directory. This can be set in `Settings > Select new Models Folder`
- Added InvokeAI model sharing option
### Changed
- Improved Packages Page grid layout to dynamically stretch to fill available space
- Text Encoder / CLIP selection in Inference is now enabled via the cogwheel ⚙️ button next to the model selector 
- Updated Civitai model descriptions to properly render the interactive elements
- Adjusted the Branch/Release toggle during package install flow to be a little more obvious
- Updated the Dock library used for Inference - fixes some weirdness with resizing / rearranging panels
- New file format and key derivation for protecting locally encrypted secrets (i.e. Civit / Lykos accounts) that is no longer dependent on the OS Version. This should prevent system updates from clearing account logins.
- (Internal) Updated to .NET 9 Runtime and Avalonia 11.2.2 for performance improvements, lower memory usage, and bug fixes
- Updated pytorch index to `rocm6.2` for AMD users of ComfyUI on Linux
### Fixed
- Fixed text alignment issues in the Downloads tab for certain long names / progress infos
- Improved startup performance and resource usage with optimizations to hardware lookups. Moved reflection usages in dependency injection to source generation.
- Fixed an issue with ComfyUI-Impact-Subpack not being installed when using FaceDetailer in Inference
- Fixed GGUF models not showing in Inference without the GGUF extension installed (this means it will now properly prompt you to install the extension as well)
### Supporters
#### Visionaries
- We're extremely grateful to our incredible Visionary-tier Patreon supporters, **Waterclouds** and **TheTekknician**! Thank you very much for your unwavering support!
#### Pioneers
- Many thanks to our amazing Pioneer-tier Patreon supporters, **tankfox**, **Mr Unknown**, **Szir777**, and our newest Pioneer, **NowFallenAngel**! Your generous support is very much appreciated!

## v2.13.0-pre.2
### Added
- Added new package - [ComfyUI-Zluda](https://github.com/patientx/ComfyUI-Zluda) - for AMD GPU users on Windows
- Added "StableDiffusion" folder as an option when downloading Flux models in the CivitAI model browser
### Changed
- Updated pytorch index to `rocm6.2` for AMD users of ComfyUI on Linux
### Supporters
#### Visionaries
- Big shoutout to our incredible Visionary-tier Patreon supporter, **Waterclouds**! We're also delighted to introduce our newest Visionary-tier Patreon supporter, **TheTekknician**! Thank you both for your generous support!

## v2.13.0-pre.1
### Added
- Added new package - [CogVideo](https://github.com/THUDM/CogVideo) - many thanks to @NullDev for the contribution!
- Added file sizes to the Checkpoint Manager tab
- Added more formatting options for Inference output filenames - thanks to @yansigit!
- Added the Discrete Model Sampling addon for Inference samplers, allows selecting different sampling methods, such as v_prediction, lcm, or x0, and optionally adjusts the model’s noise reduction strategy with the zero-shot noise ratio (ZSNR) toggle.
- Added Default GPU override in Settings -> System Settings -> Default GPU
- Added the ability to copy more generation parameters from the Inference gallery context menu
### Changed
- Improved Packages Page grid layout to dynamically stretch to fill available space
- New file format and key derivation for protecting locally encrypted secrets (i.e. Civit / Lykos accounts) that is no longer dependent on the OS Version. This should prevent system updates from clearing account logins.
- (Internal) Updated to .NET 9 Runtime and Avalonia 11.2.2 for performance improvements, lower memory usage, and bug fixes
### Fixed
- Improved startup performance and resource usage with optimizations to hardware lookups. Moved reflection usages in dependency injection to source generation.
- Fixed a typo in the Japanese translation - thanks to @mattyatea!
- Fixed missing package thumbnails due to moved or inaccessible urls
- Fixed an issue with ComfyUI-Impact-Subpack not being installed when using FaceDetailer in Inference
- Fixed GGUF models not showing in Inference without the GGUF extension installed (this means it will now properly prompt you to install the extension as well)
### Supporters
#### Visionaries
- Huge thank you to our incredible Visionary-tier Patreon supporter, **Waterclouds**! Your unwavering support is very much appreciated!

## v2.13.0-dev.3
### Added
- Added support for SD3.5 in Inference
- Added CLIP_G to HuggingFace model browser
- Added search bar to the Installed Workflows tab
- Added "Search with Google" and "Search with ChatGPT" to the package console output & install progress console output context menus
- Added "Date Created" and "Date Last Modified" sorting options to the Checkpoints tab
### Changed
- Text Encoder / CLIP selection in Inference is now enabled via the cogwheel ⚙️ button next to the model selector 
- Added more base model types to the CivitAI Model Browser & Checkpoint Manager
- Model browser base model types are now loaded dynamically from CivitAI, reducing the need for updates to add new types
- Updated Civitai model descriptions to properly render the interactive elements
- Updated Russian translations thanks to @vanja-san
- Updated Simplified Chinese translations thanks to @QL-boy
- (Internal) Updated to Avalonia 11.2.0
### Fixed
- Fixed some instances of Civitai model browser not loading new results
- Fixed "Unsupported Torch Version: Cuda" errors when installing a1111
- Fixed crash when clicking "Remind me Later" on the update dialog
- Fixed some cases of crashing when GitHub API rate limits are exceeded
- Fixed Git missing from env vars when running SwarmUI
### Supporters
#### Visionaries
- Big shoutout to our amazing Visionary-tier Patreon supporter, **Waterclouds**! We are very grateful for your continued support!

## v2.13.0-dev.2
### Added
- Added new package - [SimpleSDXL](https://github.com/metercai/SimpleSDXL) - many thanks to @NullDev for the contribution!
- Added new package - [FluxGym](https://github.com/cocktailpeanut/fluxgym) - many thanks to @NullDev for the contribution!
- Added a new "Extension Packs" section to the extension manager, allowing you to create packs for easier installation of multiple extensions at once
- Added "Search by Creator" command to Civitai browser context menu
- Added Beta scheduler to the scheduler selector in Inference
- Added zipping of log files and "Show Log in Explorer" button on exceptions dialog for easier support
- Added max concurrent downloads option & download queueing for most downloads
### Changed
- (Internal) Updated to Avalonia 11.1.4
- Adjusted the Branch/Release toggle during package install flow to be a little more obvious
- Updated the Dock library used for Inference - fixes some weirdness with resizing / rearranging panels
### Fixed
- Fixed ComfyUI NF4 extension not installing properly when prompted in Inference
- Fixed [#932](https://github.com/LykosAI/StabilityMatrix/issues/932), [#935](https://github.com/LykosAI/StabilityMatrix/issues/935), [#939](https://github.com/LykosAI/StabilityMatrix/issues/939) - InvokeAI failing to update
- Fixed repeated nested folders being created in `Models/StableDiffusion` when using Forge in Symlink mode in certain conditions. Existing folders will be repaired to their original structure on launch.
- Fixed minimize button not working on macOS
- Fixed InvokeAI model sharing spamming the console with "This may take awhile" in certain conditions
- Fixed text alignment issues in the Downloads tab for certain long names / progress infos
### Supporters
#### Visionaries
- A big thank you to our amazing Visionary-tier Patreon supporter, **Waterclouds**! Your continued support is invaluable!

## v2.13.0-dev.1
### Added
- Added the ability to change the Models directory separately from the rest of the Data directory. This can be set in `Settings > Select new Models Folder`
- Added "Copy" menu to the Inference gallery context menu, allowing you to copy the image or the seed (other params coming soon™️)
- Added InvokeAI model sharing option
### Supporters
#### Visionaries
- A heartfelt thank you to our incredible Visionary-tier Patreon supporter, **Waterclouds**! Your ongoing support means a lot to us, and we’re grateful to have you with us on this journey!

## v2.12.4
### Added
- Added new package - [CogVideo](https://github.com/THUDM/CogVideo) - many thanks to @NullDev for the contribution!
- Added more formatting options for Inference output filenames - thanks to @yansigit!
### Changed
- Model browser base model types are now loaded dynamically from CivitAI, reducing the need for updates to add new types
### Fixed
- Fixed crash when clicking "Remind me Later" on the update dialog
- Fixed some cases of crashing when GitHub API rate limits are exceeded
- Fixed Git missing from env vars when running SwarmUI
- Fixed missing package thumbnails due to moved or inaccessible urls
- Fixed an issue with updating FluxGym in certain cases - thanks to @NullDev!
- Fixed a typo in the Japanese translation - thanks to @mattyatea!
### Supporters
#### Visionaries
- A huge thank you to our dedicated Visionary-tier Patreon supporter, **Waterclouds**! We’re thrilled to have your ongoing support!
#### Pioneers
- Shoutout to our great Pioneer-tier patrons: **tankfox**, **tanangular**, **Mr. Unknown**, **Szir777**, and our newest Pioneer, **Tigon**!. Your continued support is greatly appreciated!

## v2.12.3
### Added
- Added new package - [SimpleSDXL](https://github.com/metercai/SimpleSDXL) - many thanks to @NullDev for the contribution!
- Added new package - [FluxGym](https://github.com/cocktailpeanut/fluxgym) - many thanks to @NullDev for the contribution!
- Added more base model types to the CivitAI Model Browser & Checkpoint Manager
### Changed
- Updated Russian translations thanks to @vanja-san
- Updated Simplified Chinese translations thanks to @QL-boy
### Fixed
- Fixed some cases of FileTransferExists error when running re/Forge or Automatic1111
- Fixed update check not happening on startup for some users
- Fixed error when installing Automatic1111 on macOS
- Fixed some instances of Civitai model browser not loading new results
- Fixed "Unsupported Torch Version: Cuda" errors when installing a1111
### Supporters
#### Visionaries
- A huge shout-out to our dedicated Visionary-tier Patreon supporter, **Waterclouds**! Your unwavering support is greatly appreciated!
#### Pioneers
- We'd also like to express our gratitude to our amazing Pioneer-tier patrons: **tankfox**, **tanangular**, **Mr. Unknown**, and **Szir777**! Your ongoing support means a great deal!

## v2.12.2
### Added
- Added Beta scheduler to the scheduler selector in Inference
### Changed
- (Internal) Updated to Avalonia 11.1.4
### Fixed
- Fixed ComfyUI NF4 extension not installing properly when prompted in Inference
- Fixed [#932](https://github.com/LykosAI/StabilityMatrix/issues/932), [#935](https://github.com/LykosAI/StabilityMatrix/issues/935), [#939](https://github.com/LykosAI/StabilityMatrix/issues/939) - InvokeAI failing to update
- Fixed repeated nested folders being created in `Models/StableDiffusion` when using Forge in Symlink mode in certain conditions. Existing folders will be repaired to their original structure on launch.
- Fixed minimize button not working on macOS

### Supporters
#### Visionaries
- We extend our heartfelt appreciation to our dedicated Visionary-tier Patreon supporter, **Waterclouds**. Your ongoing support is invaluable!
#### Pioneers
- We’d also like to thank our great Pioneer-tier patrons: **tankfox**, **tanangular**, **Mr. Unknown**, and **Szir777**. Your continuous support means a lot!

## v2.12.1
### Fixed
- Fixed [#916](https://github.com/LykosAI/StabilityMatrix/issues/916) - InvokeAI failing to install/update on macOS
- Fixed [#914](https://github.com/LykosAI/StabilityMatrix/issues/914) - Unable to use escaped colon `:` character in Inference prompts
- Fixed [#908](https://github.com/LykosAI/StabilityMatrix/issues/908) - Forge unable to use models from "unet" shared folder
- Fixed [#902](https://github.com/LykosAI/StabilityMatrix/issues/902) - Images from shared outputs folder not displaying properly in Stable Diffusion WebUI-UX
- Fixed [#898](https://github.com/LykosAI/StabilityMatrix/issues/898) - Incorrect launch options for RuinedFooocus
- Fixed index url parsing in Python Packages window causing some packages to not have versions available
- Fixed a crash when switching between Model Sharing options for certain packages
### Supporters
#### Visionaries
- A sincere thank you to our valued Visionary-tier Patreon supporter, **Waterclouds**. Your continued support is truly appreciated, and we’re grateful to have you with us on this journey.
#### Pioneers
- We’d also like to extend our gratitude to our Pioneer-tier patrons: **tankfox**, **tanangular**, **Mr. Unknown**, and **Szir777**. Your ongoing support means a great deal to us!

## v2.12.0
### Added
#### New Packages
- [Fooocus - mashb1t's 1-Up Edition](https://github.com/mashb1t/Fooocus) by mashb1t
- [Stable Diffusion WebUI reForge](https://github.com/Panchovix/stable-diffusion-webui-reForge/) by Panchovix
#### Inference
- Added type-to-search for the Inference model selectors. Start typing while the dropdown is open to navigate the list.
- Added "Model Loader" option to Inference, for loading UNet/GGUF/NF4 models (e.g. Flux)
- Added support for the FP8 version of Flux in the default Model Loader via the "Use Flux Guidance" Sampler Addon
- Added trigger words to the Inference Extra Networks (Lora/Lyco) selector for quick copy & paste
- Image viewer context menus now have 2 options: `Copy (Ctrl+C)` which now always copies the image as a file, and `Copy as Bitmap (Shift+Ctrl+C)` (Available on Windows) which copies to the clipboard as native bitmap. This changes the previous single `Copy` button behavior that would first attempt a native bitmap copy on Windows when available, and fall back to a file copy if not.
- Added Face Detailer module to Inference
#### Package Manager
- Added Python dependencies override table to package installation options, where the default pip packages may be overriden for a package's install and updates. This can be changed later or added to existing packages through `Package Menu > Python Dependencies Override`
- Added "Change Version" option to the package card overflow menu, allowing you to downgrade or upgrade a package to a specific version or commit ([#701](https://github.com/LykosAI/StabilityMatrix/issues/701), [#857](https://github.com/LykosAI/StabilityMatrix/issues/857))
- Added "Disable Update Check" option to the package card overflow menu, allowing you to disable update checks for a specific package
- Added Custom commit option in the Advanced Options for package installs ([#670](https://github.com/LykosAI/StabilityMatrix/issues/670), [#839](https://github.com/LykosAI/StabilityMatrix/issues/839), [#842](https://github.com/LykosAI/StabilityMatrix/issues/842))
- Added macOS support for Fooocus & related forks
- Added Intel OneAPI XPU backend (IPEX) option for SD.Next
#### Checkpoint Manager
- Added new Metadata Editor (accessible via the right-click menu), allowing you to create or edit metadata for models
- Added "New Directory" and "Delete" options to the context menu of the tree view.
- Added new toggle for drag & drop - when enabled, all selected models will now move together with the dragged model
- Added "File Size" sorting option
- Added "Hide Empty Categories" toggle
- Added "Select All" button to the InfoBar (shown when at least one model is selected)
- Added "Show NSFW Images" toggle
#### Model Browser
- Added "Hide Installed Models" toggle to the CivitAI Model Browser
- Added toggle to hide "Early Access" models in the CivitAI Model Browser
- Added ultralytics models to HuggingFace model browser
#### Other
- Added "Sign in with Google" option for connecting your Lykos Account on the Account Settings page
- Added zoom sliders for Outputs, Checkpoints, and Model Browser pages
- Added Settings option "Console: History Size" to adjust the number of lines stored in the console history when running packages. Defaults to 9001 lines.
- Added optional anonymous usage reporting for gauging popularity of package installs and features. You will be asked whether you want to enable this feature on launch, and can change your choice at any time in `Settings > System > Analytics`
- Added "Run Command" option in Settings for running a command with the embedded Python or Git executables
- Added "Enable Long Paths" option for Git to the Settings page
- Added "System Settings > Enable Long Paths" option to enable NTFS long paths on Windows
- Added Korean translations thanks to maakcode!
- (Windows, Linux) Added Vulkan rendering support using launch argument `--vulkan`. (On Windows, the default WinUI composition renderer is likely still preferrable. Linux users are encouraged to try the new renderer to see if it improves performance and responsiveness.)
### Changed
- Optimized image loading across the app, with loading speed now up to 4x faster for local images, and up to 17x faster for remote images
- Image loading in the Outputs page now uses native memory management for ~2x less peak memory usage, and will release memory more quickly when switching away from the Outputs page or scrolling images out of view
- Improved animation fluidity of image rendering while scrolling quickly across large collections (e.g. Outputs, Model Browser)
- ComfyUI will no longer be pinned to torch 2.1.2 for nvidia users on Windows ([#861](https://github.com/LykosAI/StabilityMatrix/issues/861))
- Model browser download progress no longer covers the entire card for the entire duration of the download
- Updated torch index to `rocm6.1` for AMD users of ComfyUI
- Show better error message for early access model downloads
- Updated torch version for a1111 on mac
- Checkpoints tab now shows "image hidden" for images that are hidden by the NSFW filter
- OAuth-type connection errors in Account Settings now show a more detailed error message
- The "Download Failed" message for model downloads is now persistent until dismissed
- Separated the Generate button from the prompt control in Inference so it can be moved like other controls
- Updated translations for Turkish and Russian
- (Internal) Updated Avalonia to 11.1.3 - Includes major rendering and performance optimizations, animation refinements, improved IME / text selection, and improvements for window sizing / z-order / multi-monitor DPI scaling. ([avaloniaui.net/blog/avalonia-11-1-a-quantum-leap-in-cross-platform-ui-development](https://avaloniaui.net/blog/avalonia-11-1-a-quantum-leap-in-cross-platform-ui-development))
- (Internal) Updated SkiaSharp (Rendering Backend) to 3.0.0-preview.4.1, potentially fixes issues with window rendering artifacts on some machines.
- (Internal) Updated other dependencies for security and bug fixes.
### Fixed
- Fixed [#888](https://github.com/LykosAI/StabilityMatrix/issues/888) - error updating kohya_ss due to long paths
- Fixed some ScrollViewers changing scroll position when focus changes
- Fixed CivitAI Model Browser sometimes incorrectly showing "No models found" before toggling "Show NSFW" or "Hide Installed" filters
- Fixed SwarmUI settings being overwritten on launch
- Fixed issue where some Inference-generated images would be saved with the bottom missing
- Fixed [#851](https://github.com/LykosAI/StabilityMatrix/issues/851) - missing fbgemm.dll errors when using latest torch with certain packages
- Fixed issue where ApproxVAE models would show up in the VAE folder
- Fixed [#878](https://github.com/LykosAI/StabilityMatrix/issues/878) - Checkpoints tab will no longer try to browse directories it can't access
- Fixed crash when opening Settings page when refreshing CivitAI account status results in an error
- Fixed [#814](https://github.com/LykosAI/StabilityMatrix/issues/814), [#875](https://github.com/LykosAI/StabilityMatrix/issues/875) - Error when installing RuinedFooocus
- LORAs are now sorted by model name properly in the Extra Networks dropdown
- (macOS) Fixed OAuth connection prompts in Account Settings not automatically updating status after connection. Custom URL schemes are now also supported on macOS builds.
### Supporters
#### Visionaries
- A heartfelt thank you to our Visionary-tier patron, **Waterclouds**! We greatly appreciate your continued support!
#### Pioneers
- A special shoutout to our Pioneer-tier patrons: **tankfox**, **tanangular**, **Mr. Unknown**, and **Szir777**! Your unwavering support means a great deal!

## v2.12.0-pre.3
### Added
- Added Python dependencies override table to package installation options, where the default pip packages may be overriden for a package's install and updates. This can be changed later or added to existing packages through `Package Menu > Python Dependencies Override`
- Added optional anonymous usage reporting for gauging popularity of package installs and features. You will be asked whether you want to enable this feature on launch, and can change your choice at any time in `Settings > System > Analytics`
- Added Korean translations thanks to maakcode!
### Changed
- Show better error message for early access model downloads
- Updated torch version for a1111 on mac
- Checkpoints tab now shows "image hidden" for images that are hidden by the NSFW filter
- Updated translations for Turkish and Russian
### Fixed
- Fixed issue where some Inference-generated images would be saved with the bottom missing
- Fixed CivitAI Browser page scroll refresh not ordering models correctly
- Fixed missing fbgemm.dll errors when using latest torch with certain packages
- Fixed issue where ApproxVAE models would show up in the VAE folder
- Fixed [#878](https://github.com/LykosAI/StabilityMatrix/issues/878) - Checkpoints tab will no longer try to browse directories it can't access
- Fixed crash when opening Settings page when refreshing CivitAI account status results in an error
### Supporters
#### Visionaries
- A huge thank you to our Visionary-tier Patreon supporter, **Waterclouds**! We appreciate your continued support, and are grateful to have you on this journey with us!

## v2.12.0-pre.2
### Added
- Added "Show NSFW Images" toggle to the Checkpoints page
- Added "Model Loader" option to Inference, for loading UNet/GGUF/NF4 models (e.g. Flux)
- Added type-to-search for the Inference model selectors. Start typing while the dropdown is open to navigate the list.
- Added "Sign in with Google" option for connecting your Lykos Account on the Account Settings page
### Changed
- Updated Brazilian Portuguese translations thanks to thiagojramos
- Merged the "Flux Text to Image" workflow back into the main Text to Image workflow
### Fixed
- Fixed CivitAI Model Browser sometimes incorrectly showing "No models found" before toggling "Show NSFW" or "Hide Installed" filters
- Fixed Automatic1111 & related packages not including the gradio-allowed-path argument for the shared output folder
- Fixed SwarmUI settings being overwritten on launch
- Fixed Forge output folder links pointing to the incorrect folder
- LORAs are now sorted by model name properly in the Extra Networks dropdown
- Fixed errors when downloading models with invalid characters in the file name

## v2.12.0-pre.1
### Added
- Added "Hide Installed Models" toggle to the CivitAI Model Browser
### Changed
- ComfyUI will no longer be pinned to torch 2.1.2 for nvidia users on Windows
- Model browser download progress no longer covers the entire card for the entire duration of the download
- Updated torch index to `rocm6.0` for AMD users of ComfyUI
- (Internal) Updated to Avalonia 11.1.2
- OAuth-type connection errors in Account Settings now show a more detailed error message
### Fixed
- Fixed Inference not connecting with "Could not connect to backend - JSON value could not be converted" error with API changes from newer ComfyUI versions
- (macOS) Fixed OAuth connection prompts in Account Settings not automatically updating status after connection. Custom URL schemes are now also supported on macOS builds.

## v2.12.0-dev.3
### Added
- Added Settings option "Console: History Size" to adjust the number of lines stored in the console history when running packages. Defaults to 9001 lines.
#### Inference
- Added new project type, "Flux Text to Image", a Flux-native workflow for text-to-image projects
- Added support for the FP8 version of Flux in the regular Text to Image and Image to Image workflows via the "Use Flux Guidance" Sampler Addon
#### Model Browser
- Added AuraFlow & Flux base model types to the CivitAI model browser
- Added CLIP/Text Encoders section to HuggingFace model browser
#### Checkpoint Manager
- Added new Metadata Editor (accessible via the right-click menu), allowing you to create or edit metadata for models 
- Added "New Directory" and "Delete" options to the context menu of the tree view.
- Added new toggle for drag & drop - when enabled, all selected models will now move together with the dragged model
- Added "File Size" sorting option
- Added "Hide Empty Categories" toggle
- Added "Select All" button to the InfoBar (shown when at least one model is selected)
- Added "unet" shared model folder for ComfyUI
### Changed
- Optimized image loading across the app, with loading speed now up to 4x faster for local images, and up to 17x faster for remote images
- Image loading in the Outputs page now uses native memory management for ~2x less peak memory usage, and will release memory more quickly when switching away from the Outputs page or scrolling images out of view
- Improved animation fluidity of image rendering while scrolling quickly across large collections (e.g. Outputs, Model Browser)
- The "Download Failed" message for model downloads is now persistent until dismissed
- Separated the Generate button from the prompt control in Inference so it can be moved like other controls
### Fixed
- Fixed "The version of the native libSkiaSharp library (88.1) is incompatible with this version of SkiaSharp." error for Linux users
- Fixed download links for IPAdapters in the HuggingFace model browser
- Fixed potential memory leak of transient controls (Inference Prompt and Output Image Viewer) not being garbage collected due to event subscriptions
- Fixed Batch Count seeds not being recorded properly in Inference projects and image metadata
### Supporters
#### Visionaries
- A heartfelt thank you to our Visionary-tier Patreon supporter, **Scopp Mcdee**! We truly appreciate your continued support!

## v2.12.0-dev.2
### Added
- Added Face Detailer module to Inference
- Added ultralytics models to HuggingFace model browser
- Added DoRA category to CivitAI model browser
- Added macOS support for Fooocus & related forks
- (Windows, Linux) Added Vulkan rendering support using launch argument `--vulkan`. (On Windows, the default WinUI composition renderer is likely still preferrable. Linux users are encouraged to try the new renderer to see if it improves performance and responsiveness.)
### Changed
- (Internal) Updated Avalonia to 11.1.1 - Includes major rendering and performance optimizations, animation refinements, improved IME / text selection, and improvements for window sizing / z-order / multi-monitor DPI scaling. ([avaloniaui.net/blog/avalonia-11-1-a-quantum-leap-in-cross-platform-ui-development](https://avaloniaui.net/blog/avalonia-11-1-a-quantum-leap-in-cross-platform-ui-development))
- (Internal) Updated SkiaSharp (Rendering Backend) to 3.0.0-preview.4.1, potentially fixes issues with window rendering artifacts on some machines.
- (Internal) Updated other dependencies for security and bug fixes.
### Fixed
- Fixed some ScrollViewers changing scroll position when focus changes
- Fixed [#782](https://github.com/LykosAI/StabilityMatrix/issues/782) - conflict error when launching new versions of Forge
- Fixed incorrect torch versions being installed for InvokeAI
### Supporters
#### Visionaries
- A huge thank you goes out to our esteemed Visionary-tier Patreon backers: **Scopp Mcdee**, **Waterclouds**, and **Akiro_Senkai**. Your kind support means the world!

## v2.12.0-dev.1
### Added
- Added new package: [Fooocus - mashb1t's 1-Up Edition](https://github.com/mashb1t/Fooocus) by mashb1t
- Added new package: [Stable Diffusion WebUI reForge](https://github.com/Panchovix/stable-diffusion-webui-reForge/) by Panchovix
- Image viewer context menus now have 2 options: `Copy (Ctrl+C)` which now always copies the image as a file, and `Copy as Bitmap (Shift+Ctrl+C)` (Available on Windows) which copies to the clipboard as native bitmap. This changes the previous single `Copy` button behavior that would first attempt a native bitmap copy on Windows when available, and fall back to a file copy if not.
- Added "Change Version" option to the package card overflow menu, allowing you to downgrade or upgrade a package to a specific version or commit
- Added "Disable Update Check" option to the package card overflow menu, allowing you to disable update checks for a specific package
- Added "Run Command" option in Settings for running a command with the embedded Python or Git executables
- Added Intel OneAPI XPU backend (IPEX) option for SD.Next
### Supporters
#### Visionaries
- Shoutout to our Visionary-tier Patreon supporters, **Scopp Mcdee**, **Waterclouds**, and our newest Visionary, **Akiro_Senkai**! Many thanks for your generous support!

## v2.11.8
### Added
- Added Flux & AuraFlow types to CivitAI Browser
- Added unet folder links for ComfyUI thanks to jeremydk
- Added CLIP folder links for Forge
### Changed
- Updated Brazilian Portuguese translations thanks to thiagojramos
### Fixed
- Fixed [#840](https://github.com/LykosAI/StabilityMatrix/issues/840) - CivitAI model browser not loading search results
- Fixed SwarmUI settings being overwritten on launch
- Fixed [#832](https://github.com/LykosAI/StabilityMatrix/issues/832) [#847](https://github.com/LykosAI/StabilityMatrix/issues/847) - Forge output folder links pointing to the incorrect folder
- Fixed errors when downloading models with invalid characters in the file name
- Fixed error when installing RuinedFooocus on nvidia GPUs
### Supporters
#### Pioneers
- A big shoutout to our Pioneer-tier patrons: **tankfox**, **tanangular**, **Mr. Unknown**, and **Szir777**! We deeply appreciate your ongoing support!

## v2.11.7
### Changed
- Forge will use the recommended pytorch version 2.3.1 the next time it is updated
- InvokeAI users with AMD GPUs on Linux will be upgraded to the rocm5.6 version of pytorch the next time it is updated
### Fixed
- Fixed Inference not connecting with "Could not connect to backend - JSON value could not be converted" error with API changes from newer ComfyUI versions
### Supporters
#### Pioneers
- Shoutout to our Pioneer-tier supporters on Patreon: **tankfox**, **tanangular**, **Mr. Unknown**, and **Szir777**! Thanks for all of your continued support!

## v2.11.6
### Fixed
- Fixed incorrect IPAdapter download links in the HuggingFace model browser
- Fixed potential memory leak of transient controls (Inference Prompt and Output Image Viewer) not being garbage collected due to event subscriptions
- Fixed Batch Count seeds not being recorded properly in Inference projects and image metadata
- Fixed [#795](https://github.com/LykosAI/StabilityMatrix/issues/795) - SwarmUI launch args not working properly
- Fixed [#745](https://github.com/LykosAI/StabilityMatrix/issues/745) - not passing Environment Variables to SwarmUI
### Supporters
#### Visionaries
- Shoutout to our Visionary-tier Patreon supporter, **Scopp Mcdee**! Huge thanks for your continued support!
#### Pioneers
- Many thanks to our Pioneer-tier supporters on Patreon: **tankfox**, **tanangular**, **Mr. Unknown**, and **Szir777**! Your continued support is greatly appreciated!

## v2.11.5
### Added
- Added DoRA category to CivitAI model browser
### Fixed
- Fixed `TaskCanceledException` when adding CivitAI Api key or searching for models when the API takes too long to respond. Retry and timeout behavior has been improved.
- Fixed [#782](https://github.com/LykosAI/StabilityMatrix/issues/782) - conflict error when launching new versions of Forge
- Fixed incorrect torch versions being installed for InvokeAI
- Fixed `ArgumentOutOfRangeException` with the Python Packages dialog ItemSourceView when interacting too quickly after loading.
### Supporters
#### Visionaries
- Shoutout to our Visionary-tier Patreon supporters, **Scopp Mcdee**, **Waterclouds**, and our newest Visionary, **Akiro_Senkai**! Many thanks for your generous support!
#### Pioneers
- Many thanks to our Pioneer-tier supporters on Patreon, **tankfox**, **tanangular**, and our newest Pioneers, **Mr. Unknown** and **Szir777**! Your support is greatly appreciated!

## v2.11.4
### Changed
- Base Python install will now use `setuptools==69.5.1` for compatibility with `torchsde`. Individual Packages can upgrade as required.
- Improved formatting of "Copy Details" action on the Unexpected Error dialog
- (Debug) Logging verbosity for classes can now be configured with environment variables (`Logging__LogLevel__<TypeFullName>`).  
### Fixed
- Fixed ComfyUI slower generation speed with new torch versions not including flash attention for windows, pinned `torch==2.1.2` for ComfyUI on Windows CUDA
- Fixed [#719](https://github.com/LykosAI/StabilityMatrix/issues/719) - Fix comments in Inference prompt not being ignored
- Fixed TaskCanceledException when Inference prompts finish before the delayed progress handler (250ms)
### Supporters
#### Visionaries
- Huge thanks to our Visionary-tier supporters on Patreon, **Scopp Mcdee** and **Waterclouds**! Your support helps us continue to improve Stability Matrix!
#### Pioneers
- Thank you to our Pioneer-tier supporters on Patreon, **tankfox** and **tanangular**! Your support is greatly appreciated!

## v2.11.3
### Changed
- Base Python install will now use `pip>=23.3.2,<24.1` for compatibility with `torchsde`.Individual Packages can upgrade as required.
- Added default `PIP_DISABLE_PIP_VERSION_CHECK=1` environment variable to suppress notices about pip version checks.
  - As with other default environment variables, this can be overridden by setting your own value in `Settings > Environment Variables [Edit]`.
### Fixed
- Fooocus Package - Added `pip>=23.3.2,<24.1` specifier before install, fixes potential install errors due to deprecated requirement spec used by `torchsde`.
- Fixed error when launching SwarmUI when installed to a path with spaces
- Fixed issue where model folders were being created too late in certain cases
- Fixed [#683](https://github.com/LykosAI/StabilityMatrix/issues/683) - Model indexing causing LiteDB errors after upgrading from older versions due to updated enum values
### Supporters
#### Visionaries
- Huge thanks to our Visionary-tier supporters on Patreon, **Scopp Mcdee** and **Waterclouds**! Your support helps us continue to improve Stability Matrix!
#### Pioneers
- Thank you to our Pioneer-tier supporters on Patreon, **tankfox** and **tanangular**! Your support is greatly appreciated!

## v2.11.2
### Changed
- StableSwarmUI installs will be migrated to SwarmUI by mcmonkeyprojects the next time the package is updated
  - Note: As of 2024/06/21 StableSwarmUI will no longer be maintained under Stability AI. The original developer will be maintaining an independent version of this project
### Fixed
- Fixed [#700](https://github.com/LykosAI/StabilityMatrix/issues/700) - `cannot import 'packaging'` error for Forge
### Supporters
#### Visionaries
- Huge thanks to our Visionary-tier supporters on Patreon, **Scopp Mcdee** and **Waterclouds**! Your support helps us continue to improve Stability Matrix!
#### Pioneers
- Thank you to our Pioneer-tier supporters on Patreon, **tankfox** and **tanangular**! Your support is greatly appreciated!

## v2.11.1
### Added
- Added Rename option back to the Checkpoints page
### Changed
- Unobserved Task Exceptions across the app will now show a toast notification to aid in debugging
- Updated SD.Next Package details and thumbnail - [#697](https://github.com/LykosAI/StabilityMatrix/pull/697)
### Fixed
- Fixed [#689](https://github.com/LykosAI/StabilityMatrix/issues/689) - New ComfyUI installs encountering launch error due to torch 2.0.0 update, added pinned `numpy==1.26.4` to install and update.
- Fixed Inference image mask editor's 'Load Mask' not able to load image files
- Fixed Fooocus ControlNet default config shared folder mode not taking effect
- Fixed tkinter python libraries not working on macOS with 'Can't find a usable init.tcl' error
### Supporters
#### Visionaries
- Shoutout to our Visionary-tier supporters on Patreon, **Scopp Mcdee** and **Waterclouds**! Your generous support is appreciated and helps us continue to make Stability Matrix better for everyone!
#### Pioneers
- A big thank you to our Pioneer-tier supporters on Patreon, **tankfox** and **tanangular**! Your support helps us continue to improve Stability Matrix!

## v2.11.0
### Added
#### Packages
- Added new package: [SDFX](https://github.com/sdfxai/sdfx/) by sdfxai
- Added ZLUDA option for SD.Next
- Added more launch options for Forge - [#618](https://github.com/LykosAI/StabilityMatrix/issues/618)
- Added search bar to the Python Packages dialog
#### Inference
- Added Inpainting support for Image To Image projects using the new image mask canvas editor
- Added alternate Lora / LyCORIS drop-down model selection, can be toggled via the model settings button. Allows choosing both CLIP and Model Weights. The existing prompt-based `<lora:model:1.0>` method is still available.
- Added optional Recycle Bin mode when deleting images in the Inference image browser, can be disabled in settings (Currently available on Windows and macOS)
#### Model Browsers
- Added PixArt, SDXL Hyper, and SD3 options to the CivitAI Model Browser
- Added XL ControlNets section to HuggingFace model browser
- Added download speed indicator to model downloads in the Downloads tab
#### Output Browser
- Added support for indexing and displaying jpg/jpeg & gif images (in additional to png and webp / animated webp), with metadata parsing and search for compatible formats
#### Settings
- Added setting for locale specific or invariant number formatting
- Added setting for toggling model browser auto-search on load
- Added option in Settings to choose whether to Copy or Move files when dragging and dropping files into the Checkpoint Manager
- Added folder shortcuts in Settings for opening common app and system folders, such as Data Directory and Logs
#### Translations
- Added Brazilian Portuguese language option, thanks to jbostroski for the translation!
### Changed
- Maximized state is now stored on exit and restored on launch
- Drag & drop imports now move files by default instead of copying
- Clicking outside the Select Model Version dialog will now close it
- Changed Package card buttons to better indicate that they are buttons
- Log file storage has been moved from `%AppData%/StabilityMatrix` to a subfolder: `%AppData%/StabilityMatrix/Logs`
- Archived log files now have an increased rolling limit of 9 files, from 2 files previously. Their file names will now be in the format `app.{yyyy-MM-dd HH_mm_ss}.log`. The current session log file remains named `app.log`.
- Updated image controls on Recommended Models dialog to match the rest of the app
- Improved app shutdown clean-up process reliability and speed
- Improved ProcessTracker speed and clean-up safety for faster subprocess and package launching performance
- Updated HuggingFace page so the command bar stays fixed at the top
- Revamped Checkpoints page now shows available model updates and has better drag & drop functionality
- Revamped file deletion confirmation dialog with affected file paths display and recycle bin / permanent delete options (Checkpoint and Output Browsers) (Currently available on Windows and macOS)
### Fixed
- Fixed crash when parsing invalid generated images in Output Browser and Inference image viewer, errors will be logged instead and the image will be skipped
- Fixed missing progress text during package updates
- (Windows) Fixed "Open in Explorer" buttons across the app not opening the correct path on ReFS partitions
- (macOS, Linux) Fixed Subprocesses of packages sometimes not being closed when the app is closed
- Fixed Inference tabs sometimes not being restored from previous sessions
- Fixed multiple log files being archived in a single session, and losing some log entries
- Fixed error when installing certain packages with comments in the requirements file
- Fixed error when deleting Inference browser images in a nested project path with recycle bin mode
- Fixed extra text in positive prompt when loading image parameters in Inference with empty negative prompt value
- Fixed NullReferenceException that sometimes occurred when closing Inference tabs with images due to Avalonia.Bitmap.Size accessor issue
- Fixed [#598](https://github.com/LykosAI/StabilityMatrix/issues/598) - program not exiting after printing help or version text
- Fixed [#630](https://github.com/LykosAI/StabilityMatrix/issues/630) - InvokeAI update hangs forever waiting for input
- Fixed issue where the "installed" state on HuggingFace model browser was not always correct
- Fixed model folders not being created on startup

### Supporters
#### Visionaries
- Shoutout to our Visionary-tier supporters on Patreon, **Scopp Mcdee** and **Waterclouds**! Your generous support is appreciated and helps us continue to make Stability Matrix better for everyone!
#### Pioneers
- A big thank you to our Pioneer-tier supporters on Patreon, **tankfox** and **tanangular**! Your support helps us continue to improve Stability Matrix!

## v2.11.0-pre.2
### Added
- Added folder shortcuts in Settings for opening common app and system folders, such as Data Directory and Logs.
### Changed
- Log file storage have been moved from `%AppData%/StabilityMatrix` to a subfolder: `%AppData%/StabilityMatrix/Logs`
- Archived log files now have an increased rolling limit of 9 files, from 2 files previously. Their file names will now be in the format `app.{yyyy-MM-dd HH_mm_ss}.log`. The current session log file remains named `app.log`.
- Updated image controls on Recommended Models dialog to match the rest of the app
- Improved app shutdown clean-up process reliability and speed
- Improved ProcessTracker speed and clean-up safety for faster subprocess and package launching performance
### Fixed
- Fixed crash when parsing invalid generated images in Output Browser and Inference image viewer, errors will be logged instead and the image will be skipped
- Fixed issue where blue and red color channels were swapped in the mask editor dialog
- Fixed missing progress text during package updates
- Fixed "Git and Node.js are required" error during SDFX install
- (Windows) Fixed "Open in Explorer" buttons across the app not opening the correct path on ReFS partitions
- (Windows) Fixed Sdfx electron window not closing when stopping the package
- (macOS, Linux) Fixed Subprocesses of packages sometimes not being closed when the app is closed
- Fixed Inference tabs sometimes not being restored from previous sessions
- Fixed multiple log files being archived in a single session, and losing some log entries
- Fixed error when installing certain packages with comments in the requirements file
- Fixed some more missing progress texts during various activities
### Supporters
#### Visionaries
- A heartfelt thank you to our Visionary-tier Patreon supporters, **Scopp Mcdee** and **Waterclouds**! Your generous contributions enable us to keep enhancing Stability Matrix!

## v2.11.0-pre.1
### Added
- Added new package: [SDFX](https://github.com/sdfxai/sdfx/) by sdfxai
- Added "Show Nested Models" toggle for new Checkpoints page, allowing users to show or hide models in subfolders of the selected folder
- Added ZLUDA option for SD.Next
- Added PixArt & SDXL Hyper options to the Civitai model browser
- Added release date to model update notification card on the Checkpoints page
- Added option in Settings to choose whether to Copy or Move files when dragging and dropping files into the Checkpoint Manager
- Added more launch options for Forge - [#618](https://github.com/LykosAI/StabilityMatrix/issues/618)
#### Inference
- Added Inpainting support for Image To Image projects using the new image mask canvas editor
### Changed
- Maximized state is now stored on exit and restored on launch
- Clicking outside the Select Model Version dialog will now close it
- Changed Package card buttons to better indicate that they are buttons
### Fixed
- Fixed error when deleting Inference browser images in a nested project path with recycle bin mode
- Fixed extra text in positive prompt when loading image parameters in Inference with empty negative prompt value
- Fixed NullReferenceException that sometimes occured when closing Inference tabs with images due to Avalonia.Bitmap.Size accessor issue
- Fixed package installs not showing any progress messages
- Fixed crash when viewing model details for Unknown model types in the Checkpoint Manager
- Fixed [#598](https://github.com/LykosAI/StabilityMatrix/issues/598) - program not exiting after printing help or version text
- Fixed [#630](https://github.com/LykosAI/StabilityMatrix/issues/630) - InvokeAI update hangs forever waiting for input
### Supporters
#### Visionaries
- Many thanks to our Visionary-tier supporters on Patreon, **Scopp Mcdee** and **Waterclouds**! Your generous support helps us continue to improve Stability Matrix!

## v2.11.0-dev.3
### Added
- Added download speed indicator to model downloads in the Downloads tab
- Added XL ControlNets section to HuggingFace model browser
- Added toggle in Settings for model browser auto-search on load
- Added optional Recycle Bin mode when deleting images in the Inference image browser, can be disabled in settings (Currently on Windows only)
### Changed
- Revamped Checkpoints page now shows available model updates and has better drag & drop functionality
- Updated HuggingFace page so the command bar stays fixed at the top
- Revamped file deletion confirmation dialog with affected file paths display and recycle bin / permanent delete options (Checkpoint and Output Browsers) (Currently on Windows only)
### Fixed
- Fixed issue where the "installed" state on HuggingFace model browser was not always correct
### Supporters
#### Visionaries
- Special shoutout to our first two Visionaries on Patreon, **Scopp Mcdee** and **Waterclouds**! Thank you for your generous support!

## v2.11.0-dev.2
### Added
- Added Brazilian Portuguese language option, thanks to jbostroski for the translation!
- Added setting for locale specific or invariant number formatting
- Added support for jpg/jpeg & gif images in the Output Browser
### Changed
- Centered OpenArt browser cards
### Fixed
- Fixed MPS install on macOS for ComfyUI, A1111, SDWebUI Forge, and SDWebUI UX causing torch to be upgraded to dev nightly versions and causing incompatibilities with dependencies.
- Fixed "Auto Scroll to End" not working in some scenarios
- Fixed "Auto Scroll to End" toggle button not scrolling to the end when toggled on
- Fixed/reverted output folder name changes for Automatic1111
- Fixed xformers being uninstalled with every ComfyUI update
- Fixed Inference Lora menu strength resetting to default if out of slider range (0 to 1)
- Fixed missing progress text during package installs

## v2.11.0-dev.1
### Added
- Added search bar to the Python Packages dialog
#### Inference
- Alternate Lora / LyCORIS drop-down model selection, can be toggled via the model settings button. The existing prompt-based Lora / LyCORIS method is still available.
### Fixed
- Fixed crash when failing to parse Python package details

## v2.10.3
### Changed
- Centered OpenArt browser cards
### Fixed
- Fixed MPS install on macOS for ComfyUI, A1111, SDWebUI Forge, and SDWebUI UX causing torch to be upgraded to dev nightly versions and causing incompatibilities with dependencies.
- Fixed crash when failing to parse Python package details
- Fixed "Auto Scroll to End" not working in some scenarios
- Fixed "Auto Scroll to End" toggle button not scrolling to the end when toggled on
- Fixed/reverted output folder name changes for Automatic1111
- Fixed xformers being uninstalled with every ComfyUI update
- Fixed missing progress text during package installs

## v2.10.2
### Changed
- Updated translations for Spanish and Turkish
### Fixed
- Fixed more crashes when loading invalid connected model info files
- Fixed pip installs not parsing comments properly
- Fixed crash when sending input to a process that isn't running
- Fixed breadcrumb on console page showing incorrect running package name
- Fixed [#576](https://github.com/LykosAI/StabilityMatrix/issues/576) - drag & drop crashes on macOS & Linux
- Fixed [#594](https://github.com/LykosAI/StabilityMatrix/issues/594) - missing thumbnails in Inference model selector
- Fixed [#600](https://github.com/LykosAI/StabilityMatrix/issues/600) - kohya_ss v24+ not launching
- Downgraded Avalonia back to 11.0.9 to fix [#589](https://github.com/LykosAI/StabilityMatrix/issues/589) and possibly other rendering issues

## v2.10.1
### Added
- Added SVD Shared Model & Output Folders for Forge (fixes [#580](https://github.com/LykosAI/StabilityMatrix/issues/580))
### Changed
- Improved error message when logging in with a Lykos account fails due to incorrect email or password
- Model Browser & Workflow Browser now auto-load when first navigating to those pages
- Removed update confirmation dialog, instead showing the new version in the update button tooltip
### Fixed
- Fixed package launch not working when environment variable `SETUPTOOLS_USE_DISTUTILS` is set due to conflict with a default environment variable. User environment variables will now correctly override any default environment variables.
- Fixed "No refresh token found" error when failing to login with Lykos account in some cases
- Fixed blank entries appearing in the Categories dropdown on the Checkpoints page
- Fixed crash when loading invalid connected model info files
- Fixed [#585](https://github.com/LykosAI/StabilityMatrix/issues/585) - Crash when drag & drop source and destination are the same
- Fixed [#584](https://github.com/LykosAI/StabilityMatrix/issues/584) - `--launch-package` argument not working
- Fixed [#581](https://github.com/LykosAI/StabilityMatrix/issues/581) - Inference teaching tip showing more often than it should
- Fixed [#578](https://github.com/LykosAI/StabilityMatrix/issues/578) - "python setup.py egg_info did not run successfully" failure when installing Auto1111 or SDWebUI Forge
- Fixed [#574](https://github.com/LykosAI/StabilityMatrix/issues/574) - local images not showing on macOS or Linux

## v2.10.0
### Added
- Added Reference-Only mode for Inference ControlNet, used for guiding the sampler with an image without a pretrained model. Part of the latent and attention layers will be connected to the reference image, similar to Image to Image or Inpainting.
- Inference ControlNet module now supports over 42 preprocessors, a new button next to the preprocessors dropdown allows previewing the output of the selected preprocessor on the image.
- Added resolution selection for Inference ControlNet module, this controls preprocessor resolution too.
- Added Layer Diffuse sampler addon to Inference, allows generating foreground with transparency with SD1.5 and SDXL.
- Added support for deep links from the new Stability Matrix Chrome extension
- Added OpenArt.AI workflow browser for ComfyUI workflows
- Added more metadata to the image dialog info flyout
- Added Output Sharing toggle in Advanced Options during install flow
### Changed
- Revamped the Packages page to enable running multiple packages at the same time
- Changed the Outputs Page to use a TreeView for the directory selection instead of a dropdown selector
- Model download location selector now searches all subfolders
- Inference Primary Sampler Addons (i.e. ControlNet, FreeU) are now inherited by Hires Fix Samplers, this can be overriden from the Hires Fix module's settings menu by disabling the "Inherit Primary Sampler Addons" option.
- Revisited the way images are loaded on the outputs page, with improvements to loading speed & not freezing the UI while loading
- Updated translations for French, Spanish, and Turkish
- Changed to a new image control for pages with many images
- (Internal) Updated to Avalonia 11.0.10
### Fixed
- Fixed [#559](https://github.com/LykosAI/StabilityMatrix/issues/559) - "Unable to load bitmap from provided data" error in Checkpoints page
- Fixed [#522](https://github.com/LykosAI/StabilityMatrix/issues/522) - Incorrect output directory path for latest Auto1111
- Fixed [#529](https://github.com/LykosAI/StabilityMatrix/issues/529) - OneTrainer requesting input during update
- Fixed Civitai model browser error when sorting by Installed with more than 100 installed models
- Fixed CLIP Install errors due to setuptools distutils conflict, added default environment variable setting `SETUPTOOLS_USE_DISTUTILS=stdlib`
- Fixed progress bars not displaying properly during package installs & updates
- Fixed ComfyUI extension updates not running install.py / updating requirements.txt
- Improved performance when deleting many images from the Outputs page
- Fixed ComfyUI torch downgrading to 2.1.2 when updating
- Fixed Inference HiresFix module "Inherit Primary Sampler Addons" setting not effectively disabling when unchecked
- Fixed model download location options for VAEs in the CivitAI Model Browser
### Removed
- Removed the main Launch page, as it is no longer needed with the new Packages page

## v2.10.0-pre.2
### Added
- Added more metadata to the image dialog info flyout
- Added Restart button to console page
### Changed
- Model download location selector now searches all subfolders
### Fixed
- Fixed Civitai model browser not showing images when "Show NSFW" is disabled
- Fixed crash when Installed Workflows page is opened with no Workflows folder
- Fixed progress bars not displaying properly during package installs & updates
- Fixed ComfyUI extension updates not running install.py / updating requirements.txt

## v2.10.0-pre.1
### Added
- Added OpenArt.AI workflow browser for ComfyUI workflows
- Added Output Sharing toggle in Advanced Options during install flow
### Changed
- Changed to a new image control for pages with many images
- Removed Symlink option for InvokeAI due to changes with InvokeAI v4.0+
- Output sharing is now enabled by default for new installations
- (Internal) Updated to Avalonia 11.0.10
### Fixed
- Improved performance when deleting many images from the Outputs page
- Fixed ComfyUI torch downgrading to 2.1.2 when updating
- Fixed [#529](https://github.com/LykosAI/StabilityMatrix/issues/529) - OneTrainer requesting input during update
- Fixed "Could not find entry point for InvokeAI" error on InvokeAI v4.0+

## v2.10.0-dev.3
### Added
- Added support for deep links from the new Stability Matrix Chrome extension
### Changed
- Due to changes on the CivitAI API, you can no longer select a specific page in the CivitAI Model Browser
- Due to the above API changes, new pages are now loaded via "infinite scrolling"
### Fixed
- Fixed Inference HiresFix module "Inherit Primary Sampler Addons" setting not effectively disabling when unchecked
- Fixed model download location options for VAEs in the CivitAI Model Browser
- Fixed crash on startup when library directory is not set
- Fixed One-Click install progress dialog not disappearing after completion
- Fixed ComfyUI with Inference pop-up during one-click install appearing below the visible scroll area
- Fixed no packages being available for one-click install on PCs without a GPU
- Fixed models not being removed from the installed models cache when deleting them from the Checkpoints page
- Fixed missing ratings on some models in the CivitAI Model Browser
- Fixed missing favorite count in the CivitAI Model Browser
- Fixed recommended models not showing all SDXL models

## v2.10.0-dev.2
### Added
- Added Reference-Only mode for Inference ControlNet, used for guiding the sampler with an image without a pretrained model. Part of the latent and attention layers will be connected to the reference image, similar to Image to Image or Inpainting.
### Changed
- Inference Primary Sampler Addons (i.e. ControlNet, FreeU) are now inherited by Hires Fix Samplers, this can be overriden from the Hires Fix module's settings menu by disabling the "Inherit Primary Sampler Addons" option.
- Revisited the way images are loaded on the outputs page, with improvements to loading speed & not freezing the UI while loading
### Fixed
- Fixed Outputs page not remembering where the user last was in the TreeView in certain circumstances
- Fixed Inference extension upgrades not being added to missing extensions list for prompted install
- Fixed "The Open Web UI button has moved" teaching tip spam

## v2.10.0-dev.1
### Added
- Inference ControlNet module now supports over 42 preprocessors, a new button next to the preprocessors dropdown allows previewing the output of the selected preprocessor on the image.
- Added resolution selection for Inference ControlNet module, this controls preprocessor resolution too.
### Changed
- Revamped the Packages page to enable running multiple packages at the same time
- Changed the Outputs Page to use a TreeView for the directory selection instead of a dropdown selector
### Removed
- Removed the main Launch page, as it is no longer needed with the new Packages page

## v2.9.3
### Changed
- Removed Symlink option for InvokeAI to prevent InvokeAI from moving models into its own directories (will be replaced with a Config option in a future update)
### Fixed
- Fixed images not appearing in Civitai Model Browser when "Show NSFW" was disabled
- Fixed [#556](https://github.com/LykosAI/StabilityMatrix/issues/556) - "Could not find entry point for InvokeAI" error

## v2.9.2
### Changed
- Due to changes with the CivitAI API, you can no longer select a specific page in the CivitAI Model Browser
- Due to the above API changes, new pages are now loaded via "infinite scrolling"
### Fixed
- Fixed models not being removed from the installed models cache when deleting them from the Checkpoints page
- Fixed model download location options for VAEs in the CivitAI Model Browser
- Fixed One-Click install progress dialog not disappearing after completion
- Fixed ComfyUI with Inference pop-up during one-click install appearing below the visible scroll area
- Fixed no packages being available for one-click install on PCs without a GPU

## v2.9.1
### Added
- Fixed [#498](https://github.com/LykosAI/StabilityMatrix/issues/498) Added "Pony" category to CivitAI Model Browser
### Changed
- Changed package deletion warning dialog to require additional confirmation
### Fixed
- Fixed [#502](https://github.com/LykosAI/StabilityMatrix/issues/502) - missing launch options for Forge
- Fixed [#500](https://github.com/LykosAI/StabilityMatrix/issues/500) - missing output images in Forge when using output sharing
- Fixed [#490](https://github.com/LykosAI/StabilityMatrix/issues/490) - `mpmath has no attribute 'rational'` error on macOS
- Fixed [#510](https://github.com/ionite34/StabilityMatrix/pull/564/files) - kohya_ss packages with v23.0.x failing to install due to missing 'packaging' dependency
- Fixed incorrect progress text when deleting a checkpoint from the Checkpoints page
- Fixed incorrect icon colors on macOS

## v2.9.0
### Added
- Added new package: [StableSwarmUI](https://github.com/Stability-AI/StableSwarmUI) by Stability AI
- Added new package: [Stable Diffusion WebUI Forge](https://github.com/lllyasviel/stable-diffusion-webui-forge) by lllyasviel
- Added extension management for SD.Next and Stable Diffusion WebUI-UX
- Added the ability to choose where CivitAI model downloads are saved
- Added `--launch-package` argument to launch a specific package on startup, using display name or package ID (i.e. `--launch-package "Stable Diffusion WebUI Forge"` or `--launch-package c0b3ecc5-9664-4be9-952d-a10b3dcaee14`)
- Added more Base Model search options to the CivitAI Model Browser
- Added Stable Cascade to the HuggingFace Model Browser
#### Inference
- Added Inference Prompt Styles, with Prompt Expansion model support (i.e. Fooocus V2)
- Added option to load a .yaml config file next to the model with the same name. Can be used with VPred and other models that require a config file.
- Added copy image support on linux and macOS for Inference outputs viewer menu
### Changed
- Updated translations for German, Spanish, French, Japanese, Portuguese, and Turkish
- (Internal) Updated to Avalonia 11.0.9
### Fixed
- Fixed StableSwarmUI not installing properly on macOS
- Fixed [#464](https://github.com/LykosAI/StabilityMatrix/issues/464) - error when installing InvokeAI on macOS
- Fixed [#335](https://github.com/LykosAI/StabilityMatrix/issues/335) Update hanging indefinitely after git step for Auto1111 and SDWebUI Forge
- Fixed Inference output viewer menu "Copy" not copying image
- Fixed image viewer dialog arrow key navigation not working
- Fixed CivitAI login prompt not showing when downloading models that require CivitAI logins
- Fixed unknown model types not showing on checkpoints page (thanks Jerry!)
- Improved error handling for Inference Select Image hash calculation in case file is being written to while being read

## v2.9.0-pre.2
### Added
- Added `--launch-package` argument to launch a specific package on startup, using display name or package ID (i.e. `--launch-package "Stable Diffusion WebUI Forge"` or `--launch-package c0b3ecc5-9664-4be9-952d-a10b3dcaee14`)
- Added more Base Model search options to the CivitAI Model Browser
- Added Stable Cascade to the HuggingFace Model Browser
### Changed
- (Internal) Updated to Avalonia 11.0.9
### Fixed
- Fixed image viewer dialog arrow key navigation not working
- Fixed CivitAI login prompt not showing when downloading models that require CivitAI logins

## v2.9.0-pre.1
### Added
- Added Inference Prompt Styles, with Prompt Expansion model support (i.e. Fooocus V2)
- Added copy image support on linux and macOS for Inference outputs viewer menu
### Fixed
- Fixed StableSwarmUI not installing properly on macOS
- Fixed output sharing for Stable Diffusion WebUI Forge
- Hopefully actually fixed [#464](https://github.com/LykosAI/StabilityMatrix/issues/464) - error when installing InvokeAI on macOS
- Fixed default command line args for SDWebUI Forge on macOS
- Fixed output paths and output sharing for SDWebUI Forge
- Maybe fixed update hanging for Auto1111 and SDWebUI Forge
- Fixed Inference output viewer menu "Copy" not copying image 

## v2.9.0-dev.2
### Added
#### Inference
- Added option to load a .yaml config file next to the model with the same name. Can be used with VPred and other models that require a config file.
### Fixed
- Fixed icon sizes of Inference Addons and Steps buttons

## v2.9.0-dev.1
### Added
- Added new package: [StableSwarmUI](https://github.com/Stability-AI/StableSwarmUI) by Stability AI
- Added new package: [Stable Diffusion WebUI Forge](https://github.com/lllyasviel/stable-diffusion-webui-forge) by lllyasviel
- Added extension management for SD.Next and Stable Diffusion WebUI-UX
- Added the ability to choose where CivitAI model downloads are saved

## v2.8.4
### Fixed
- Hopefully actually fixed [#464](https://github.com/LykosAI/StabilityMatrix/issues/464) - error when installing InvokeAI on macOS

## v2.8.3
### Fixed
- Fixed user tokens read error causing failed downloads
- Failed downloads will now log error messages
- Fixed [#458](https://github.com/LykosAI/StabilityMatrix/issues/458) - Save Intermediate Image not working
- Fixed [#453](https://github.com/LykosAI/StabilityMatrix/issues/453) - Update Fooocus `--output-directory` argument to `--output-path`

## v2.8.2
### Added
- Added missing GFPGAN link to Automatic1111 packages
### Fixed
- Fixed Inference Image to Image Denoise setting becoming hidden after changing schedulers
- Fixed Inference ControlNet models showing as downloadable even when they are already installed
- Fixed Inference Sampler Addon conditioning not applying (i.e. ControlNet)
- Fixed extension modification dialog not showing any progress messages

## v2.8.1
### Fixed
- Fixed model links not working in RuinedFooocus for new installations
- Fixed incorrect nodejs download link on Linux (thanks to slogonomo for the fix)
- Fixed failing InvokeAI install on macOS due to missing nodejs
- Increased timeout on Recommended Models call to prevent potential timeout errors on slow connections
- Fixed SynchronizationLockException when saving settings
- Improved error messages with process output for 7z extraction errors
- Fixed missing tkinter dependency for OneTrainer on Windows
- Fixed auto-update on macOS not starting new version from an issue in starting .app bundles with arguments
- Fixed [#436](https://github.com/LykosAI/StabilityMatrix/issues/436) - Crash on invalid json files during checkpoint indexing

## v2.8.0
### Added
- Added Image to Video project type
- Added CLIP Skip setting to inference, toggleable from the model settings button
- Added image and model details in model selection boxes
- Added new package: [OneTrainer](https://github.com/Nerogar/OneTrainer)
- Added native desktop push notifications for some events (i.e. Downloads, Package installs, Inference generation)
  - Currently available on Windows and Linux, macOS support is pending
- Added Package Extensions (Plugins) management - accessible from the Packages' 3-dot menu. Currently supports ComfyUI and Automatic1111.
- Added new launch argument options for Fooocus
- Added "Config" Shared Model Folder option for Fooocus
- Added Recommended Models dialog after one-click installer
- Added "Copy Details" button to Unexpected Error dialog
- Added German language option, thanks to Mario da Graca for the translation
- Added Portuguese language options, thanks to nextosai for the translation
- Added base model filter to Checkpoints page
- Added "Compatible Images" category when selecting images for Inference projects
- Added "Find in Model Browser" option to the right-click menu on the Checkpoints page
- Added `--use-directml` launch argument for SDWebUI DirectML fork
- Added release builds for macOS (Apple Silicon)
- Added ComfyUI launch argument configs: Cross Attention Method, Force Floating Point Precision, VAE Precision
- Added Delete button to the CivitAI Model Browser details dialog
- Added "Copy Link to Clipboard" for connected models in the Checkpoints page
- Added support for webp files to the Output Browser
- Added "Send to Image to Image" and "Send to Image to Video" options to the context menu
### Changed
- New package installation flow
- Changed one-click installer to match the new package installation style
- Automatic1111 packages will now use PyTorch v2.1.2. Upgrade will occur during the next package update or upon fresh installation.
- Search box on Checkpoints page now searches tags and trigger words
- Changed the Close button on the package install dialog to "Hide"
  - Functionality remains the same, just a name change
- Updated translations for the following languages:
  - Spanish
  - French
  - Japanese
  - Turkish
- Inference file name patterns with directory separator characters will now have the subdirectories created automatically
- Changed how settings file is written to disk to reduce potential data loss risk
- (Internal) Updated to Avalonia 11.0.7
### Fixed
- Fixed error when ControlNet module image paths are not found, even if the module is disabled
- Fixed error when finding metadata for archived models
- Fixed error when extensions folder is missing
- Fixed crash when model was not selected in Inference
- Fixed Fooocus Config shared folder mode overwriting unknown config keys
- Fixed potential SD.Next update issues by moving to shared update process
- Fixed crash on startup when Outputs page failed to load categories properly
- Fixed image gallery arrow key navigation requiring clicking before responding
- Fixed crash when loading extensions list with no internet connection
- Fixed crash when invalid launch arguments are passed
- Fixed missing up/downgrade buttons on the Python Packages dialog when the version was not semver compatible


## v2.8.0-pre.5
### Fixed
- Fixed error when ControlNet module image paths are not found, even if the module is disabled
- Fixed error when finding metadata for archived models
- Fixed error when extensions folder is missing
- Fixed error when webp files have incorrect metadata
- Fixed crash when model was not selected in Inference
- Fixed Fooocus Config shared folder mode overwriting unknown config keys

## v2.8.0-pre.4
### Added
- Added Recommended Models dialog after one-click installer
- Added native desktop push notifications for some events (i.e. Downloads, Package installs, Inference generation)
  - Currently available on Windows and Linux, macOS support is pending
- Added settings options for notifications
- Added new launch argument options for Fooocus
- Added Automatic1111 & Stable Diffusion WebUI-UX to the compatible macOS packages
### Changed
- Changed one-click installer to match the new package installation style
- Automatic1111 packages will now use PyTorch v2.1.2. Upgrade will occur during the next package update or upon fresh installation.
- Updated French translation with the latest changes
### Fixed
- Fixed [#413](https://github.com/LykosAI/StabilityMatrix/issues/413) - Environment Variables are editable again
- Fixed potential SD.Next update issues by moving to shared update process
- Fixed Invoke install trying to use system nodejs
- Fixed crash on startup when Outputs page failed to load categories properly

## v2.8.0-pre.3
### Added
- Added "Config" Shared Model Folder option for Fooocus
- Added "Copy Details" button to Unexpected Error dialog
### Changed
- (Internal) Updated to Avalonia 11.0.7
- Changed the Close button on the package install dialog to "Hide" 
  - Functionality remains the same, just a name change
- Updated French translation (thanks Greg!)
### Fixed
- Webp static images can now be shown alongside existing webp animation support
- Fixed image gallery arrow key navigation requiring clicking before responding
- Fixed crash when loading extensions list with no internet connection
- Fixed crash when invalid launch arguments are passed
- Fixed "must give at least one requirement to install" error when installing extensions with empty requirements.txt

## v2.8.0-pre.2
### Added
- Added German language option, thanks to Mario da Graca for the translation
- Added Portuguese language options, thanks to nextosai for the translation
### Changed
- Updated translations for the following languages:
  - Spanish
  - French
  - Japanese
  - Turkish
### Fixed
- Fixed Auto-update failing to start new version on Windows and Linux when path contains spaces
- Fixed InvokeAI v3.6.0 `"detail": "Not Found"` error when opening the UI
- Install button will now be properly disabled when the duplicate warning is shown

## v2.8.0-pre.1
### Added
- Added Package Extensions (Plugins) management - accessible from the Packages' 3-dot menu. Currently supports ComfyUI and A1111.
- Added base model filter to Checkpoints page
- Search box on Checkpoints page now searches tags and trigger words
- Added "Compatible Images" category when selecting images for Inference projects
- Added "Find in Model Browser" option to the right-click menu on the Checkpoints page
### Changed
- Removed "Failed to load image" notification when loading some images on the Checkpoints page
- Installed models will no longer be selectable on the Hugging Face tab of the model browser
### Fixed
- Inference file name patterns with directory separator characters will now have the subdirectories created automatically
- Fixed missing up/downgrade buttons on the Python Packages dialog when the version was not semver compatible
- Automatic1111 package installs will now install the missing `jsonmerge` package

## v2.8.0-dev.4
### Added
- Auto-update support for macOS
- New package installation flow
- Added `--use-directml` launch argument for SDWebUI DirectML fork
### Changed
- Changed default Period to "AllTime" in the Model Browser
### Fixed
- Fixed SDTurboScheduler's missing denoise parameter

## v2.8.0-dev.3
### Added
- Added release builds for macOS (Apple Silicon)
- Added new package: [OneTrainer](https://github.com/Nerogar/OneTrainer)
- Added ComfyUI launch argument configs: Cross Attention Method, Force Floating Point Precision, VAE Precision
- Added Delete button to the CivitAI Model Browser details dialog
- Added "Copy Link to Clipboard" for connected models in the Checkpoints page
### Changed
- Python Packages install dialog now allows entering multiple arguments or option flags
### Fixed
- Fixed environment variables grid not being editable related to [Avalonia #13843](https://github.com/AvaloniaUI/Avalonia/issues/13843)

## v2.8.0-dev.2
### Added
#### Inference
- Added Image to Video project type
#### Output Browser
- Added support for webp files
- Added "Send to Image to Image" and "Send to Image to Video" options to the context menu
### Changed
- Changed how settings file is written to disk to reduce potential data loss risk

## v2.8.0-dev.1
### Added
#### Inference
- Added image and model details in model selection boxes
- Added CLIP Skip setting, toggleable from the model settings button

## v2.7.9
### Fixed
- Fixed InvokeAI v3.6.0 `"detail": "Not Found"` error when opening the UI

## v2.7.8
### Changed
- Python Packages install dialog now allows entering multiple arguments or option flags
### Fixed
- Fixed InvokeAI Package dependency versions ([#395](https://github.com/LykosAI/StabilityMatrix/pull/395))

## v2.7.7
### Added
- Added `--use-directml` launch argument for SDWebUI DirectML fork
### Changed
- Model Browser downloads will no longer be disabled if the free drive space is unavailable
- Default Linux installation folder changed to prevent issues with hidden folders
- Changed default Period to "AllTime" in the Model Browser
### Fixed
- Fixed error where Environment Variables were not editable
- Fixed SDTurboScheduler's missing denoise parameter

## v2.7.6
### Added
- Added SDXL Turbo and Stable Video Diffusion to the Hugging Face tab
### Changed
- ControlNet model selector will now show the parent directory of a model when relevant
### Fixed
- Fixed Python Packages dialog crash due to pip commands including warnings
- Fixed Base Model downloads from the Hugging Face tab downloading to the wrong folder
- Fixed InvokeAI `! [rejected] v3.4.0post2 -> v3.4.0post2 (would clobber existing tag)` error on updating to the latest version 
- Fixed settings not saving in some scenarios, such as when the `settings.json` file existed but was empty

## v2.7.5
### Fixed
- Fixed Python Packages manager crash when pip list returns warnings in json
- Fixed slowdown when loading PNGs with large amounts of metadata
- Fixed crash when scanning directories for missing metadata

## v2.7.4
### Changed
- Improved low disk space handling
### Fixed
- Fixed denoise strength in Inference Text to Image
- Fixed PathTooLongException for IPAdapter folders when using ComfyUI in Symlink mode
- Fixed configs and symlinks not being cleaned up when switched to the opposite mode
- Fixed model indexing stopping when encountering paths longer than 1021 bytes in length
- Fixed repeated nested folders being created in `Models/ControlNet` when using ComfyUI in Symlink mode. Existing folders will be repaired to their original structure on launch.

## v2.7.3
### Added
- Added missing IPAdapter and CLIP Vision folder links for ComfyUI
### Fixed
- Fixed UnicodeDecodeError when using extra_model_paths.yaml in ComfyUI on certain locales
- Fixed SDXL CLIP Vision model directory name conflict
- Fixed [#334](https://github.com/LykosAI/StabilityMatrix/issues/334) - Win32Exception if Settings are opened

## v2.7.2
### Changed
- Changed Symlink shared folder link targets for Automatic1111 and ComfyUI. From `ControlNet -> models/controlnet` to `ControlNet -> models/controlnet/ControlNet` and `T2IAdapter -> models/controlnet/T2IAdapter`.
- Changed FreeU defaults to match recommended SD1.5 defaults
- Changed default denoise strength from 1.0 to 0.7
### Fixed
- Fixed ControlNet / T2IAdapter shared folder links for Automatic1111 conflicting with each other
- Fixed URIScheme registration errors on Linux
- Fixed RuinedFooocus missing output folder on startup
- Fixed incorrect Fooocus VRAM launch arguments

## v2.7.1
### Added
- Added Turkish UI language option, thanks to Progesor for the translation
### Fixed
- Fixed Inference Image to Image projects missing denoise strength setting

## v2.7.0
### Added
#### General
- New package: [RuinedFooocus](https://github.com/runew0lf/RuinedFooocus)
- Added an X button to all search fields to instantly clear them (Esc key also works)
- Added System Information section to Settings
#### Inference
- Added Image to Image project type
- Added Modular custom steps
  - Use the plus button to add new steps (Hires Fix, Upscaler, and Save Image are currently available), and the edit button to enable removing or dragging steps to reorder them. This enables multi-pass Hires Fix, mixing different upscalers, and saving intermediate images at any point in the pipeline.
- Added Sampler addons
  - Addons usually affect guidance like ControlNet, T2I, FreeU, and other addons to come. They apply to the individual sampler, so you can mix and match different ControlNets for Base and Hires Fix, or use the current output from a previous sampler as ControlNet guidance image for HighRes passes.
- Added SD Turbo Scheduler
- Added display names for new samplers ("Heun++ 2", "DDPM", "LCM")
- Added Ctrl+Enter as a shortcut for the Generate Image button
#### Accounts Settings Subpage
- Lykos Account sign-up and login - currently for Patreon OAuth connections but GitHub requests caching and settings sync are planned
- Supporters can now connect your Patreon accounts, then head to the Updates page to choose to receive auto-updates from the Dev or Preview channels
- CivitAI Account login with API key - enables downloading models from the Browser page that require CivitAI logins, more integrations like liking and commenting are also planned
#### Updates Settings Subpage
- Toggle auto-update notifications and manually check for updates
- Choose between Stable, Preview, and Dev update channels
#### Inference Settings Subpage
- Moved Inference settings to subpage
- Updated with more localized labels
#### Outputs Page
- Added Refresh button to update gallery from file system changes
#### Checkpoints Page
- Added the ability to drag & drop checkpoints between different folders 
- Added "Copy Trigger Words" option to the three-dots menu on the Checkpoints page (when data is available)
- Added trigger words on checkpoint card and tooltip
- Added "Find Connected Metadata" options for root-level and file-level scans
- Added "Update Existing Metadata" button
#### Model Browser
- Added Hugging Face tab to the Model Browser
- Added additional base model filter options for CivitAI ("SD 1.5 LCM", "SDXL 1.0 LCM", "SDXL Turbo", "Other")
- Added the ability to type in a specific page number in the CivitAI Model Browser
- Right clicking anywhere on the model card will open the same menu as the three-dots button
- New model downloads will save trigger words in metadata, if available
- Model author username and avatar display, with clickable link to their profile
### Changed
#### General
- Model Browser page has been redesigned, featuring more information like rating and download counts
- Model Browser navigation has improved animations on hover and compact number formatting
- Updated Outputs Page button and menu layout
- Rearranged Add Package dialog slightly to accommodate longer package list
- Folder-level "Find Connected Metadata" now scans the selected folder and its subfolders
- Model Browser now split into "CivitAI" and "Hugging Face" tabs
#### Inference
- Selected images (i.e. Image2Image, Upscale, ControlNet) will now save their source paths saved and restored on load. If the image is moved or deleted, the selection will show as missing and can be reselected
- Project files (.smproj) have been updated to v3, existing projects will be upgraded on load and will no longer be compatible with older versions of Stability Matrix
### Fixed
- Fixed Outputs page reverting back to Shared Output Folder every time the page is reloaded
- Potentially fixed updates sometimes clearing settings or launching in the wrong directory
- Improved startup time and window load time after exiting dialogs
- Fixed control character decoding that caused some progress bars to show as `\u2588`
- Fixed Python `rich` package's progress bars not showing in console
- Optimized ProgressRing animation bindings to reduce CPU usage
- Improved safety checks in custom control rendering to reduce potential graphical artifacts
- Improved console rendering safety with cursor line increment clamping, as potential fix for [#111](https://github.com/LykosAI/StabilityMatrix/issues/111)
- Fixed [#290](https://github.com/LykosAI/StabilityMatrix/issues/290) - Model browser crash due to text trimming certain unicode characters
- Fixed crash when loading an empty settings file
- Improve Settings save and load performance with .NET 8 Source Generating Serialization
- Fixed ApplicationException during database shutdown
- InvokeAI model links for T2I/IpAdapters now point to the correct folders
- Added extra checks to help prevent settings resetting in certain scenarios
- Fixed Refiner model enabled state not saving to Inference project files
- Fixed NullReference error labels when clearing the Inference batch size settings, now shows improved message with minimum and maximum value constraints

## v2.7.0-pre.4
### Added
#### Inference
- Added Image to Image project type
- Added Modular custom steps
  - Use the plus button to add new steps (Hires Fix, Upscaler, and Save Image are currently available), and the edit button to enable removing or dragging steps to reorder them. This enables multi-pass Hires Fix, mixing different upscalers, and saving intermediate images at any point in the pipeline.
- Added Sampler addons
  - Addons usually affect guidance like ControlNet, T2I, FreeU, and other addons to come. They apply to the individual sampler, so you can mix and match different ControlNets for Base and Hires Fix, or use the current output from a previous sampler as ControlNet guidance image for HighRes passes.
- Added SD Turbo Scheduler
- Added display names for new samplers ("Heun++ 2", "DDPM", "LCM")
#### Model Browser
- Added additional base model filter options ("SD 1.5 LCM", "SDXL 1.0 LCM", "SDXL Turbo", "Other")
### Changed
#### Inference
- Selected images (i.e. Image2Image, Upscale, ControlNet) will now save their source paths saved and restored on load. If the image is moved or deleted, the selection will show as missing and can be reselected
- Project files (.smproj) have been updated to v3, existing projects will be upgraded on load and will no longer be compatible with older versions of Stability Matrix
### Fixed
- Fixed Refiner model enabled state not saving to Inference project files
 
## v2.7.0-pre.3
### Added
- Added "Find Connected Metadata" options for root-level and file-level scans to the Checkpoints page
- Added "Update Existing Metadata" button to the Checkpoints page
- Added Hugging Face tab to the Model Browser
- Added the ability to type in a specific page number in the CivitAI Model Browser
### Changed
- Folder-level "Find Connected Metadata" now scans the selected folder and its subfolders
- Model Browser now split into "CivitAI" and "Hugging Face" tabs
### Fixed
- InvokeAI model links for T2I/IpAdapters now point to the correct folders
- Added extra checks to help prevent settings resetting in certain scenarios

## v2.7.0-pre.2
### Added
- Added System Information section to Settings
### Changed
- Moved Inference Settings to subpage
### Fixed
- Fixed crash when loading an empty settings file
- Improve Settings save and load performance with .NET 8 Source Generating Serialization
- Fixed ApplicationException during database shutdown

## v2.7.0-pre.1
### Fixed
- Fixed control character decoding that caused some progress bars to show as `\u2588`
- Fixed Python `rich` package's progress bars not showing in console
- Optimized ProgressRing animation bindings to reduce CPU usage
- Improved safety checks in custom control rendering to reduce potential graphical artifacts
- Improved console rendering safety with cursor line increment clamping, as potential fix for [#111](https://github.com/LykosAI/StabilityMatrix/issues/111)

## v2.7.0-dev.4
### Fixed
- Fixed [#290](https://github.com/LykosAI/StabilityMatrix/issues/290) - Model browser crash due to text trimming certain unicode characters 

## v2.7.0-dev.3
### Added
- New package: [RuinedFooocus](https://github.com/runew0lf/RuinedFooocus)
#### Model Browser
- Right clicking anywhere on the model card will open the same menu as the three-dots button
- New model downloads will save trigger words in metadata, if available
- Model author username and avatar display, with clickable link to their profile
#### Checkpoints Page
- Added "Copy Trigger Words" option to the three-dots menu on the Checkpoints page (when data is available)
- Added trigger words on checkpoint card and tooltip
### Changed
#### Model Browser
- Improved number formatting with K/M suffixes for download and favorite counts
- Animated zoom effect on hovering over model images
#### Checkpoints Page
- Rearranged top row layout to use CommandBar
### Fixed
- Improved startup time and window load time after exiting dialogs

## v2.7.0-dev.2
### Added
#### General
- Added an X button to all search fields to instantly clear them (Esc key also works) 
#### Outputs Page 
- Added Refresh button to update gallery from file system changes
#### Checkpoints Page
- Added the ability to drag & drop checkpoints between different folders
### Changed
#### Outputs Page
- Updated button and menu layout
#### Packages Page
- Rearranged Add Package dialog slightly to accommodate longer package list
### Fixed
- Fixed InvalidOperation errors when signing into accounts shortly after signing out, while the previous account update is still running
- Fixed Outputs page reverting back to Shared Output Folder every time the page is reloaded
- Potentially fixed updates sometimes clearing settings or launching in the wrong directory

## v2.7.0-dev.1
### Added
- Accounts Settings Subpage
  - Lykos Account sign-up and login - currently for Patreon OAuth connections but GitHub requests caching and settings sync are planned
  - Supporters can now connect your Patreon accounts, then head to the Updates page to choose to receive auto-updates from the Dev or Preview channels
  - CivitAI Account login with API key - enables downloading models from the Browser page that require CivitAI logins, more integrations like liking and commenting are also planned
- Updates Settings Subpage
  - Toggle auto-update notifications and manually check for updates
  - Choose between Stable, Preview, and Dev update channels
### Changed
- Model Browser page has been redesigned, featuring more information like rating and download counts

## v2.6.7
### Fixed
- Fixed prerequisite install not unpacking due to improperly formatted 7z argument (Caused the "python310._pth FileNotFoundException")
- Fixed [#301](https://github.com/LykosAI/StabilityMatrix/issues/301) - Package updates failing silently because of a PortableGit error

## v2.6.6
### Fixed
- Fixed [#297](https://github.com/LykosAI/StabilityMatrix/issues/297) - Model browser LiteAsyncException occuring when fetching entries with unrecognized values from enum name changes

## v2.6.5
### Fixed
- Fixed error when receiving unknown model format values from the Model Browser
- Fixed process errors when installing or updating Pip packages using the Python packages dialog

## v2.6.4
### Fixed
- Fixed errors preventing Model Browser from finding results with certain search queries

## v2.6.3
### Fixed
- Fixed InvalidOperationException during prerequisite installs on certain platforms where process name and duration reporting are not supported

## v2.6.2
### Changed
- Backend changes for auto-update schema v3, supporting customizable release channels and faster downloads with zip compression
### Fixed
- Better error reporting including outputs for git subprocess errors during package install / update
- Fixed `'accelerate' is not recognized as an internal or external command` error when starting training in kohya_ss
- Fixed some instances of `ModuleNotFoundError: No module named 'bitsandbytes.cuda_setup.paths'` error when using 8-bit optimizers in kohya_ss
- Fixed errors preventing Inference outputs from loading in the img2img tabs of other packages 

## v2.6.1
### Changed
- NVIDIA GPU users will be updated to use CUDA 12.1 for the InvokeAI package for a slight performance improvement
  - Update will occur the next time the package is updated, or on a fresh install
  - Note: CUDA 12.1 is only available on Maxwell (GTX 900 series) and newer GPUs  
### Fixed
- Reduced the amount of calls to GitHub to help prevent rate limiting
- Fixed rate limit crash on startup preventing app from starting

## v2.6.0
### Added
- Added **Output Sharing** option for all packages in the three-dots menu on the Packages page
  - This will link the package's output folders to the relevant subfolders in the "Outputs" directory
    - When a package only has a generic "outputs" folder, all generated images from that package will be linked to the "Outputs\Text2Img" folder when this option is enabled
- Added **Outputs page** for viewing generated images from any package, or the shared output folder
- Added [Stable Diffusion WebUI/UX](https://github.com/anapnoe/stable-diffusion-webui-ux) package
- Added [Stable Diffusion WebUI-DirectML](https://github.com/lshqqytiger/stable-diffusion-webui-directml) package
- Added [kohya_ss](https://github.com/bmaltais/kohya_ss) package
- Added [Fooocus-ControlNet-SDXL](https://github.com/fenneishi/Fooocus-ControlNet-SDXL) package
- Added GPU compatibility badges to the installers
- Added filtering of "incompatible" packages (ones that do not support your GPU) to all installers 
  - This can be overridden by checking the new "Show All Packages" checkbox
- Added more launch options for Fooocus, such as the `--preset` option
- Added Ctrl+ScrollWheel to change image size in the inference output gallery and new Outputs page
- Added "No Images Found" placeholder for non-connected models on the Checkpoints tab
- Added "Open on GitHub" option to the three-dots menu on the Packages page
### Changed
- If ComfyUI for Inference is chosen during the One-Click Installer, the Inference page will be opened after installation instead of the Launch page
- Changed all package installs & updates to use git commands instead of downloading zip files
- The One-Click Installer now uses the new progress dialog with console
- NVIDIA GPU users will be updated to use CUDA 12.1 for ComfyUI & Fooocus packages for a slight performance improvement
  - Update will occur the next time the package is updated, or on a fresh install
  - Note: CUDA 12.1 is only available on Maxwell (GTX 900 series) and newer GPUs
- Improved Model Browser download stability with automatic retries for download errors
- Optimized page navigation and syntax formatting configurations to improve startup time
### Fixed
- Fixed crash when clicking Inference gallery image after the image is deleted externally in file explorer
- Fixed Inference popup Install button not working on One-Click Installer
- Fixed Inference Prompt Completion window sometimes not showing while typing
- Fixed "Show Model Images" toggle on Checkpoints page sometimes displaying cut-off model images
- Fixed missing httpx package during Automatic1111 install
- Fixed some instances of localized text being cut off from controls being too small

## v2.5.7
### Fixed
- Fixed error `got an unexpected keyword argument 'socket_options'` on fresh installs of Automatic1111 Stable Diffusion WebUI due to missing httpx dependency specification from gradio

## v2.5.6
### Added
- Added Russian UI language option, thanks to aolko for the translation

## v2.5.5
### Added
- Added Spanish UI language options, thanks to Carlos Baena and Lautaroturina for the translations
- Manual input prompt popup on package input requests besides Y/n confirmations
- Added `--disable-gpu` launch argument to disable hardware accelerated rendering
### Fixed
- Fixed infinite progress wheel when package uninstall fails

## v2.5.4
### Fixed
- Fixed [#208](https://github.com/LykosAI/StabilityMatrix/issues/208) - error when installing xformers

## v2.5.3
### Added
- Added French UI language option, thanks to eephyne for the translation
### Fixed
- Fixed Automatic 1111 missing dependencies on startup by no longer enabling `--skip-install` by default.

## v2.5.2
### Added
- Right click Inference Batch options to enable selecting a "Batch Index". This can be used to reproduce a specific image from a batch generation. The field will be automatically populated in metadata of individual images from a batch generation.
  - The index is 1-based, so the first image in a batch is index 1, and the last image is the batch size.
  - Currently this generates different individual images for batches using Ancestral samplers, due to an upstream ComfyUI issue with noise masking. Looking into fixing this.
- Inference Batches option now is implemented, previously the setting had no effect
### Changed
- Default upscale factor for Inference is now 2x instead of 1x
### Fixed
- Fixed batch combined image grids not showing metadata and not being importable
- Fixed "Call from invalid thread" errors that sometimes occured during update notifications

## v2.5.1
### Added
- `--skip-install` default launch argument for Automatic1111 Package
### Fixed
- Fixed Prompt weights showing syntax error in locales where decimal separator is not a period

## v2.5.0
### Added
- Added Inference, a built-in native Stable Diffusion interface, powered by ComfyUI
- Added option to change the Shared Folder method for packages using the three-dots menu on the Packages page
- Added the ability to Favorite models in the Model Browser
- Added "Favorites" sort option to the Model Browser
- Added notification flyout for new available updates. Dismiss to hide until the next update version.
- Added Italian UI language options, thanks to Marco Capelli for the translations
### Changed
- Model Browser page size is now 20 instead of 14  
- Update changelog now only shows the difference between the current version and the latest version
### Fixed
- Fixed [#141](https://github.com/LykosAI/StabilityMatrix/issues/141) - Search not working when sorting by Installed on Model Browser
- Fixed SD.Next not showing "Open Web UI" button when finished loading
- Fixed model index startup errors when `./Models` contains unknown custom folder names
- Fixed ストップ button being cut off in Japanese translation 
- Fixed update progress freezing in some cases
- Fixed light theme being default in first time setup window
- Fixed shared folder links not recreating fully when partially missing

## v2.4.6
### Added
- LDSR / ADetailer shared folder links for Automatic1111 Package
### Changed
- Made Dark Mode background slightly lighter

## v2.4.5
### Fixed
- Fixed "Library Dir not set" error on launch

## v2.4.4
### Added
- Added button to toggle automatic scrolling of console output
### Fixed
- Fixed [#130](https://github.com/LykosAI/StabilityMatrix/issues/130) ComfyUI extra_model_paths.yaml file being overwritten on each launch
- Fixed some package updates not showing any console output
- Fixed auto-close of update dialog when package update is complete 

## v2.4.3
### Added
- Added "--no-download-sd-model" launch argument option for Stable Diffusion Web UI
- Added Chinese (Simplified) and Chinese (Traditional) UI language options, thanks to jimlovewine for the translations
### Changed
- Package updates now use the new progress dialog with console output
### Fixed
- Updated Japanese translation for some terms

## v2.4.2
### Added
- Added Japanese UI language option, thanks to kgmkm_mkgm for the translation
- Language selection available in Settings, and defaults to system language if supported

## v2.4.1
### Fixed
- Fixed deleting checkpoints not updating the visual grid until the page is refreshed
- Fixed updates sometimes freezing on "Installing Requirements" step

## v2.4.0
### Added
- New installable Package - [Fooocus-MRE](https://github.com/MoonRide303/Fooocus-MRE)
- Added toggle to show connected model images in the Checkpoints tab
- Added "Find Connected Metadata" option to the context menu of Checkpoint Folders in the Checkpoints tab to connect models that don't have any metadata
### Changed
- Revamped package installer
  - Added "advanced options" section for commit, shared folder method, and pytorch options
  - Can be run in the background
  - Shows progress in the Downloads tab
- Even more performance improvements for loading and searching the Checkpoints page
### Fixed
- Fixed [#97](https://github.com/LykosAI/StabilityMatrix/issues/97) - Codeformer folder should now get linked correctly
- Fixed [#106](https://github.com/LykosAI/StabilityMatrix/issues/106) - ComfyUI should now install correctly on Windows machines with an AMD GPU using DirectML
- Fixed [#107](https://github.com/LykosAI/StabilityMatrix/issues/107) - Added `--autolaunch` option to SD.Next
- Fixed [#110](https://github.com/LykosAI/StabilityMatrix/issues/110) - Model Browser should properly navigate to the next page of Installed models
- Installed tag on model browser should now show for connected models imported via drag & drop

## v2.3.4
### Fixed
- Fixed [#108](https://github.com/LykosAI/StabilityMatrix/issues/108) - (Linux) Fixed permission error on updates [#103](https://github.com/LykosAI/StabilityMatrix/pull/103)

## v2.3.3
### Fixed
- Fixed GPU recognition for Nvidia Tesla GPUs
- Fixed checkpoint file index extension identification with some path names
- Fixed issue where config file may be overwritten during Automatic1111 package updates
- Fixed "Directory Not Found" error on startup when previously selected Data directory does not exist
- Fixed [#83](https://github.com/LykosAI/StabilityMatrix/issues/83) - Display of packages with long names in the Package Manager
- Fixed [#64](https://github.com/LykosAI/StabilityMatrix/issues/64) - Package install error if venv already exists

## v2.3.2
### Added
- Added warning for exFAT / FAT32 drives when selecting a data directory
### Fixed
- Automatic1111 and ComfyUI should now install the correct version of pytorch for AMD GPUs
- Fixed "Call from invalid thread" exceptions preventing download completion notifications from showing
- Fixed model preview image downloading with incorrect name
### Changed
- Redesigned "Select Model Version" dialog to include model description and all preview images

## v2.3.1
### Fixed
- Fixed Auto update not appearing in some regions due to date formatting issues
- Local package import now migrates venvs and existing models

## v2.3.0
### Added
- New installable Package - [Fooocus](https://github.com/lllyasviel/Fooocus)
- Added "Select New Data Directory" button to Settings
- Added "Skip to First/Last Page" buttons to the Model Browser
- Added VAE as a checkpoint category in the Model Browser
- Pause/Resume/Cancel buttons on downloads popup. Paused downloads persists and may be resumed after restarting the app
- Unknown Package installs in the Package directory will now show up with a button to import them
### Fixed
- Fixed issue where model version wouldn't be selected in the "All Versions" section of the Model Browser
- Improved Checkpoints page indexing performance
- Fixed issue where Checkpoints page may not show all checkpoints after clearing search filter
- Fixed issue where Checkpoints page may show incorrect checkpoints for the given filter after changing pages
- Fixed issue where Open Web UI button would try to load 0.0.0.0 addresses
- Fixed Dictionary error when launch arguments saved with duplicate arguments
- Fixed Launch arguments search not working
### Changed
- Changed update method for SD.Next to use the built-in upgrade functionality
- Model Browser navigation buttons are no longer disabled while changing pages

## v2.2.1
### Fixed
- Fixed SD.Next shared folders config not working with new config format, reverted to Junctions / Symlinks

## v2.2.1

### Fixed
- Fixed SD.Next shared folders config not working with new config format, reverted to Junctions / Symlinks

## v2.2.0

### Added
- Added option to search by Base Model in the Model Browser
- Animated page transitions

### Fixed
- Fixed [#59](https://github.com/LykosAI/StabilityMatrix/issues/61) - `GIT` environment variable is now set for the embedded portable git on Windows as A1111 uses it instead of default `PATH` resolution
- Fixed embedded Python install check on Linux when an incompatible windows DLL is in the Python install directory
- Fixed "ObjectDisposed" database errors that sometimes appeared when closing the app

### Changed
- Revamped Package Manager UI
- InvokeAI installations can now use checkpoints from the Shared Models folder

## v2.1.2

### Changed
- SD.Next install now uses ROCm PyTorch backend on Linux AMD GPU machines for better performance over DirectML

## v2.1.1

### Added
- Discord Rich Presence support can now be enabled in Settings

### Fixed
- Launch Page selected package now persists in settings

## v2.1.0

### Added
- New installable Package - [VoltaML](https://github.com/VoltaML/voltaML-fast-stable-diffusion)
- New installable Package - [InvokeAI](https://github.com/invoke-ai/InvokeAI)
- Launch button can now support alternate commands / modes - currently only for InvokeAI
  > ![](https://github.com/LykosAI/StabilityMatrix/assets/13956642/16a8ffdd-a3cb-4f4f-acc5-c062d3ade363)
- Settings option to set global environment variables for Packages
  > ![](https://github.com/LykosAI/StabilityMatrix/assets/13956642/d577918e-82bb-46d4-9a3a-9b5318d3d4d8)

### Changed
- Compatible packages (ComfyUI, Vlad/SD.Next) now use config files / launch args instead of symbolic links for shared model folder redirect

### Fixed
- Fixed [#48](https://github.com/LykosAI/StabilityMatrix/issues/48) - model folders not showing in UI when they were empty
- Updater now shows correct current version without trailing `.0`
- Fixed program sometimes starting off-screen on multi-monitor setups 
- Fixed console input box transparency
- Fixed [#52](https://github.com/LykosAI/StabilityMatrix/issues/52) - A1111 default approx-vae model download errors by switching default preview method to TAESD
- Fixes [#50](https://github.com/LykosAI/StabilityMatrix/issues/50) - model browser crash when no model versions exist
- Fixed [#31](https://github.com/LykosAI/StabilityMatrix/issues/31) - missing ControlNet link to Shared Models Folder for SD.Next
- Fixed [#49](https://github.com/LykosAI/StabilityMatrix/issues/49) - download progress disappearing when changing pages in Model Browser

## v2.0.4

### Fixed
- Fixed Model Browser downloading files without extensions

## v2.0.3

### Added
- (Windows) New settings option to add Stability Matrix to the start menu
- (Windows) Improved background "Mica" effect on Windows 11, should be smoother with less banding artifacts

### Fixed
- Fixed model categories sometimes not showing if they are empty
- Improved model download hash verification performance
- Fixed some text wrapping visuals on expanded model version dialog on model browser
- Added cancel button for create folder dialog
- One click first time installer now defaults to using the "Package" name instead of the display name ("stable-diffusion-webui" instead of "Stable Diffusion WebUI") for the install folder name - probably safer against upstream issues on folder names with spaces.

## v2.0.2

### Fixed
- (Linux) Updater now sets correct execute permissions
- Image loading (i.e. Checkpoints File preview thumbnail) now has a notification for unsupported local image formats instead of crashing
- Fix unable to start app issues on some machines and dropdowns showing wrong categories - disabled assembly trimming

## v2.0.1

### Added
- Fully rewritten using Avalonia for improved UI and cross-platform support, our biggest update so far, with over 18,000 lines of code.
- Release support for Windows and Linux, with macOS coming soon
- Model Browser now indicates models that are already downloaded / need updates
- Checkpoints Manager now supports filtering/searching
- One-click installer now suggests all 3 WebUI packages for selection
- Hardware compatibility and GPU detection is now more accurate
- Download Indicator on the nav menu for ongoing downloads and progress; supports multiple concurrent model downloads
- Improved console with syntax highlighting, and provisional ANSI rendering for progress bars and advanced graphics
- Input can now be sent to the running package process using the top-right keyboard button on the Launch page. Package input requests for a (y/n) response will now have an interactive popup.

### Fixed
- Fixed crash on exit
- Fixed updating from versions prior to 2.x.x
- Fixed page duplication memory leak that caused increased memory usage when switching between pages
- Package page launch button will now navigate and launch the package, instead of just navigating to launch page<|MERGE_RESOLUTION|>--- conflicted
+++ resolved
@@ -5,8 +5,6 @@
 The format is based on [Keep a Changelog](https://keepachangelog.com/en/1.1.0/),
 and this project adheres to [Semantic Versioning 2.0](https://semver.org/spec/v2.0.0.html).
 
-<<<<<<< HEAD
-=======
 ## v2.15.0-pre.2
 ### Added
 - Added new package - [AI Toolkit](https://github.com/ostris/ai-toolkit/)
@@ -118,7 +116,6 @@
 #### 🌟 Visionaries
 A massive thank you to our esteemed Visionary-tier Patrons: **Waterclouds**, **bluepopsicle**, **Bob S**, **Ibixat**, and **Corey T**! Your exceptional commitment propels Stability Matrix to new heights and allows us to push the boundaries of innovation. We're incredibly grateful for your foundational support! 🚀
 
->>>>>>> fdf2ae05
 ## v2.14.3
 ### Added
 - Added the ability to search by pasting an entire Civitai model URL into the search bar in the Civitai model browser
