﻿using Injectio.Attributes;
using StabilityMatrix.Core.Helper;
using StabilityMatrix.Core.Helper.Cache;
using StabilityMatrix.Core.Helper.HardwareInfo;
using StabilityMatrix.Core.Models.FileInterfaces;
using StabilityMatrix.Core.Models.Packages.Extensions;
using StabilityMatrix.Core.Models.Progress;
using StabilityMatrix.Core.Processes;
using StabilityMatrix.Core.Python;
using StabilityMatrix.Core.Services;

namespace StabilityMatrix.Core.Models.Packages;

[RegisterSingleton<BasePackage, SDWebForge>(Duplicate = DuplicateStrategy.Append)]
public class SDWebForge(
    IGithubApiCache githubApi,
    ISettingsManager settingsManager,
    IDownloadService downloadService,
    IPrerequisiteHelper prerequisiteHelper
) : A3WebUI(githubApi, settingsManager, downloadService, prerequisiteHelper)
{
    public override string Name => "stable-diffusion-webui-forge";
    public override string DisplayName { get; set; } = "Stable Diffusion WebUI Forge";
    public override string Author => "lllyasviel";

    public override string Blurb =>
        "Stable Diffusion WebUI Forge is a platform on top of Stable Diffusion WebUI (based on Gradio) to make development easier, optimize resource management, and speed up inference.";

    public override string LicenseUrl =>
        "https://github.com/lllyasviel/stable-diffusion-webui-forge/blob/main/LICENSE.txt";

    public override Uri PreviewImageUri => new("https://cdn.lykos.ai/sm/packages/sdwebforge/preview.webp");

    public override string MainBranch => "main";
    public override bool ShouldIgnoreReleases => true;
    public override IPackageExtensionManager ExtensionManager => null;
    public override PackageDifficulty InstallerSortOrder => PackageDifficulty.ReallyRecommended;

    public override List<LaunchOptionDefinition> LaunchOptions =>
        [
            new()
            {
                Name = "Host",
                Type = LaunchOptionType.String,
                DefaultValue = "localhost",
                Options = ["--server-name"]
            },
            new()
            {
                Name = "Port",
                Type = LaunchOptionType.String,
                DefaultValue = "7860",
                Options = ["--port"]
            },
            new()
            {
                Name = "Share",
                Type = LaunchOptionType.Bool,
                Description = "Set whether to share on Gradio",
                Options = { "--share" }
            },
            new()
            {
                Name = "Pin Shared Memory",
                Type = LaunchOptionType.Bool,
                Options = { "--pin-shared-memory" }
            },
            new()
            {
                Name = "CUDA Malloc",
                Type = LaunchOptionType.Bool,
                Options = { "--cuda-malloc" }
            },
            new()
            {
                Name = "CUDA Stream",
                Type = LaunchOptionType.Bool,
                Options = { "--cuda-stream" }
            },
            new()
            {
                Name = "Always Offload from VRAM",
                Type = LaunchOptionType.Bool,
                Options = ["--always-offload-from-vram"]
            },
            new()
            {
                Name = "Always GPU",
                Type = LaunchOptionType.Bool,
                Options = ["--always-gpu"]
            },
            new()
            {
                Name = "Always CPU",
                Type = LaunchOptionType.Bool,
                Options = ["--always-cpu"]
            },
            new()
            {
                Name = "Skip Torch CUDA Test",
                Type = LaunchOptionType.Bool,
                InitialValue = Compat.IsMacOS,
                Options = ["--skip-torch-cuda-test"]
            },
            new()
            {
                Name = "No half-precision VAE",
                Type = LaunchOptionType.Bool,
                InitialValue = Compat.IsMacOS,
                Options = ["--no-half-vae"]
            },
            LaunchOptionDefinition.Extras
        ];

    public override IEnumerable<TorchIndex> AvailableTorchIndices =>
        [TorchIndex.Cpu, TorchIndex.Cuda, TorchIndex.Rocm, TorchIndex.Mps];

    public override async Task InstallPackage(
        string installLocation,
        InstalledPackage installedPackage,
        InstallPackageOptions options,
        IProgress<ProgressReport>? progress = null,
        Action<ProcessOutput>? onConsoleOutput = null,
        CancellationToken cancellationToken = default
    )
    {
        progress?.Report(new ProgressReport(-1f, "Setting up venv", isIndeterminate: true));

        await using var venvRunner = await SetupVenvPure(installLocation).ConfigureAwait(false);

        await venvRunner.PipInstall("--upgrade pip wheel", onConsoleOutput).ConfigureAwait(false);

        progress?.Report(new ProgressReport(-1f, "Installing requirements...", isIndeterminate: true));

        var requirements = new FilePath(installLocation, "requirements_versions.txt");
        var requirementsContent = await requirements
            .ReadAllTextAsync(cancellationToken)
            .ConfigureAwait(false);

        var pipArgs = new PipInstallArgs("setuptools==69.5.1");

        var isBlackwell =
            SettingsManager.Settings.PreferredGpu?.IsBlackwellGpu() ?? HardwareHelper.HasBlackwellGpu();
        var torchVersion = options.PythonOptions.TorchIndex ?? GetRecommendedTorchVersion();

        if (isBlackwell && torchVersion is TorchIndex.Cuda)
        {
            pipArgs = pipArgs
<<<<<<< HEAD
                .AddArg("--upgrade")
                .AddArg("--pre")
                .WithTorch()
                .WithTorchVision()
                .WithTorchExtraIndex("nightly/cu128");
=======
                .AddArg("--pre")
                .WithTorch()
                .WithTorchVision()
                .WithTorchAudio()
                .WithTorchExtraIndex("nightly/cu128")
                .AddArg("--upgrade");
>>>>>>> af8e2cfb

            if (installedPackage.PipOverrides != null)
            {
                pipArgs = pipArgs.WithUserOverrides(installedPackage.PipOverrides);
            }
            progress?.Report(
                new ProgressReport(-1f, "Installing Torch for your shiny new GPU...", isIndeterminate: true)
            );
            await venvRunner.PipInstall(pipArgs, onConsoleOutput).ConfigureAwait(false);
        }
        else
        {
            pipArgs = pipArgs
                .WithTorch("==2.3.1")
                .WithTorchVision("==0.18.1")
                .WithTorchExtraIndex(
                    torchVersion switch
                    {
                        TorchIndex.Cpu => "cpu",
                        TorchIndex.Cuda => "cu121",
                        TorchIndex.Rocm => "rocm5.7",
                        TorchIndex.Mps => "cpu",
                        _ => throw new ArgumentOutOfRangeException(nameof(torchVersion), torchVersion, null)
                    }
                );
        }

        if (isBlackwell && torchVersion is TorchIndex.Cuda)
        {
            pipArgs = new PipInstallArgs();
        }

        pipArgs = pipArgs.WithParsedFromRequirementsTxt(requirementsContent, excludePattern: "torch");

        if (installedPackage.PipOverrides != null)
        {
            pipArgs = pipArgs.WithUserOverrides(installedPackage.PipOverrides);
        }

        await venvRunner.PipInstall(pipArgs, onConsoleOutput).ConfigureAwait(false);
        progress?.Report(new ProgressReport(1f, "Install complete", isIndeterminate: false));
    }
}<|MERGE_RESOLUTION|>--- conflicted
+++ resolved
@@ -146,20 +146,12 @@
         if (isBlackwell && torchVersion is TorchIndex.Cuda)
         {
             pipArgs = pipArgs
-<<<<<<< HEAD
-                .AddArg("--upgrade")
-                .AddArg("--pre")
-                .WithTorch()
-                .WithTorchVision()
-                .WithTorchExtraIndex("nightly/cu128");
-=======
                 .AddArg("--pre")
                 .WithTorch()
                 .WithTorchVision()
                 .WithTorchAudio()
                 .WithTorchExtraIndex("nightly/cu128")
                 .AddArg("--upgrade");
->>>>>>> af8e2cfb
 
             if (installedPackage.PipOverrides != null)
             {
