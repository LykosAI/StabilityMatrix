--- conflicted
+++ resolved
@@ -1,5 +1,4 @@
-<<<<<<< HEAD
-﻿<ui:FluentWindow x:Class="StabilityMatrix.MainWindow"
+<ui:FluentWindow x:Class="StabilityMatrix.MainWindow"
              xmlns="http://schemas.microsoft.com/winfx/2006/xaml/presentation"
              xmlns:x="http://schemas.microsoft.com/winfx/2006/xaml"
              xmlns:d="http://schemas.microsoft.com/expression/blend/2008"
@@ -55,61 +54,4 @@
             </ui:NavigationView.FooterMenuItems>
         </ui:NavigationView>
     </Grid>
-</ui:FluentWindow>
-=======
-<Window
-    x:Class="StabilityMatrix.MainWindow"
-    xmlns="http://schemas.microsoft.com/winfx/2006/xaml/presentation"
-    xmlns:x="http://schemas.microsoft.com/winfx/2006/xaml"
-    xmlns:local="using:StabilityMatrix"
-    xmlns:d="http://schemas.microsoft.com/expression/blend/2008"
-    xmlns:mc="http://schemas.openxmlformats.org/markup-compatibility/2006"
-    mc:Ignorable="d">
-    
-    <Grid>
-        <Grid.RowDefinitions>
-            <RowDefinition Height="32"/>
-            <RowDefinition/>
-        </Grid.RowDefinitions>
-
-        <Grid x:Name="AppTitleBar">
-            <Image Source="Assets\LockScreenLogo.scale-200.png"
-                   HorizontalAlignment="Left" 
-                   Width="16" Height="16" 
-                   Margin="8,0"/>
-            <TextBlock x:Name="AppTitleTextBlock"
-                       Text="{StaticResource AppTitle}"
-                       TextWrapping="NoWrap"
-                       Style="{StaticResource CaptionTextBlockStyle}" 
-                       VerticalAlignment="Center"
-                       Margin="28,0,0,0"/>
-        </Grid>
-
-        <NavigationView 
-            Grid.Row="1"
-            x:Name="MainNavigationView"
-            Loaded="MainNavigationView_OnLoaded"
-            SelectionChanged="MainNavigationView_OnSelectionChanged"
-            Header="Stability Matrix">
-        
-            <NavigationView.MenuItems>
-                <NavigationViewItem Content="Launch" Tag="LaunchPage">
-                    <NavigationViewItem.Icon>
-                        <SymbolIcon Symbol="Play" />
-                    </NavigationViewItem.Icon>
-                </NavigationViewItem>
-        
-                <NavigationViewItem Content="Install" Tag="InstallPage">
-                    <NavigationViewItem.Icon>
-                        <SymbolIcon Symbol="Repair" />
-                    </NavigationViewItem.Icon>
-                </NavigationViewItem>
-            </NavigationView.MenuItems>
-        
-            <Frame x:Name="ContentFrame"/>
-        </NavigationView>
-    </Grid>
-    
-
-</Window>
->>>>>>> 3533066b
+</ui:FluentWindow>