--- conflicted
+++ resolved
@@ -199,11 +199,7 @@
             );
 
             sourceInstanceAccessor.Set(source, settingsAccessor.Get(Settings));
-<<<<<<< HEAD
-        }
-=======
-        };
->>>>>>> bf7f0b87
+        }
 
         // Set and Save settings when source changes
         void OnSourcePropertyChanged(object? sender, PropertyChangedEventArgs args)
@@ -267,12 +263,8 @@
         }
         catch
         {
-<<<<<<< HEAD
             subscription.Dispose();
             throw;
-=======
-            sourceInstanceAccessor.Set(settingsAccessor.Get(Settings));
->>>>>>> bf7f0b87
         }
 
         return subscription;
