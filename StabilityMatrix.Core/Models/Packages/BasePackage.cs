﻿using Octokit;
using StabilityMatrix.Core.Helper;
using StabilityMatrix.Core.Models.Database;
using StabilityMatrix.Core.Models.FileInterfaces;
using StabilityMatrix.Core.Models.Progress;
using StabilityMatrix.Core.Processes;
using StabilityMatrix.Core.Python;

namespace StabilityMatrix.Core.Models.Packages;

public abstract class BasePackage
{
    public string ByAuthor => $"By {Author}";

    public abstract string Name { get; }
    public abstract string DisplayName { get; set; }
    public abstract string Author { get; }
    public abstract string Blurb { get; }
    public abstract string GithubUrl { get; }
    public abstract string LicenseType { get; }
    public abstract string LicenseUrl { get; }
    public virtual string Disclaimer => string.Empty;
    public virtual bool OfferInOneClickInstaller => true;

    /// <summary>
    /// Primary command to launch the package. 'Launch' buttons uses this.
    /// </summary>
    public abstract string LaunchCommand { get; }

    /// <summary>
    /// Optional commands (e.g. 'config') that are on the launch button split drop-down.
    /// </summary>
    public virtual IReadOnlyList<string> ExtraLaunchCommands { get; } = Array.Empty<string>();

    public abstract Uri PreviewImageUri { get; }
    public virtual bool ShouldIgnoreReleases => false;
    public virtual bool UpdateAvailable { get; set; }

<<<<<<< HEAD
    public abstract Task DownloadPackage(string installLocation, DownloadPackageVersionOptions versionOptions,
        IProgress<ProgressReport>? progress1);

    public abstract Task InstallPackage(string installLocation, TorchVersion torchVersion,
        IProgress<ProgressReport>? progress = null);
    
    public abstract Task RunPackage(string installedPackagePath, string command, string arguments);
    
    public abstract Task<bool> CheckForUpdates(InstalledPackage package);

    public abstract Task<InstalledPackageVersion> Update(InstalledPackage installedPackage,
        TorchVersion torchVersion, IProgress<ProgressReport>? progress = null,
        bool includePrerelease = false);
    
    public virtual IEnumerable<SharedFolderMethod> AvailableSharedFolderMethods => new[]
    {
        SharedFolderMethod.Symlink,
        SharedFolderMethod.Configuration,
        SharedFolderMethod.None
    };

    public abstract SharedFolderMethod RecommendedSharedFolderMethod { get; }

    public abstract Task SetupModelFolders(DirectoryPath installDirectory,
        SharedFolderMethod sharedFolderMethod);

    public abstract Task UpdateModelFolders(DirectoryPath installDirectory,
        SharedFolderMethod sharedFolderMethod);

    public abstract Task RemoveModelFolderLinks(DirectoryPath installDirectory,
        SharedFolderMethod sharedFolderMethod);
=======
    public abstract Task DownloadPackage(
        string installLocation,
        DownloadPackageVersionOptions versionOptions,
        IProgress<ProgressReport>? progress1
    );

    public abstract Task InstallPackage(
        string installLocation,
        TorchVersion torchVersion,
        IProgress<ProgressReport>? progress = null
    );

    public abstract Task RunPackage(string installedPackagePath, string command, string arguments);

    public abstract Task<bool> CheckForUpdates(InstalledPackage package);

    public abstract Task<InstalledPackageVersion> Update(
        InstalledPackage installedPackage,
        TorchVersion torchVersion,
        IProgress<ProgressReport>? progress = null,
        bool includePrerelease = false
    );

    public virtual IEnumerable<SharedFolderMethod> AvailableSharedFolderMethods =>
        new[]
        {
            SharedFolderMethod.Symlink,
            SharedFolderMethod.Configuration,
            SharedFolderMethod.None
        };

    public abstract SharedFolderMethod RecommendedSharedFolderMethod { get; }

    public abstract Task SetupModelFolders(
        DirectoryPath installDirectory,
        SharedFolderMethod sharedFolderMethod
    );

    public abstract Task UpdateModelFolders(
        DirectoryPath installDirectory,
        SharedFolderMethod sharedFolderMethod
    );

    public abstract Task RemoveModelFolderLinks(
        DirectoryPath installDirectory,
        SharedFolderMethod sharedFolderMethod
    );
>>>>>>> 07a63576

    public abstract IEnumerable<TorchVersion> AvailableTorchVersions { get; }

    public virtual TorchVersion GetRecommendedTorchVersion()
    {
        // if there's only one AvailableTorchVersion, return that
        if (AvailableTorchVersions.Count() == 1)
        {
            return AvailableTorchVersions.First();
        }
<<<<<<< HEAD
        
=======

>>>>>>> 07a63576
        if (HardwareHelper.HasNvidiaGpu() && AvailableTorchVersions.Contains(TorchVersion.Cuda))
        {
            return TorchVersion.Cuda;
        }

        if (HardwareHelper.PreferRocm() && AvailableTorchVersions.Contains(TorchVersion.Rocm))
        {
            return TorchVersion.Rocm;
        }

<<<<<<< HEAD
        if (HardwareHelper.PreferDirectML() &&
            AvailableTorchVersions.Contains(TorchVersion.DirectMl))
=======
        if (
            HardwareHelper.PreferDirectML()
            && AvailableTorchVersions.Contains(TorchVersion.DirectMl)
        )
>>>>>>> 07a63576
        {
            return TorchVersion.DirectMl;
        }

        return TorchVersion.Cpu;
    }
<<<<<<< HEAD
    
=======

>>>>>>> 07a63576
    /// <summary>
    /// Shuts down the subprocess, canceling any pending streams.
    /// </summary>
    public abstract void Shutdown();

    /// <summary>
    /// Shuts down the process, returning a Task to wait for output EOF.
    /// </summary>
    public abstract Task WaitForShutdown();
    public abstract Task<IEnumerable<Release>> GetReleaseTags();

    public abstract List<LaunchOptionDefinition> LaunchOptions { get; }
    public virtual string? ExtraLaunchArguments { get; set; } = null;

    /// <summary>
    /// The shared folders that this package supports.
    /// Mapping of <see cref="SharedFolderType"/> to the relative paths from the package root.
    /// </summary>
    public virtual Dictionary<SharedFolderType, IReadOnlyList<string>>? SharedFolders { get; }

    public abstract Task<string> GetLatestVersion();
    public abstract Task<PackageVersionOptions> GetAllVersionOptions();
<<<<<<< HEAD
    public abstract Task<IEnumerable<GitCommit>?> GetAllCommits(string branch, int page = 1, int perPage = 10);
=======
    public abstract Task<IEnumerable<GitCommit>?> GetAllCommits(
        string branch,
        int page = 1,
        int perPage = 10
    );
>>>>>>> 07a63576
    public abstract Task<IEnumerable<Branch>> GetAllBranches();
    public abstract Task<IEnumerable<Release>> GetAllReleases();
    public event EventHandler<ProcessOutput>? ConsoleOutput;
    public event EventHandler<int>? Exited;
    public event EventHandler<string>? StartupComplete;

    public void OnConsoleOutput(ProcessOutput output) => ConsoleOutput?.Invoke(this, output);

    public void OnExit(int exitCode) => Exited?.Invoke(this, exitCode);

    public void OnStartupComplete(string url) => StartupComplete?.Invoke(this, url);
<<<<<<< HEAD
    
    public virtual PackageVersionType AvailableVersionTypes => ShouldIgnoreReleases
        ? PackageVersionType.Commit
        : PackageVersionType.GithubRelease | PackageVersionType.Commit;
    
    
    
    
    
    protected async Task InstallCudaTorch(PyVenvRunner venvRunner,
        IProgress<ProgressReport>? progress = null)
    {
        progress?.Report(new ProgressReport(-1f, "Installing PyTorch for CUDA",
            isIndeterminate: true));

        await venvRunner.PipInstall(PyVenvRunner.TorchPipInstallArgsCuda, OnConsoleOutput)
            .ConfigureAwait(false);
        await venvRunner.PipInstall("xformers", OnConsoleOutput).ConfigureAwait(false);
    }
    
    protected async Task InstallDirectMlTorch(PyVenvRunner venvRunner,
        IProgress<ProgressReport>? progress = null)
    {
        progress?.Report(new ProgressReport(-1f, "Installing PyTorch for DirectML",
            isIndeterminate: true));

        await venvRunner.PipInstall(PyVenvRunner.TorchPipInstallArgsDirectML, OnConsoleOutput)
            .ConfigureAwait(false);
    }
    
    protected async Task InstallCpuTorch(PyVenvRunner venvRunner, IProgress<ProgressReport>? progress = null)
    {
        progress?.Report(new ProgressReport(-1f, "Installing PyTorch for CPU",
            isIndeterminate: true));

        await venvRunner.PipInstall(PyVenvRunner.TorchPipInstallArgsCpu, OnConsoleOutput)
=======

    public virtual PackageVersionType AvailableVersionTypes =>
        ShouldIgnoreReleases
            ? PackageVersionType.Commit
            : PackageVersionType.GithubRelease | PackageVersionType.Commit;

    protected async Task InstallCudaTorch(
        PyVenvRunner venvRunner,
        IProgress<ProgressReport>? progress = null
    )
    {
        progress?.Report(
            new ProgressReport(-1f, "Installing PyTorch for CUDA", isIndeterminate: true)
        );

        await venvRunner
            .PipInstall(PyVenvRunner.TorchPipInstallArgsCuda, OnConsoleOutput)
            .ConfigureAwait(false);
        await venvRunner.PipInstall("xformers", OnConsoleOutput).ConfigureAwait(false);
    }

    protected async Task InstallDirectMlTorch(
        PyVenvRunner venvRunner,
        IProgress<ProgressReport>? progress = null
    )
    {
        progress?.Report(
            new ProgressReport(-1f, "Installing PyTorch for DirectML", isIndeterminate: true)
        );

        await venvRunner
            .PipInstall(PyVenvRunner.TorchPipInstallArgsDirectML, OnConsoleOutput)
            .ConfigureAwait(false);
    }

    protected async Task InstallCpuTorch(
        PyVenvRunner venvRunner,
        IProgress<ProgressReport>? progress = null
    )
    {
        progress?.Report(
            new ProgressReport(-1f, "Installing PyTorch for CPU", isIndeterminate: true)
        );

        await venvRunner
            .PipInstall(PyVenvRunner.TorchPipInstallArgsCpu, OnConsoleOutput)
>>>>>>> 07a63576
            .ConfigureAwait(false);
    }
}<|MERGE_RESOLUTION|>--- conflicted
+++ resolved
@@ -36,39 +36,6 @@
     public virtual bool ShouldIgnoreReleases => false;
     public virtual bool UpdateAvailable { get; set; }
 
-<<<<<<< HEAD
-    public abstract Task DownloadPackage(string installLocation, DownloadPackageVersionOptions versionOptions,
-        IProgress<ProgressReport>? progress1);
-
-    public abstract Task InstallPackage(string installLocation, TorchVersion torchVersion,
-        IProgress<ProgressReport>? progress = null);
-    
-    public abstract Task RunPackage(string installedPackagePath, string command, string arguments);
-    
-    public abstract Task<bool> CheckForUpdates(InstalledPackage package);
-
-    public abstract Task<InstalledPackageVersion> Update(InstalledPackage installedPackage,
-        TorchVersion torchVersion, IProgress<ProgressReport>? progress = null,
-        bool includePrerelease = false);
-    
-    public virtual IEnumerable<SharedFolderMethod> AvailableSharedFolderMethods => new[]
-    {
-        SharedFolderMethod.Symlink,
-        SharedFolderMethod.Configuration,
-        SharedFolderMethod.None
-    };
-
-    public abstract SharedFolderMethod RecommendedSharedFolderMethod { get; }
-
-    public abstract Task SetupModelFolders(DirectoryPath installDirectory,
-        SharedFolderMethod sharedFolderMethod);
-
-    public abstract Task UpdateModelFolders(DirectoryPath installDirectory,
-        SharedFolderMethod sharedFolderMethod);
-
-    public abstract Task RemoveModelFolderLinks(DirectoryPath installDirectory,
-        SharedFolderMethod sharedFolderMethod);
-=======
     public abstract Task DownloadPackage(
         string installLocation,
         DownloadPackageVersionOptions versionOptions,
@@ -116,7 +83,6 @@
         DirectoryPath installDirectory,
         SharedFolderMethod sharedFolderMethod
     );
->>>>>>> 07a63576
 
     public abstract IEnumerable<TorchVersion> AvailableTorchVersions { get; }
 
@@ -127,11 +93,7 @@
         {
             return AvailableTorchVersions.First();
         }
-<<<<<<< HEAD
-        
-=======
-
->>>>>>> 07a63576
+
         if (HardwareHelper.HasNvidiaGpu() && AvailableTorchVersions.Contains(TorchVersion.Cuda))
         {
             return TorchVersion.Cuda;
@@ -142,26 +104,17 @@
             return TorchVersion.Rocm;
         }
 
-<<<<<<< HEAD
-        if (HardwareHelper.PreferDirectML() &&
-            AvailableTorchVersions.Contains(TorchVersion.DirectMl))
-=======
         if (
             HardwareHelper.PreferDirectML()
             && AvailableTorchVersions.Contains(TorchVersion.DirectMl)
         )
->>>>>>> 07a63576
         {
             return TorchVersion.DirectMl;
         }
 
         return TorchVersion.Cpu;
     }
-<<<<<<< HEAD
-    
-=======
-
->>>>>>> 07a63576
+
     /// <summary>
     /// Shuts down the subprocess, canceling any pending streams.
     /// </summary>
@@ -184,15 +137,11 @@
 
     public abstract Task<string> GetLatestVersion();
     public abstract Task<PackageVersionOptions> GetAllVersionOptions();
-<<<<<<< HEAD
-    public abstract Task<IEnumerable<GitCommit>?> GetAllCommits(string branch, int page = 1, int perPage = 10);
-=======
     public abstract Task<IEnumerable<GitCommit>?> GetAllCommits(
         string branch,
         int page = 1,
         int perPage = 10
     );
->>>>>>> 07a63576
     public abstract Task<IEnumerable<Branch>> GetAllBranches();
     public abstract Task<IEnumerable<Release>> GetAllReleases();
     public event EventHandler<ProcessOutput>? ConsoleOutput;
@@ -204,44 +153,6 @@
     public void OnExit(int exitCode) => Exited?.Invoke(this, exitCode);
 
     public void OnStartupComplete(string url) => StartupComplete?.Invoke(this, url);
-<<<<<<< HEAD
-    
-    public virtual PackageVersionType AvailableVersionTypes => ShouldIgnoreReleases
-        ? PackageVersionType.Commit
-        : PackageVersionType.GithubRelease | PackageVersionType.Commit;
-    
-    
-    
-    
-    
-    protected async Task InstallCudaTorch(PyVenvRunner venvRunner,
-        IProgress<ProgressReport>? progress = null)
-    {
-        progress?.Report(new ProgressReport(-1f, "Installing PyTorch for CUDA",
-            isIndeterminate: true));
-
-        await venvRunner.PipInstall(PyVenvRunner.TorchPipInstallArgsCuda, OnConsoleOutput)
-            .ConfigureAwait(false);
-        await venvRunner.PipInstall("xformers", OnConsoleOutput).ConfigureAwait(false);
-    }
-    
-    protected async Task InstallDirectMlTorch(PyVenvRunner venvRunner,
-        IProgress<ProgressReport>? progress = null)
-    {
-        progress?.Report(new ProgressReport(-1f, "Installing PyTorch for DirectML",
-            isIndeterminate: true));
-
-        await venvRunner.PipInstall(PyVenvRunner.TorchPipInstallArgsDirectML, OnConsoleOutput)
-            .ConfigureAwait(false);
-    }
-    
-    protected async Task InstallCpuTorch(PyVenvRunner venvRunner, IProgress<ProgressReport>? progress = null)
-    {
-        progress?.Report(new ProgressReport(-1f, "Installing PyTorch for CPU",
-            isIndeterminate: true));
-
-        await venvRunner.PipInstall(PyVenvRunner.TorchPipInstallArgsCpu, OnConsoleOutput)
-=======
 
     public virtual PackageVersionType AvailableVersionTypes =>
         ShouldIgnoreReleases
@@ -288,7 +199,6 @@
 
         await venvRunner
             .PipInstall(PyVenvRunner.TorchPipInstallArgsCpu, OnConsoleOutput)
->>>>>>> 07a63576
             .ConfigureAwait(false);
     }
 }