# Changelog

All notable changes to Stability Matrix will be documented in this file.

The format is based on [Keep a Changelog](https://keepachangelog.com/en/1.1.0/),
and this project adheres to [Semantic Versioning 2.0](https://semver.org/spec/v2.0.0.html).

<<<<<<< HEAD
=======
## v2.13.0-pre.2
### Added
- Added new package - [ComfyUI-Zluda](https://github.com/patientx/ComfyUI-Zluda) - for AMD GPU users on Windows
- Added OpenModelDB tab to the Model Browser

## v2.13.0-pre.1
### Added
- Added new package - [CogVideo](https://github.com/THUDM/CogVideo) - many thanks to @NullDev for the contribution!
- Added file sizes to the Checkpoint Manager tab
- Added more formatting options for Inference output filenames - thanks to @yansigit!
- Added the Discrete Model Sampling addon for Inference samplers, allows selecting different sampling methods, such as v_prediction, lcm, or x0, and optionally adjusts the model’s noise reduction strategy with the zero-shot noise ratio (ZSNR) toggle.
- Added Default GPU override in Settings -> System Settings -> Default GPU
- Added the ability to copy more generation parameters from the Inference gallery context menu
### Changed
- Improved Packages Page grid layout to dynamically stretch to fill available space
- New file format and key derivation for protecting locally encrypted secrets (i.e. Civit / Lykos accounts) that is no longer dependent on the OS Version. This should prevent system updates from clearing account logins.
- (Internal) Updated to .NET 9 Runtime and Avalonia 11.2.2 for performance improvements, lower memory usage, and bug fixes
### Fixed
- Improved startup performance and resource usage with optimizations to hardware lookups. Moved reflection usages in dependency injection to source generation.
- Fixed a typo in the Japanese translation - thanks to @mattyatea!
- Fixed missing package thumbnails due to moved or inaccessible urls
- Fixed an issue with ComfyUI-Impact-Subpack not being installed when using FaceDetailer in Inference
- Fixed GGUF models not showing in Inference without the GGUF extension installed (this means it will now properly prompt you to install the extension as well)
### Supporters
#### Visionaries
- Huge thank you to our incredible Visionary-tier Patreon supporter, **Waterclouds**! Your unwavering support is very much appreciated!

## v2.13.0-dev.3
### Added
- Added support for SD3.5 in Inference
- Added CLIP_G to HuggingFace model browser
- Added search bar to the Installed Workflows tab
- Added "Search with Google" and "Search with ChatGPT" to the package console output & install progress console output context menus
- Added "Date Created" and "Date Last Modified" sorting options to the Checkpoints tab
### Changed
- Text Encoder / CLIP selection in Inference is now enabled via the cogwheel ⚙️ button next to the model selector 
- Added more base model types to the CivitAI Model Browser & Checkpoint Manager
- Model browser base model types are now loaded dynamically from CivitAI, reducing the need for updates to add new types
- Updated Civitai model descriptions to properly render the interactive elements
- Updated Russian translations thanks to @vanja-san
- Updated Simplified Chinese translations thanks to @QL-boy
- (Internal) Updated to Avalonia 11.2.0
### Fixed
- Fixed some instances of Civitai model browser not loading new results
- Fixed "Unsupported Torch Version: Cuda" errors when installing a1111
- Fixed crash when clicking "Remind me Later" on the update dialog
- Fixed some cases of crashing when GitHub API rate limits are exceeded
- Fixed Git missing from env vars when running SwarmUI
### Supporters
#### Visionaries
- Big shoutout to our amazing Visionary-tier Patreon supporter, **Waterclouds**! We are very grateful for your continued support!

## v2.13.0-dev.2
### Added
- Added new package - [SimpleSDXL](https://github.com/metercai/SimpleSDXL) - many thanks to @NullDev for the contribution!
- Added new package - [FluxGym](https://github.com/cocktailpeanut/fluxgym) - many thanks to @NullDev for the contribution!
- Added a new "Extension Packs" section to the extension manager, allowing you to create packs for easier installation of multiple extensions at once
- Added "Search by Creator" command to Civitai browser context menu
- Added Beta scheduler to the scheduler selector in Inference
- Added zipping of log files and "Show Log in Explorer" button on exceptions dialog for easier support
- Added max concurrent downloads option & download queueing for most downloads
### Changed
- (Internal) Updated to Avalonia 11.1.4
- Adjusted the Branch/Release toggle during package install flow to be a little more obvious
- Updated the Dock library used for Inference - fixes some weirdness with resizing / rearranging panels
### Fixed
- Fixed ComfyUI NF4 extension not installing properly when prompted in Inference
- Fixed [#932](https://github.com/LykosAI/StabilityMatrix/issues/932), [#935](https://github.com/LykosAI/StabilityMatrix/issues/935), [#939](https://github.com/LykosAI/StabilityMatrix/issues/939) - InvokeAI failing to update
- Fixed repeated nested folders being created in `Models/StableDiffusion` when using Forge in Symlink mode in certain conditions. Existing folders will be repaired to their original structure on launch.
- Fixed minimize button not working on macOS
- Fixed InvokeAI model sharing spamming the console with "This may take awhile" in certain conditions
- Fixed text alignment issues in the Downloads tab for certain long names / progress infos
### Supporters
#### Visionaries
- A big thank you to our amazing Visionary-tier Patreon supporter, **Waterclouds**! Your continued support is invaluable!

## v2.13.0-dev.1
### Added
- Added the ability to change the Models directory separately from the rest of the Data directory. This can be set in `Settings > Select new Models Folder`
- Added "Copy" menu to the Inference gallery context menu, allowing you to copy the image or the seed (other params coming soon™️)
- Added InvokeAI model sharing option
### Supporters
#### Visionaries
- A heartfelt thank you to our incredible Visionary-tier Patreon supporter, **Waterclouds**! Your ongoing support means a lot to us, and we’re grateful to have you with us on this journey!

>>>>>>> 3c206933
## v2.12.5
### Fixed
- Fixed an issue with ComfyUI-Impact-Subpack not being installed when using FaceDetailer in Inference
- Fixed GGUF models not showing in Inference without the GGUF extension installed (this means it will now properly prompt you to install the extension as well)

## v2.12.4
### Added
- Added new package - [CogVideo](https://github.com/THUDM/CogVideo) - many thanks to @NullDev for the contribution!
- Added more formatting options for Inference output filenames - thanks to @yansigit!
### Changed
- Model browser base model types are now loaded dynamically from CivitAI, reducing the need for updates to add new types
### Fixed
- Fixed crash when clicking "Remind me Later" on the update dialog
- Fixed some cases of crashing when GitHub API rate limits are exceeded
- Fixed Git missing from env vars when running SwarmUI
- Fixed missing package thumbnails due to moved or inaccessible urls
- Fixed an issue with updating FluxGym in certain cases - thanks to @NullDev!
- Fixed a typo in the Japanese translation - thanks to @mattyatea!
### Supporters
#### Visionaries
- A huge thank you to our dedicated Visionary-tier Patreon supporter, **Waterclouds**! We’re thrilled to have your ongoing support!
#### Pioneers
- Shoutout to our great Pioneer-tier patrons: **tankfox**, **tanangular**, **Mr. Unknown**, **Szir777**, and our newest Pioneer, **Tigon**!. Your continued support is greatly appreciated!

## v2.12.3
### Added
- Added new package - [SimpleSDXL](https://github.com/metercai/SimpleSDXL) - many thanks to @NullDev for the contribution!
- Added new package - [FluxGym](https://github.com/cocktailpeanut/fluxgym) - many thanks to @NullDev for the contribution!
- Added more base model types to the CivitAI Model Browser & Checkpoint Manager
### Changed
- Updated Russian translations thanks to @vanja-san
- Updated Simplified Chinese translations thanks to @QL-boy
### Fixed
- Fixed some cases of FileTransferExists error when running re/Forge or Automatic1111
- Fixed update check not happening on startup for some users
- Fixed error when installing Automatic1111 on macOS
- Fixed some instances of Civitai model browser not loading new results
- Fixed "Unsupported Torch Version: Cuda" errors when installing a1111
### Supporters
#### Visionaries
- A huge shout-out to our dedicated Visionary-tier Patreon supporter, **Waterclouds**! Your unwavering support is greatly appreciated!
#### Pioneers
- We'd also like to express our gratitude to our amazing Pioneer-tier patrons: **tankfox**, **tanangular**, **Mr. Unknown**, and **Szir777**! Your ongoing support means a great deal!

## v2.12.2
### Added
- Added Beta scheduler to the scheduler selector in Inference
### Changed
- (Internal) Updated to Avalonia 11.1.4
### Fixed
- Fixed ComfyUI NF4 extension not installing properly when prompted in Inference
- Fixed [#932](https://github.com/LykosAI/StabilityMatrix/issues/932), [#935](https://github.com/LykosAI/StabilityMatrix/issues/935), [#939](https://github.com/LykosAI/StabilityMatrix/issues/939) - InvokeAI failing to update
- Fixed repeated nested folders being created in `Models/StableDiffusion` when using Forge in Symlink mode in certain conditions. Existing folders will be repaired to their original structure on launch.
- Fixed minimize button not working on macOS

### Supporters
#### Visionaries
- We extend our heartfelt appreciation to our dedicated Visionary-tier Patreon supporter, **Waterclouds**. Your ongoing support is invaluable!
#### Pioneers
- We’d also like to thank our great Pioneer-tier patrons: **tankfox**, **tanangular**, **Mr. Unknown**, and **Szir777**. Your continuous support means a lot!

## v2.12.1
### Fixed
- Fixed [#916](https://github.com/LykosAI/StabilityMatrix/issues/916) - InvokeAI failing to install/update on macOS
- Fixed [#914](https://github.com/LykosAI/StabilityMatrix/issues/914) - Unable to use escaped colon `:` character in Inference prompts
- Fixed [#908](https://github.com/LykosAI/StabilityMatrix/issues/908) - Forge unable to use models from "unet" shared folder
- Fixed [#902](https://github.com/LykosAI/StabilityMatrix/issues/902) - Images from shared outputs folder not displaying properly in Stable Diffusion WebUI-UX
- Fixed [#898](https://github.com/LykosAI/StabilityMatrix/issues/898) - Incorrect launch options for RuinedFooocus
- Fixed index url parsing in Python Packages window causing some packages to not have versions available
- Fixed a crash when switching between Model Sharing options for certain packages
### Supporters
#### Visionaries
- A sincere thank you to our valued Visionary-tier Patreon supporter, **Waterclouds**. Your continued support is truly appreciated, and we’re grateful to have you with us on this journey.
#### Pioneers
- We’d also like to extend our gratitude to our Pioneer-tier patrons: **tankfox**, **tanangular**, **Mr. Unknown**, and **Szir777**. Your ongoing support means a great deal to us!

## v2.12.0
### Added
#### New Packages
- [Fooocus - mashb1t's 1-Up Edition](https://github.com/mashb1t/Fooocus) by mashb1t
- [Stable Diffusion WebUI reForge](https://github.com/Panchovix/stable-diffusion-webui-reForge/) by Panchovix
#### Inference
- Added type-to-search for the Inference model selectors. Start typing while the dropdown is open to navigate the list.
- Added "Model Loader" option to Inference, for loading UNet/GGUF/NF4 models (e.g. Flux)
- Added support for the FP8 version of Flux in the default Model Loader via the "Use Flux Guidance" Sampler Addon
- Added trigger words to the Inference Extra Networks (Lora/Lyco) selector for quick copy & paste
- Image viewer context menus now have 2 options: `Copy (Ctrl+C)` which now always copies the image as a file, and `Copy as Bitmap (Shift+Ctrl+C)` (Available on Windows) which copies to the clipboard as native bitmap. This changes the previous single `Copy` button behavior that would first attempt a native bitmap copy on Windows when available, and fall back to a file copy if not.
- Added Face Detailer module to Inference
#### Package Manager
- Added Python dependencies override table to package installation options, where the default pip packages may be overriden for a package's install and updates. This can be changed later or added to existing packages through `Package Menu > Python Dependencies Override`
- Added "Change Version" option to the package card overflow menu, allowing you to downgrade or upgrade a package to a specific version or commit ([#701](https://github.com/LykosAI/StabilityMatrix/issues/701), [#857](https://github.com/LykosAI/StabilityMatrix/issues/857))
- Added "Disable Update Check" option to the package card overflow menu, allowing you to disable update checks for a specific package
- Added Custom commit option in the Advanced Options for package installs ([#670](https://github.com/LykosAI/StabilityMatrix/issues/670), [#839](https://github.com/LykosAI/StabilityMatrix/issues/839), [#842](https://github.com/LykosAI/StabilityMatrix/issues/842))
- Added macOS support for Fooocus & related forks
- Added Intel OneAPI XPU backend (IPEX) option for SD.Next
#### Checkpoint Manager
- Added new Metadata Editor (accessible via the right-click menu), allowing you to create or edit metadata for models
- Added "New Directory" and "Delete" options to the context menu of the tree view.
- Added new toggle for drag & drop - when enabled, all selected models will now move together with the dragged model
- Added "File Size" sorting option
- Added "Hide Empty Categories" toggle
- Added "Select All" button to the InfoBar (shown when at least one model is selected)
- Added "Show NSFW Images" toggle
#### Model Browser
- Added "Hide Installed Models" toggle to the CivitAI Model Browser
- Added toggle to hide "Early Access" models in the CivitAI Model Browser
- Added ultralytics models to HuggingFace model browser
#### Other
- Added "Sign in with Google" option for connecting your Lykos Account on the Account Settings page
- Added zoom sliders for Outputs, Checkpoints, and Model Browser pages
- Added Settings option "Console: History Size" to adjust the number of lines stored in the console history when running packages. Defaults to 9001 lines.
- Added optional anonymous usage reporting for gauging popularity of package installs and features. You will be asked whether you want to enable this feature on launch, and can change your choice at any time in `Settings > System > Analytics`
- Added "Run Command" option in Settings for running a command with the embedded Python or Git executables
- Added "Enable Long Paths" option for Git to the Settings page
- Added "System Settings > Enable Long Paths" option to enable NTFS long paths on Windows
- Added Korean translations thanks to maakcode!
- (Windows, Linux) Added Vulkan rendering support using launch argument `--vulkan`. (On Windows, the default WinUI composition renderer is likely still preferrable. Linux users are encouraged to try the new renderer to see if it improves performance and responsiveness.)
### Changed
- Optimized image loading across the app, with loading speed now up to 4x faster for local images, and up to 17x faster for remote images
- Image loading in the Outputs page now uses native memory management for ~2x less peak memory usage, and will release memory more quickly when switching away from the Outputs page or scrolling images out of view
- Improved animation fluidity of image rendering while scrolling quickly across large collections (e.g. Outputs, Model Browser)
- ComfyUI will no longer be pinned to torch 2.1.2 for nvidia users on Windows ([#861](https://github.com/LykosAI/StabilityMatrix/issues/861))
- Model browser download progress no longer covers the entire card for the entire duration of the download
- Updated torch index to `rocm6.1` for AMD users of ComfyUI
- Show better error message for early access model downloads
- Updated torch version for a1111 on mac
- Checkpoints tab now shows "image hidden" for images that are hidden by the NSFW filter
- OAuth-type connection errors in Account Settings now show a more detailed error message
- The "Download Failed" message for model downloads is now persistent until dismissed
- Separated the Generate button from the prompt control in Inference so it can be moved like other controls
- Updated translations for Turkish and Russian
- (Internal) Updated Avalonia to 11.1.3 - Includes major rendering and performance optimizations, animation refinements, improved IME / text selection, and improvements for window sizing / z-order / multi-monitor DPI scaling. ([avaloniaui.net/blog/avalonia-11-1-a-quantum-leap-in-cross-platform-ui-development](https://avaloniaui.net/blog/avalonia-11-1-a-quantum-leap-in-cross-platform-ui-development))
- (Internal) Updated SkiaSharp (Rendering Backend) to 3.0.0-preview.4.1, potentially fixes issues with window rendering artifacts on some machines.
- (Internal) Updated other dependencies for security and bug fixes.
### Fixed
- Fixed [#888](https://github.com/LykosAI/StabilityMatrix/issues/888) - error updating kohya_ss due to long paths
- Fixed some ScrollViewers changing scroll position when focus changes
- Fixed CivitAI Model Browser sometimes incorrectly showing "No models found" before toggling "Show NSFW" or "Hide Installed" filters
- Fixed SwarmUI settings being overwritten on launch
- Fixed issue where some Inference-generated images would be saved with the bottom missing
- Fixed [#851](https://github.com/LykosAI/StabilityMatrix/issues/851) - missing fbgemm.dll errors when using latest torch with certain packages
- Fixed issue where ApproxVAE models would show up in the VAE folder
- Fixed [#878](https://github.com/LykosAI/StabilityMatrix/issues/878) - Checkpoints tab will no longer try to browse directories it can't access
- Fixed crash when opening Settings page when refreshing CivitAI account status results in an error
- Fixed [#814](https://github.com/LykosAI/StabilityMatrix/issues/814), [#875](https://github.com/LykosAI/StabilityMatrix/issues/875) - Error when installing RuinedFooocus
- LORAs are now sorted by model name properly in the Extra Networks dropdown
- (macOS) Fixed OAuth connection prompts in Account Settings not automatically updating status after connection. Custom URL schemes are now also supported on macOS builds.
### Supporters
#### Visionaries
- A heartfelt thank you to our Visionary-tier patron, **Waterclouds**! We greatly appreciate your continued support!
#### Pioneers
- A special shoutout to our Pioneer-tier patrons: **tankfox**, **tanangular**, **Mr. Unknown**, and **Szir777**! Your unwavering support means a great deal!

## v2.12.0-pre.3
### Added
- Added Python dependencies override table to package installation options, where the default pip packages may be overriden for a package's install and updates. This can be changed later or added to existing packages through `Package Menu > Python Dependencies Override`
- Added optional anonymous usage reporting for gauging popularity of package installs and features. You will be asked whether you want to enable this feature on launch, and can change your choice at any time in `Settings > System > Analytics`
- Added Korean translations thanks to maakcode!
### Changed
- Show better error message for early access model downloads
- Updated torch version for a1111 on mac
- Checkpoints tab now shows "image hidden" for images that are hidden by the NSFW filter
- Updated translations for Turkish and Russian
### Fixed
- Fixed issue where some Inference-generated images would be saved with the bottom missing
- Fixed CivitAI Browser page scroll refresh not ordering models correctly
- Fixed missing fbgemm.dll errors when using latest torch with certain packages
- Fixed issue where ApproxVAE models would show up in the VAE folder
- Fixed [#878](https://github.com/LykosAI/StabilityMatrix/issues/878) - Checkpoints tab will no longer try to browse directories it can't access
- Fixed crash when opening Settings page when refreshing CivitAI account status results in an error
### Supporters
#### Visionaries
- A huge thank you to our Visionary-tier Patreon supporter, **Waterclouds**! We appreciate your continued support, and are grateful to have you on this journey with us!

## v2.12.0-pre.2
### Added
- Added "Show NSFW Images" toggle to the Checkpoints page
- Added "Model Loader" option to Inference, for loading UNet/GGUF/NF4 models (e.g. Flux)
- Added type-to-search for the Inference model selectors. Start typing while the dropdown is open to navigate the list.
- Added "Sign in with Google" option for connecting your Lykos Account on the Account Settings page
### Changed
- Updated Brazilian Portuguese translations thanks to thiagojramos
- Merged the "Flux Text to Image" workflow back into the main Text to Image workflow
### Fixed
- Fixed CivitAI Model Browser sometimes incorrectly showing "No models found" before toggling "Show NSFW" or "Hide Installed" filters
- Fixed Automatic1111 & related packages not including the gradio-allowed-path argument for the shared output folder
- Fixed SwarmUI settings being overwritten on launch
- Fixed Forge output folder links pointing to the incorrect folder
- LORAs are now sorted by model name properly in the Extra Networks dropdown
- Fixed errors when downloading models with invalid characters in the file name

## v2.12.0-pre.1
### Added
- Added "Hide Installed Models" toggle to the CivitAI Model Browser
### Changed
- ComfyUI will no longer be pinned to torch 2.1.2 for nvidia users on Windows
- Model browser download progress no longer covers the entire card for the entire duration of the download
- Updated torch index to `rocm6.0` for AMD users of ComfyUI
- (Internal) Updated to Avalonia 11.1.2
- OAuth-type connection errors in Account Settings now show a more detailed error message
### Fixed
- Fixed Inference not connecting with "Could not connect to backend - JSON value could not be converted" error with API changes from newer ComfyUI versions
- (macOS) Fixed OAuth connection prompts in Account Settings not automatically updating status after connection. Custom URL schemes are now also supported on macOS builds.

## v2.12.0-dev.3
### Added
- Added Settings option "Console: History Size" to adjust the number of lines stored in the console history when running packages. Defaults to 9001 lines.
#### Inference
- Added new project type, "Flux Text to Image", a Flux-native workflow for text-to-image projects
- Added support for the FP8 version of Flux in the regular Text to Image and Image to Image workflows via the "Use Flux Guidance" Sampler Addon
#### Model Browser
- Added AuraFlow & Flux base model types to the CivitAI model browser
- Added CLIP/Text Encoders section to HuggingFace model browser
#### Checkpoint Manager
- Added new Metadata Editor (accessible via the right-click menu), allowing you to create or edit metadata for models 
- Added "New Directory" and "Delete" options to the context menu of the tree view.
- Added new toggle for drag & drop - when enabled, all selected models will now move together with the dragged model
- Added "File Size" sorting option
- Added "Hide Empty Categories" toggle
- Added "Select All" button to the InfoBar (shown when at least one model is selected)
- Added "unet" shared model folder for ComfyUI
### Changed
- Optimized image loading across the app, with loading speed now up to 4x faster for local images, and up to 17x faster for remote images
- Image loading in the Outputs page now uses native memory management for ~2x less peak memory usage, and will release memory more quickly when switching away from the Outputs page or scrolling images out of view
- Improved animation fluidity of image rendering while scrolling quickly across large collections (e.g. Outputs, Model Browser)
- The "Download Failed" message for model downloads is now persistent until dismissed
- Separated the Generate button from the prompt control in Inference so it can be moved like other controls
### Fixed
- Fixed "The version of the native libSkiaSharp library (88.1) is incompatible with this version of SkiaSharp." error for Linux users
- Fixed download links for IPAdapters in the HuggingFace model browser
- Fixed potential memory leak of transient controls (Inference Prompt and Output Image Viewer) not being garbage collected due to event subscriptions
- Fixed Batch Count seeds not being recorded properly in Inference projects and image metadata
### Supporters
#### Visionaries
- A heartfelt thank you to our Visionary-tier Patreon supporter, **Scopp Mcdee**! We truly appreciate your continued support!

## v2.12.0-dev.2
### Added
- Added Face Detailer module to Inference
- Added ultralytics models to HuggingFace model browser
- Added DoRA category to CivitAI model browser
- Added macOS support for Fooocus & related forks
- (Windows, Linux) Added Vulkan rendering support using launch argument `--vulkan`. (On Windows, the default WinUI composition renderer is likely still preferrable. Linux users are encouraged to try the new renderer to see if it improves performance and responsiveness.)
### Changed
- (Internal) Updated Avalonia to 11.1.1 - Includes major rendering and performance optimizations, animation refinements, improved IME / text selection, and improvements for window sizing / z-order / multi-monitor DPI scaling. ([avaloniaui.net/blog/avalonia-11-1-a-quantum-leap-in-cross-platform-ui-development](https://avaloniaui.net/blog/avalonia-11-1-a-quantum-leap-in-cross-platform-ui-development))
- (Internal) Updated SkiaSharp (Rendering Backend) to 3.0.0-preview.4.1, potentially fixes issues with window rendering artifacts on some machines.
- (Internal) Updated other dependencies for security and bug fixes.
### Fixed
- Fixed some ScrollViewers changing scroll position when focus changes
- Fixed [#782](https://github.com/LykosAI/StabilityMatrix/issues/782) - conflict error when launching new versions of Forge
- Fixed incorrect torch versions being installed for InvokeAI
### Supporters
#### Visionaries
- A huge thank you goes out to our esteemed Visionary-tier Patreon backers: **Scopp Mcdee**, **Waterclouds**, and **Akiro_Senkai**. Your kind support means the world!

## v2.12.0-dev.1
### Added
- Added new package: [Fooocus - mashb1t's 1-Up Edition](https://github.com/mashb1t/Fooocus) by mashb1t
- Added new package: [Stable Diffusion WebUI reForge](https://github.com/Panchovix/stable-diffusion-webui-reForge/) by Panchovix
- Image viewer context menus now have 2 options: `Copy (Ctrl+C)` which now always copies the image as a file, and `Copy as Bitmap (Shift+Ctrl+C)` (Available on Windows) which copies to the clipboard as native bitmap. This changes the previous single `Copy` button behavior that would first attempt a native bitmap copy on Windows when available, and fall back to a file copy if not.
- Added "Change Version" option to the package card overflow menu, allowing you to downgrade or upgrade a package to a specific version or commit
- Added "Disable Update Check" option to the package card overflow menu, allowing you to disable update checks for a specific package
- Added "Run Command" option in Settings for running a command with the embedded Python or Git executables
- Added Intel OneAPI XPU backend (IPEX) option for SD.Next
### Supporters
#### Visionaries
- Shoutout to our Visionary-tier Patreon supporters, **Scopp Mcdee**, **Waterclouds**, and our newest Visionary, **Akiro_Senkai**! Many thanks for your generous support!

## v2.11.8
### Added
- Added Flux & AuraFlow types to CivitAI Browser
- Added unet folder links for ComfyUI thanks to jeremydk
- Added CLIP folder links for Forge
### Changed
- Updated Brazilian Portuguese translations thanks to thiagojramos
### Fixed
- Fixed [#840](https://github.com/LykosAI/StabilityMatrix/issues/840) - CivitAI model browser not loading search results
- Fixed SwarmUI settings being overwritten on launch
- Fixed [#832](https://github.com/LykosAI/StabilityMatrix/issues/832) [#847](https://github.com/LykosAI/StabilityMatrix/issues/847) - Forge output folder links pointing to the incorrect folder
- Fixed errors when downloading models with invalid characters in the file name
- Fixed error when installing RuinedFooocus on nvidia GPUs
### Supporters
#### Pioneers
- A big shoutout to our Pioneer-tier patrons: **tankfox**, **tanangular**, **Mr. Unknown**, and **Szir777**! We deeply appreciate your ongoing support!

## v2.11.7
### Changed
- Forge will use the recommended pytorch version 2.3.1 the next time it is updated
- InvokeAI users with AMD GPUs on Linux will be upgraded to the rocm5.6 version of pytorch the next time it is updated
### Fixed
- Fixed Inference not connecting with "Could not connect to backend - JSON value could not be converted" error with API changes from newer ComfyUI versions
### Supporters
#### Pioneers
- Shoutout to our Pioneer-tier supporters on Patreon: **tankfox**, **tanangular**, **Mr. Unknown**, and **Szir777**! Thanks for all of your continued support!

## v2.11.6
### Fixed
- Fixed incorrect IPAdapter download links in the HuggingFace model browser
- Fixed potential memory leak of transient controls (Inference Prompt and Output Image Viewer) not being garbage collected due to event subscriptions
- Fixed Batch Count seeds not being recorded properly in Inference projects and image metadata
- Fixed [#795](https://github.com/LykosAI/StabilityMatrix/issues/795) - SwarmUI launch args not working properly
- Fixed [#745](https://github.com/LykosAI/StabilityMatrix/issues/745) - not passing Environment Variables to SwarmUI
### Supporters
#### Visionaries
- Shoutout to our Visionary-tier Patreon supporter, **Scopp Mcdee**! Huge thanks for your continued support!
#### Pioneers
- Many thanks to our Pioneer-tier supporters on Patreon: **tankfox**, **tanangular**, **Mr. Unknown**, and **Szir777**! Your continued support is greatly appreciated!

## v2.11.5
### Added
- Added DoRA category to CivitAI model browser
### Fixed
- Fixed `TaskCanceledException` when adding CivitAI Api key or searching for models when the API takes too long to respond. Retry and timeout behavior has been improved.
- Fixed [#782](https://github.com/LykosAI/StabilityMatrix/issues/782) - conflict error when launching new versions of Forge
- Fixed incorrect torch versions being installed for InvokeAI
- Fixed `ArgumentOutOfRangeException` with the Python Packages dialog ItemSourceView when interacting too quickly after loading.
### Supporters
#### Visionaries
- Shoutout to our Visionary-tier Patreon supporters, **Scopp Mcdee**, **Waterclouds**, and our newest Visionary, **Akiro_Senkai**! Many thanks for your generous support!
#### Pioneers
- Many thanks to our Pioneer-tier supporters on Patreon, **tankfox**, **tanangular**, and our newest Pioneers, **Mr. Unknown** and **Szir777**! Your support is greatly appreciated!

## v2.11.4
### Changed
- Base Python install will now use `setuptools==69.5.1` for compatibility with `torchsde`. Individual Packages can upgrade as required.
- Improved formatting of "Copy Details" action on the Unexpected Error dialog
- (Debug) Logging verbosity for classes can now be configured with environment variables (`Logging__LogLevel__<TypeFullName>`).  
### Fixed
- Fixed ComfyUI slower generation speed with new torch versions not including flash attention for windows, pinned `torch==2.1.2` for ComfyUI on Windows CUDA
- Fixed [#719](https://github.com/LykosAI/StabilityMatrix/issues/719) - Fix comments in Inference prompt not being ignored
- Fixed TaskCanceledException when Inference prompts finish before the delayed progress handler (250ms)
### Supporters
#### Visionaries
- Huge thanks to our Visionary-tier supporters on Patreon, **Scopp Mcdee** and **Waterclouds**! Your support helps us continue to improve Stability Matrix!
#### Pioneers
- Thank you to our Pioneer-tier supporters on Patreon, **tankfox** and **tanangular**! Your support is greatly appreciated!

## v2.11.3
### Changed
- Base Python install will now use `pip>=23.3.2,<24.1` for compatibility with `torchsde`.Individual Packages can upgrade as required.
- Added default `PIP_DISABLE_PIP_VERSION_CHECK=1` environment variable to suppress notices about pip version checks.
  - As with other default environment variables, this can be overridden by setting your own value in `Settings > Environment Variables [Edit]`.
### Fixed
- Fooocus Package - Added `pip>=23.3.2,<24.1` specifier before install, fixes potential install errors due to deprecated requirement spec used by `torchsde`.
- Fixed error when launching SwarmUI when installed to a path with spaces
- Fixed issue where model folders were being created too late in certain cases
- Fixed [#683](https://github.com/LykosAI/StabilityMatrix/issues/683) - Model indexing causing LiteDB errors after upgrading from older versions due to updated enum values
### Supporters
#### Visionaries
- Huge thanks to our Visionary-tier supporters on Patreon, **Scopp Mcdee** and **Waterclouds**! Your support helps us continue to improve Stability Matrix!
#### Pioneers
- Thank you to our Pioneer-tier supporters on Patreon, **tankfox** and **tanangular**! Your support is greatly appreciated!

## v2.11.2
### Changed
- StableSwarmUI installs will be migrated to SwarmUI by mcmonkeyprojects the next time the package is updated
  - Note: As of 2024/06/21 StableSwarmUI will no longer be maintained under Stability AI. The original developer will be maintaining an independent version of this project
### Fixed
- Fixed [#700](https://github.com/LykosAI/StabilityMatrix/issues/700) - `cannot import 'packaging'` error for Forge
### Supporters
#### Visionaries
- Huge thanks to our Visionary-tier supporters on Patreon, **Scopp Mcdee** and **Waterclouds**! Your support helps us continue to improve Stability Matrix!
#### Pioneers
- Thank you to our Pioneer-tier supporters on Patreon, **tankfox** and **tanangular**! Your support is greatly appreciated!

## v2.11.1
### Added
- Added Rename option back to the Checkpoints page
### Changed
- Unobserved Task Exceptions across the app will now show a toast notification to aid in debugging
- Updated SD.Next Package details and thumbnail - [#697](https://github.com/LykosAI/StabilityMatrix/pull/697)
### Fixed
- Fixed [#689](https://github.com/LykosAI/StabilityMatrix/issues/689) - New ComfyUI installs encountering launch error due to torch 2.0.0 update, added pinned `numpy==1.26.4` to install and update.
- Fixed Inference image mask editor's 'Load Mask' not able to load image files
- Fixed Fooocus ControlNet default config shared folder mode not taking effect
- Fixed tkinter python libraries not working on macOS with 'Can't find a usable init.tcl' error
### Supporters
#### Visionaries
- Shoutout to our Visionary-tier supporters on Patreon, **Scopp Mcdee** and **Waterclouds**! Your generous support is appreciated and helps us continue to make Stability Matrix better for everyone!
#### Pioneers
- A big thank you to our Pioneer-tier supporters on Patreon, **tankfox** and **tanangular**! Your support helps us continue to improve Stability Matrix!

## v2.11.0
### Added
#### Packages
- Added new package: [SDFX](https://github.com/sdfxai/sdfx/) by sdfxai
- Added ZLUDA option for SD.Next
- Added more launch options for Forge - [#618](https://github.com/LykosAI/StabilityMatrix/issues/618)
- Added search bar to the Python Packages dialog
#### Inference
- Added Inpainting support for Image To Image projects using the new image mask canvas editor
- Added alternate Lora / LyCORIS drop-down model selection, can be toggled via the model settings button. Allows choosing both CLIP and Model Weights. The existing prompt-based `<lora:model:1.0>` method is still available.
- Added optional Recycle Bin mode when deleting images in the Inference image browser, can be disabled in settings (Currently available on Windows and macOS)
#### Model Browsers
- Added PixArt, SDXL Hyper, and SD3 options to the CivitAI Model Browser
- Added XL ControlNets section to HuggingFace model browser
- Added download speed indicator to model downloads in the Downloads tab
#### Output Browser
- Added support for indexing and displaying jpg/jpeg & gif images (in additional to png and webp / animated webp), with metadata parsing and search for compatible formats
#### Settings
- Added setting for locale specific or invariant number formatting
- Added setting for toggling model browser auto-search on load
- Added option in Settings to choose whether to Copy or Move files when dragging and dropping files into the Checkpoint Manager
- Added folder shortcuts in Settings for opening common app and system folders, such as Data Directory and Logs
#### Translations
- Added Brazilian Portuguese language option, thanks to jbostroski for the translation!
### Changed
- Maximized state is now stored on exit and restored on launch
- Drag & drop imports now move files by default instead of copying
- Clicking outside the Select Model Version dialog will now close it
- Changed Package card buttons to better indicate that they are buttons
- Log file storage has been moved from `%AppData%/StabilityMatrix` to a subfolder: `%AppData%/StabilityMatrix/Logs`
- Archived log files now have an increased rolling limit of 9 files, from 2 files previously. Their file names will now be in the format `app.{yyyy-MM-dd HH_mm_ss}.log`. The current session log file remains named `app.log`.
- Updated image controls on Recommended Models dialog to match the rest of the app
- Improved app shutdown clean-up process reliability and speed
- Improved ProcessTracker speed and clean-up safety for faster subprocess and package launching performance
- Updated HuggingFace page so the command bar stays fixed at the top
- Revamped Checkpoints page now shows available model updates and has better drag & drop functionality
- Revamped file deletion confirmation dialog with affected file paths display and recycle bin / permanent delete options (Checkpoint and Output Browsers) (Currently available on Windows and macOS)
### Fixed
- Fixed crash when parsing invalid generated images in Output Browser and Inference image viewer, errors will be logged instead and the image will be skipped
- Fixed missing progress text during package updates
- (Windows) Fixed "Open in Explorer" buttons across the app not opening the correct path on ReFS partitions
- (macOS, Linux) Fixed Subprocesses of packages sometimes not being closed when the app is closed
- Fixed Inference tabs sometimes not being restored from previous sessions
- Fixed multiple log files being archived in a single session, and losing some log entries
- Fixed error when installing certain packages with comments in the requirements file
- Fixed error when deleting Inference browser images in a nested project path with recycle bin mode
- Fixed extra text in positive prompt when loading image parameters in Inference with empty negative prompt value
- Fixed NullReferenceException that sometimes occurred when closing Inference tabs with images due to Avalonia.Bitmap.Size accessor issue
- Fixed [#598](https://github.com/LykosAI/StabilityMatrix/issues/598) - program not exiting after printing help or version text
- Fixed [#630](https://github.com/LykosAI/StabilityMatrix/issues/630) - InvokeAI update hangs forever waiting for input
- Fixed issue where the "installed" state on HuggingFace model browser was not always correct
- Fixed model folders not being created on startup

### Supporters
#### Visionaries
- Shoutout to our Visionary-tier supporters on Patreon, **Scopp Mcdee** and **Waterclouds**! Your generous support is appreciated and helps us continue to make Stability Matrix better for everyone!
#### Pioneers
- A big thank you to our Pioneer-tier supporters on Patreon, **tankfox** and **tanangular**! Your support helps us continue to improve Stability Matrix!

## v2.11.0-pre.2
### Added
- Added folder shortcuts in Settings for opening common app and system folders, such as Data Directory and Logs.
### Changed
- Log file storage have been moved from `%AppData%/StabilityMatrix` to a subfolder: `%AppData%/StabilityMatrix/Logs`
- Archived log files now have an increased rolling limit of 9 files, from 2 files previously. Their file names will now be in the format `app.{yyyy-MM-dd HH_mm_ss}.log`. The current session log file remains named `app.log`.
- Updated image controls on Recommended Models dialog to match the rest of the app
- Improved app shutdown clean-up process reliability and speed
- Improved ProcessTracker speed and clean-up safety for faster subprocess and package launching performance
### Fixed
- Fixed crash when parsing invalid generated images in Output Browser and Inference image viewer, errors will be logged instead and the image will be skipped
- Fixed issue where blue and red color channels were swapped in the mask editor dialog
- Fixed missing progress text during package updates
- Fixed "Git and Node.js are required" error during SDFX install
- (Windows) Fixed "Open in Explorer" buttons across the app not opening the correct path on ReFS partitions
- (Windows) Fixed Sdfx electron window not closing when stopping the package
- (macOS, Linux) Fixed Subprocesses of packages sometimes not being closed when the app is closed
- Fixed Inference tabs sometimes not being restored from previous sessions
- Fixed multiple log files being archived in a single session, and losing some log entries
- Fixed error when installing certain packages with comments in the requirements file
- Fixed some more missing progress texts during various activities
### Supporters
#### Visionaries
- A heartfelt thank you to our Visionary-tier Patreon supporters, **Scopp Mcdee** and **Waterclouds**! Your generous contributions enable us to keep enhancing Stability Matrix!

## v2.11.0-pre.1
### Added
- Added new package: [SDFX](https://github.com/sdfxai/sdfx/) by sdfxai
- Added "Show Nested Models" toggle for new Checkpoints page, allowing users to show or hide models in subfolders of the selected folder
- Added ZLUDA option for SD.Next
- Added PixArt & SDXL Hyper options to the Civitai model browser
- Added release date to model update notification card on the Checkpoints page
- Added option in Settings to choose whether to Copy or Move files when dragging and dropping files into the Checkpoint Manager
- Added more launch options for Forge - [#618](https://github.com/LykosAI/StabilityMatrix/issues/618)
#### Inference
- Added Inpainting support for Image To Image projects using the new image mask canvas editor
### Changed
- Maximized state is now stored on exit and restored on launch
- Clicking outside the Select Model Version dialog will now close it
- Changed Package card buttons to better indicate that they are buttons
### Fixed
- Fixed error when deleting Inference browser images in a nested project path with recycle bin mode
- Fixed extra text in positive prompt when loading image parameters in Inference with empty negative prompt value
- Fixed NullReferenceException that sometimes occured when closing Inference tabs with images due to Avalonia.Bitmap.Size accessor issue
- Fixed package installs not showing any progress messages
- Fixed crash when viewing model details for Unknown model types in the Checkpoint Manager
- Fixed [#598](https://github.com/LykosAI/StabilityMatrix/issues/598) - program not exiting after printing help or version text
- Fixed [#630](https://github.com/LykosAI/StabilityMatrix/issues/630) - InvokeAI update hangs forever waiting for input
### Supporters
#### Visionaries
- Many thanks to our Visionary-tier supporters on Patreon, **Scopp Mcdee** and **Waterclouds**! Your generous support helps us continue to improve Stability Matrix!

## v2.11.0-dev.3
### Added
- Added download speed indicator to model downloads in the Downloads tab
- Added XL ControlNets section to HuggingFace model browser
- Added toggle in Settings for model browser auto-search on load
- Added optional Recycle Bin mode when deleting images in the Inference image browser, can be disabled in settings (Currently on Windows only)
### Changed
- Revamped Checkpoints page now shows available model updates and has better drag & drop functionality
- Updated HuggingFace page so the command bar stays fixed at the top
- Revamped file deletion confirmation dialog with affected file paths display and recycle bin / permanent delete options (Checkpoint and Output Browsers) (Currently on Windows only)
### Fixed
- Fixed issue where the "installed" state on HuggingFace model browser was not always correct
### Supporters
#### Visionaries
- Special shoutout to our first two Visionaries on Patreon, **Scopp Mcdee** and **Waterclouds**! Thank you for your generous support!

## v2.11.0-dev.2
### Added
- Added Brazilian Portuguese language option, thanks to jbostroski for the translation!
- Added setting for locale specific or invariant number formatting
- Added support for jpg/jpeg & gif images in the Output Browser
### Changed
- Centered OpenArt browser cards
### Fixed
- Fixed MPS install on macOS for ComfyUI, A1111, SDWebUI Forge, and SDWebUI UX causing torch to be upgraded to dev nightly versions and causing incompatibilities with dependencies.
- Fixed "Auto Scroll to End" not working in some scenarios
- Fixed "Auto Scroll to End" toggle button not scrolling to the end when toggled on
- Fixed/reverted output folder name changes for Automatic1111
- Fixed xformers being uninstalled with every ComfyUI update
- Fixed Inference Lora menu strength resetting to default if out of slider range (0 to 1)
- Fixed missing progress text during package installs

## v2.11.0-dev.1
### Added
- Added search bar to the Python Packages dialog
#### Inference
- Alternate Lora / LyCORIS drop-down model selection, can be toggled via the model settings button. The existing prompt-based Lora / LyCORIS method is still available.
### Fixed
- Fixed crash when failing to parse Python package details

## v2.10.3
### Changed
- Centered OpenArt browser cards
### Fixed
- Fixed MPS install on macOS for ComfyUI, A1111, SDWebUI Forge, and SDWebUI UX causing torch to be upgraded to dev nightly versions and causing incompatibilities with dependencies.
- Fixed crash when failing to parse Python package details
- Fixed "Auto Scroll to End" not working in some scenarios
- Fixed "Auto Scroll to End" toggle button not scrolling to the end when toggled on
- Fixed/reverted output folder name changes for Automatic1111
- Fixed xformers being uninstalled with every ComfyUI update
- Fixed missing progress text during package installs

## v2.10.2
### Changed
- Updated translations for Spanish and Turkish
### Fixed
- Fixed more crashes when loading invalid connected model info files
- Fixed pip installs not parsing comments properly
- Fixed crash when sending input to a process that isn't running
- Fixed breadcrumb on console page showing incorrect running package name
- Fixed [#576](https://github.com/LykosAI/StabilityMatrix/issues/576) - drag & drop crashes on macOS & Linux
- Fixed [#594](https://github.com/LykosAI/StabilityMatrix/issues/594) - missing thumbnails in Inference model selector
- Fixed [#600](https://github.com/LykosAI/StabilityMatrix/issues/600) - kohya_ss v24+ not launching
- Downgraded Avalonia back to 11.0.9 to fix [#589](https://github.com/LykosAI/StabilityMatrix/issues/589) and possibly other rendering issues

## v2.10.1
### Added
- Added SVD Shared Model & Output Folders for Forge (fixes [#580](https://github.com/LykosAI/StabilityMatrix/issues/580))
### Changed
- Improved error message when logging in with a Lykos account fails due to incorrect email or password
- Model Browser & Workflow Browser now auto-load when first navigating to those pages
- Removed update confirmation dialog, instead showing the new version in the update button tooltip
### Fixed
- Fixed package launch not working when environment variable `SETUPTOOLS_USE_DISTUTILS` is set due to conflict with a default environment variable. User environment variables will now correctly override any default environment variables.
- Fixed "No refresh token found" error when failing to login with Lykos account in some cases
- Fixed blank entries appearing in the Categories dropdown on the Checkpoints page
- Fixed crash when loading invalid connected model info files
- Fixed [#585](https://github.com/LykosAI/StabilityMatrix/issues/585) - Crash when drag & drop source and destination are the same
- Fixed [#584](https://github.com/LykosAI/StabilityMatrix/issues/584) - `--launch-package` argument not working
- Fixed [#581](https://github.com/LykosAI/StabilityMatrix/issues/581) - Inference teaching tip showing more often than it should
- Fixed [#578](https://github.com/LykosAI/StabilityMatrix/issues/578) - "python setup.py egg_info did not run successfully" failure when installing Auto1111 or SDWebUI Forge
- Fixed [#574](https://github.com/LykosAI/StabilityMatrix/issues/574) - local images not showing on macOS or Linux

## v2.10.0
### Added
- Added Reference-Only mode for Inference ControlNet, used for guiding the sampler with an image without a pretrained model. Part of the latent and attention layers will be connected to the reference image, similar to Image to Image or Inpainting.
- Inference ControlNet module now supports over 42 preprocessors, a new button next to the preprocessors dropdown allows previewing the output of the selected preprocessor on the image.
- Added resolution selection for Inference ControlNet module, this controls preprocessor resolution too.
- Added Layer Diffuse sampler addon to Inference, allows generating foreground with transparency with SD1.5 and SDXL.
- Added support for deep links from the new Stability Matrix Chrome extension
- Added OpenArt.AI workflow browser for ComfyUI workflows
- Added more metadata to the image dialog info flyout
- Added Output Sharing toggle in Advanced Options during install flow
### Changed
- Revamped the Packages page to enable running multiple packages at the same time
- Changed the Outputs Page to use a TreeView for the directory selection instead of a dropdown selector
- Model download location selector now searches all subfolders
- Inference Primary Sampler Addons (i.e. ControlNet, FreeU) are now inherited by Hires Fix Samplers, this can be overriden from the Hires Fix module's settings menu by disabling the "Inherit Primary Sampler Addons" option.
- Revisited the way images are loaded on the outputs page, with improvements to loading speed & not freezing the UI while loading
- Updated translations for French, Spanish, and Turkish
- Changed to a new image control for pages with many images
- (Internal) Updated to Avalonia 11.0.10
### Fixed
- Fixed [#559](https://github.com/LykosAI/StabilityMatrix/issues/559) - "Unable to load bitmap from provided data" error in Checkpoints page
- Fixed [#522](https://github.com/LykosAI/StabilityMatrix/issues/522) - Incorrect output directory path for latest Auto1111
- Fixed [#529](https://github.com/LykosAI/StabilityMatrix/issues/529) - OneTrainer requesting input during update
- Fixed Civitai model browser error when sorting by Installed with more than 100 installed models
- Fixed CLIP Install errors due to setuptools distutils conflict, added default environment variable setting `SETUPTOOLS_USE_DISTUTILS=stdlib`
- Fixed progress bars not displaying properly during package installs & updates
- Fixed ComfyUI extension updates not running install.py / updating requirements.txt
- Improved performance when deleting many images from the Outputs page
- Fixed ComfyUI torch downgrading to 2.1.2 when updating
- Fixed Inference HiresFix module "Inherit Primary Sampler Addons" setting not effectively disabling when unchecked
- Fixed model download location options for VAEs in the CivitAI Model Browser
### Removed
- Removed the main Launch page, as it is no longer needed with the new Packages page

## v2.10.0-pre.2
### Added
- Added more metadata to the image dialog info flyout
- Added Restart button to console page
### Changed
- Model download location selector now searches all subfolders
### Fixed
- Fixed Civitai model browser not showing images when "Show NSFW" is disabled
- Fixed crash when Installed Workflows page is opened with no Workflows folder
- Fixed progress bars not displaying properly during package installs & updates
- Fixed ComfyUI extension updates not running install.py / updating requirements.txt

## v2.10.0-pre.1
### Added
- Added OpenArt.AI workflow browser for ComfyUI workflows
- Added Output Sharing toggle in Advanced Options during install flow
### Changed
- Changed to a new image control for pages with many images
- Removed Symlink option for InvokeAI due to changes with InvokeAI v4.0+
- Output sharing is now enabled by default for new installations
- (Internal) Updated to Avalonia 11.0.10
### Fixed
- Improved performance when deleting many images from the Outputs page
- Fixed ComfyUI torch downgrading to 2.1.2 when updating
- Fixed [#529](https://github.com/LykosAI/StabilityMatrix/issues/529) - OneTrainer requesting input during update
- Fixed "Could not find entry point for InvokeAI" error on InvokeAI v4.0+

## v2.10.0-dev.3
### Added
- Added support for deep links from the new Stability Matrix Chrome extension
### Changed
- Due to changes on the CivitAI API, you can no longer select a specific page in the CivitAI Model Browser
- Due to the above API changes, new pages are now loaded via "infinite scrolling"
### Fixed
- Fixed Inference HiresFix module "Inherit Primary Sampler Addons" setting not effectively disabling when unchecked
- Fixed model download location options for VAEs in the CivitAI Model Browser
- Fixed crash on startup when library directory is not set
- Fixed One-Click install progress dialog not disappearing after completion
- Fixed ComfyUI with Inference pop-up during one-click install appearing below the visible scroll area
- Fixed no packages being available for one-click install on PCs without a GPU
- Fixed models not being removed from the installed models cache when deleting them from the Checkpoints page
- Fixed missing ratings on some models in the CivitAI Model Browser
- Fixed missing favorite count in the CivitAI Model Browser
- Fixed recommended models not showing all SDXL models

## v2.10.0-dev.2
### Added
- Added Reference-Only mode for Inference ControlNet, used for guiding the sampler with an image without a pretrained model. Part of the latent and attention layers will be connected to the reference image, similar to Image to Image or Inpainting.
### Changed
- Inference Primary Sampler Addons (i.e. ControlNet, FreeU) are now inherited by Hires Fix Samplers, this can be overriden from the Hires Fix module's settings menu by disabling the "Inherit Primary Sampler Addons" option.
- Revisited the way images are loaded on the outputs page, with improvements to loading speed & not freezing the UI while loading
### Fixed
- Fixed Outputs page not remembering where the user last was in the TreeView in certain circumstances
- Fixed Inference extension upgrades not being added to missing extensions list for prompted install
- Fixed "The Open Web UI button has moved" teaching tip spam

## v2.10.0-dev.1
### Added
- Inference ControlNet module now supports over 42 preprocessors, a new button next to the preprocessors dropdown allows previewing the output of the selected preprocessor on the image.
- Added resolution selection for Inference ControlNet module, this controls preprocessor resolution too.
### Changed
- Revamped the Packages page to enable running multiple packages at the same time
- Changed the Outputs Page to use a TreeView for the directory selection instead of a dropdown selector
### Removed
- Removed the main Launch page, as it is no longer needed with the new Packages page

## v2.9.3
### Changed
- Removed Symlink option for InvokeAI to prevent InvokeAI from moving models into its own directories (will be replaced with a Config option in a future update)
### Fixed
- Fixed images not appearing in Civitai Model Browser when "Show NSFW" was disabled
- Fixed [#556](https://github.com/LykosAI/StabilityMatrix/issues/556) - "Could not find entry point for InvokeAI" error

## v2.9.2
### Changed
- Due to changes with the CivitAI API, you can no longer select a specific page in the CivitAI Model Browser
- Due to the above API changes, new pages are now loaded via "infinite scrolling"
### Fixed
- Fixed models not being removed from the installed models cache when deleting them from the Checkpoints page
- Fixed model download location options for VAEs in the CivitAI Model Browser
- Fixed One-Click install progress dialog not disappearing after completion
- Fixed ComfyUI with Inference pop-up during one-click install appearing below the visible scroll area
- Fixed no packages being available for one-click install on PCs without a GPU

## v2.9.1
### Added
- Fixed [#498](https://github.com/LykosAI/StabilityMatrix/issues/498) Added "Pony" category to CivitAI Model Browser
### Changed
- Changed package deletion warning dialog to require additional confirmation
### Fixed
- Fixed [#502](https://github.com/LykosAI/StabilityMatrix/issues/502) - missing launch options for Forge
- Fixed [#500](https://github.com/LykosAI/StabilityMatrix/issues/500) - missing output images in Forge when using output sharing
- Fixed [#490](https://github.com/LykosAI/StabilityMatrix/issues/490) - `mpmath has no attribute 'rational'` error on macOS
- Fixed [#510](https://github.com/ionite34/StabilityMatrix/pull/564/files) - kohya_ss packages with v23.0.x failing to install due to missing 'packaging' dependency
- Fixed incorrect progress text when deleting a checkpoint from the Checkpoints page
- Fixed incorrect icon colors on macOS

## v2.9.0
### Added
- Added new package: [StableSwarmUI](https://github.com/Stability-AI/StableSwarmUI) by Stability AI
- Added new package: [Stable Diffusion WebUI Forge](https://github.com/lllyasviel/stable-diffusion-webui-forge) by lllyasviel
- Added extension management for SD.Next and Stable Diffusion WebUI-UX
- Added the ability to choose where CivitAI model downloads are saved
- Added `--launch-package` argument to launch a specific package on startup, using display name or package ID (i.e. `--launch-package "Stable Diffusion WebUI Forge"` or `--launch-package c0b3ecc5-9664-4be9-952d-a10b3dcaee14`)
- Added more Base Model search options to the CivitAI Model Browser
- Added Stable Cascade to the HuggingFace Model Browser
#### Inference
- Added Inference Prompt Styles, with Prompt Expansion model support (i.e. Fooocus V2)
- Added option to load a .yaml config file next to the model with the same name. Can be used with VPred and other models that require a config file.
- Added copy image support on linux and macOS for Inference outputs viewer menu
### Changed
- Updated translations for German, Spanish, French, Japanese, Portuguese, and Turkish
- (Internal) Updated to Avalonia 11.0.9
### Fixed
- Fixed StableSwarmUI not installing properly on macOS
- Fixed [#464](https://github.com/LykosAI/StabilityMatrix/issues/464) - error when installing InvokeAI on macOS
- Fixed [#335](https://github.com/LykosAI/StabilityMatrix/issues/335) Update hanging indefinitely after git step for Auto1111 and SDWebUI Forge
- Fixed Inference output viewer menu "Copy" not copying image
- Fixed image viewer dialog arrow key navigation not working
- Fixed CivitAI login prompt not showing when downloading models that require CivitAI logins
- Fixed unknown model types not showing on checkpoints page (thanks Jerry!)
- Improved error handling for Inference Select Image hash calculation in case file is being written to while being read

## v2.9.0-pre.2
### Added
- Added `--launch-package` argument to launch a specific package on startup, using display name or package ID (i.e. `--launch-package "Stable Diffusion WebUI Forge"` or `--launch-package c0b3ecc5-9664-4be9-952d-a10b3dcaee14`)
- Added more Base Model search options to the CivitAI Model Browser
- Added Stable Cascade to the HuggingFace Model Browser
### Changed
- (Internal) Updated to Avalonia 11.0.9
### Fixed
- Fixed image viewer dialog arrow key navigation not working
- Fixed CivitAI login prompt not showing when downloading models that require CivitAI logins

## v2.9.0-pre.1
### Added
- Added Inference Prompt Styles, with Prompt Expansion model support (i.e. Fooocus V2)
- Added copy image support on linux and macOS for Inference outputs viewer menu
### Fixed
- Fixed StableSwarmUI not installing properly on macOS
- Fixed output sharing for Stable Diffusion WebUI Forge
- Hopefully actually fixed [#464](https://github.com/LykosAI/StabilityMatrix/issues/464) - error when installing InvokeAI on macOS
- Fixed default command line args for SDWebUI Forge on macOS
- Fixed output paths and output sharing for SDWebUI Forge
- Maybe fixed update hanging for Auto1111 and SDWebUI Forge
- Fixed Inference output viewer menu "Copy" not copying image 

## v2.9.0-dev.2
### Added
#### Inference
- Added option to load a .yaml config file next to the model with the same name. Can be used with VPred and other models that require a config file.
### Fixed
- Fixed icon sizes of Inference Addons and Steps buttons

## v2.9.0-dev.1
### Added
- Added new package: [StableSwarmUI](https://github.com/Stability-AI/StableSwarmUI) by Stability AI
- Added new package: [Stable Diffusion WebUI Forge](https://github.com/lllyasviel/stable-diffusion-webui-forge) by lllyasviel
- Added extension management for SD.Next and Stable Diffusion WebUI-UX
- Added the ability to choose where CivitAI model downloads are saved

## v2.8.4
### Fixed
- Hopefully actually fixed [#464](https://github.com/LykosAI/StabilityMatrix/issues/464) - error when installing InvokeAI on macOS

## v2.8.3
### Fixed
- Fixed user tokens read error causing failed downloads
- Failed downloads will now log error messages
- Fixed [#458](https://github.com/LykosAI/StabilityMatrix/issues/458) - Save Intermediate Image not working
- Fixed [#453](https://github.com/LykosAI/StabilityMatrix/issues/453) - Update Fooocus `--output-directory` argument to `--output-path`

## v2.8.2
### Added
- Added missing GFPGAN link to Automatic1111 packages
### Fixed
- Fixed Inference Image to Image Denoise setting becoming hidden after changing schedulers
- Fixed Inference ControlNet models showing as downloadable even when they are already installed
- Fixed Inference Sampler Addon conditioning not applying (i.e. ControlNet)
- Fixed extension modification dialog not showing any progress messages

## v2.8.1
### Fixed
- Fixed model links not working in RuinedFooocus for new installations
- Fixed incorrect nodejs download link on Linux (thanks to slogonomo for the fix)
- Fixed failing InvokeAI install on macOS due to missing nodejs
- Increased timeout on Recommended Models call to prevent potential timeout errors on slow connections
- Fixed SynchronizationLockException when saving settings
- Improved error messages with process output for 7z extraction errors
- Fixed missing tkinter dependency for OneTrainer on Windows
- Fixed auto-update on macOS not starting new version from an issue in starting .app bundles with arguments
- Fixed [#436](https://github.com/LykosAI/StabilityMatrix/issues/436) - Crash on invalid json files during checkpoint indexing

## v2.8.0
### Added
- Added Image to Video project type
- Added CLIP Skip setting to inference, toggleable from the model settings button
- Added image and model details in model selection boxes
- Added new package: [OneTrainer](https://github.com/Nerogar/OneTrainer)
- Added native desktop push notifications for some events (i.e. Downloads, Package installs, Inference generation)
  - Currently available on Windows and Linux, macOS support is pending
- Added Package Extensions (Plugins) management - accessible from the Packages' 3-dot menu. Currently supports ComfyUI and Automatic1111.
- Added new launch argument options for Fooocus
- Added "Config" Shared Model Folder option for Fooocus
- Added Recommended Models dialog after one-click installer
- Added "Copy Details" button to Unexpected Error dialog
- Added German language option, thanks to Mario da Graca for the translation
- Added Portuguese language options, thanks to nextosai for the translation
- Added base model filter to Checkpoints page
- Added "Compatible Images" category when selecting images for Inference projects
- Added "Find in Model Browser" option to the right-click menu on the Checkpoints page
- Added `--use-directml` launch argument for SDWebUI DirectML fork
- Added release builds for macOS (Apple Silicon)
- Added ComfyUI launch argument configs: Cross Attention Method, Force Floating Point Precision, VAE Precision
- Added Delete button to the CivitAI Model Browser details dialog
- Added "Copy Link to Clipboard" for connected models in the Checkpoints page
- Added support for webp files to the Output Browser
- Added "Send to Image to Image" and "Send to Image to Video" options to the context menu
### Changed
- New package installation flow
- Changed one-click installer to match the new package installation style
- Automatic1111 packages will now use PyTorch v2.1.2. Upgrade will occur during the next package update or upon fresh installation.
- Search box on Checkpoints page now searches tags and trigger words
- Changed the Close button on the package install dialog to "Hide"
  - Functionality remains the same, just a name change
- Updated translations for the following languages:
  - Spanish
  - French
  - Japanese
  - Turkish
- Inference file name patterns with directory separator characters will now have the subdirectories created automatically
- Changed how settings file is written to disk to reduce potential data loss risk
- (Internal) Updated to Avalonia 11.0.7
### Fixed
- Fixed error when ControlNet module image paths are not found, even if the module is disabled
- Fixed error when finding metadata for archived models
- Fixed error when extensions folder is missing
- Fixed crash when model was not selected in Inference
- Fixed Fooocus Config shared folder mode overwriting unknown config keys
- Fixed potential SD.Next update issues by moving to shared update process
- Fixed crash on startup when Outputs page failed to load categories properly
- Fixed image gallery arrow key navigation requiring clicking before responding
- Fixed crash when loading extensions list with no internet connection
- Fixed crash when invalid launch arguments are passed
- Fixed missing up/downgrade buttons on the Python Packages dialog when the version was not semver compatible


## v2.8.0-pre.5
### Fixed
- Fixed error when ControlNet module image paths are not found, even if the module is disabled
- Fixed error when finding metadata for archived models
- Fixed error when extensions folder is missing
- Fixed error when webp files have incorrect metadata
- Fixed crash when model was not selected in Inference
- Fixed Fooocus Config shared folder mode overwriting unknown config keys

## v2.8.0-pre.4
### Added
- Added Recommended Models dialog after one-click installer
- Added native desktop push notifications for some events (i.e. Downloads, Package installs, Inference generation)
  - Currently available on Windows and Linux, macOS support is pending
- Added settings options for notifications
- Added new launch argument options for Fooocus
- Added Automatic1111 & Stable Diffusion WebUI-UX to the compatible macOS packages
### Changed
- Changed one-click installer to match the new package installation style
- Automatic1111 packages will now use PyTorch v2.1.2. Upgrade will occur during the next package update or upon fresh installation.
- Updated French translation with the latest changes
### Fixed
- Fixed [#413](https://github.com/LykosAI/StabilityMatrix/issues/413) - Environment Variables are editable again
- Fixed potential SD.Next update issues by moving to shared update process
- Fixed Invoke install trying to use system nodejs
- Fixed crash on startup when Outputs page failed to load categories properly

## v2.8.0-pre.3
### Added
- Added "Config" Shared Model Folder option for Fooocus
- Added "Copy Details" button to Unexpected Error dialog
### Changed
- (Internal) Updated to Avalonia 11.0.7
- Changed the Close button on the package install dialog to "Hide" 
  - Functionality remains the same, just a name change
- Updated French translation (thanks Greg!)
### Fixed
- Webp static images can now be shown alongside existing webp animation support
- Fixed image gallery arrow key navigation requiring clicking before responding
- Fixed crash when loading extensions list with no internet connection
- Fixed crash when invalid launch arguments are passed
- Fixed "must give at least one requirement to install" error when installing extensions with empty requirements.txt

## v2.8.0-pre.2
### Added
- Added German language option, thanks to Mario da Graca for the translation
- Added Portuguese language options, thanks to nextosai for the translation
### Changed
- Updated translations for the following languages:
  - Spanish
  - French
  - Japanese
  - Turkish
### Fixed
- Fixed Auto-update failing to start new version on Windows and Linux when path contains spaces
- Fixed InvokeAI v3.6.0 `"detail": "Not Found"` error when opening the UI
- Install button will now be properly disabled when the duplicate warning is shown

## v2.8.0-pre.1
### Added
- Added Package Extensions (Plugins) management - accessible from the Packages' 3-dot menu. Currently supports ComfyUI and A1111.
- Added base model filter to Checkpoints page
- Search box on Checkpoints page now searches tags and trigger words
- Added "Compatible Images" category when selecting images for Inference projects
- Added "Find in Model Browser" option to the right-click menu on the Checkpoints page
### Changed
- Removed "Failed to load image" notification when loading some images on the Checkpoints page
- Installed models will no longer be selectable on the Hugging Face tab of the model browser
### Fixed
- Inference file name patterns with directory separator characters will now have the subdirectories created automatically
- Fixed missing up/downgrade buttons on the Python Packages dialog when the version was not semver compatible
- Automatic1111 package installs will now install the missing `jsonmerge` package

## v2.8.0-dev.4
### Added
- Auto-update support for macOS
- New package installation flow
- Added `--use-directml` launch argument for SDWebUI DirectML fork
### Changed
- Changed default Period to "AllTime" in the Model Browser
### Fixed
- Fixed SDTurboScheduler's missing denoise parameter

## v2.8.0-dev.3
### Added
- Added release builds for macOS (Apple Silicon)
- Added new package: [OneTrainer](https://github.com/Nerogar/OneTrainer)
- Added ComfyUI launch argument configs: Cross Attention Method, Force Floating Point Precision, VAE Precision
- Added Delete button to the CivitAI Model Browser details dialog
- Added "Copy Link to Clipboard" for connected models in the Checkpoints page
### Changed
- Python Packages install dialog now allows entering multiple arguments or option flags
### Fixed
- Fixed environment variables grid not being editable related to [Avalonia #13843](https://github.com/AvaloniaUI/Avalonia/issues/13843)

## v2.8.0-dev.2
### Added
#### Inference
- Added Image to Video project type
#### Output Browser
- Added support for webp files
- Added "Send to Image to Image" and "Send to Image to Video" options to the context menu
### Changed
- Changed how settings file is written to disk to reduce potential data loss risk

## v2.8.0-dev.1
### Added
#### Inference
- Added image and model details in model selection boxes
- Added CLIP Skip setting, toggleable from the model settings button

## v2.7.9
### Fixed
- Fixed InvokeAI v3.6.0 `"detail": "Not Found"` error when opening the UI

## v2.7.8
### Changed
- Python Packages install dialog now allows entering multiple arguments or option flags
### Fixed
- Fixed InvokeAI Package dependency versions ([#395](https://github.com/LykosAI/StabilityMatrix/pull/395))

## v2.7.7
### Added
- Added `--use-directml` launch argument for SDWebUI DirectML fork
### Changed
- Model Browser downloads will no longer be disabled if the free drive space is unavailable
- Default Linux installation folder changed to prevent issues with hidden folders
- Changed default Period to "AllTime" in the Model Browser
### Fixed
- Fixed error where Environment Variables were not editable
- Fixed SDTurboScheduler's missing denoise parameter

## v2.7.6
### Added
- Added SDXL Turbo and Stable Video Diffusion to the Hugging Face tab
### Changed
- ControlNet model selector will now show the parent directory of a model when relevant
### Fixed
- Fixed Python Packages dialog crash due to pip commands including warnings
- Fixed Base Model downloads from the Hugging Face tab downloading to the wrong folder
- Fixed InvokeAI `! [rejected] v3.4.0post2 -> v3.4.0post2 (would clobber existing tag)` error on updating to the latest version 
- Fixed settings not saving in some scenarios, such as when the `settings.json` file existed but was empty

## v2.7.5
### Fixed
- Fixed Python Packages manager crash when pip list returns warnings in json
- Fixed slowdown when loading PNGs with large amounts of metadata
- Fixed crash when scanning directories for missing metadata

## v2.7.4
### Changed
- Improved low disk space handling
### Fixed
- Fixed denoise strength in Inference Text to Image
- Fixed PathTooLongException for IPAdapter folders when using ComfyUI in Symlink mode
- Fixed configs and symlinks not being cleaned up when switched to the opposite mode
- Fixed model indexing stopping when encountering paths longer than 1021 bytes in length
- Fixed repeated nested folders being created in `Models/ControlNet` when using ComfyUI in Symlink mode. Existing folders will be repaired to their original structure on launch.

## v2.7.3
### Added
- Added missing IPAdapter and CLIP Vision folder links for ComfyUI
### Fixed
- Fixed UnicodeDecodeError when using extra_model_paths.yaml in ComfyUI on certain locales
- Fixed SDXL CLIP Vision model directory name conflict
- Fixed [#334](https://github.com/LykosAI/StabilityMatrix/issues/334) - Win32Exception if Settings are opened

## v2.7.2
### Changed
- Changed Symlink shared folder link targets for Automatic1111 and ComfyUI. From `ControlNet -> models/controlnet` to `ControlNet -> models/controlnet/ControlNet` and `T2IAdapter -> models/controlnet/T2IAdapter`.
- Changed FreeU defaults to match recommended SD1.5 defaults
- Changed default denoise strength from 1.0 to 0.7
### Fixed
- Fixed ControlNet / T2IAdapter shared folder links for Automatic1111 conflicting with each other
- Fixed URIScheme registration errors on Linux
- Fixed RuinedFooocus missing output folder on startup
- Fixed incorrect Fooocus VRAM launch arguments

## v2.7.1
### Added
- Added Turkish UI language option, thanks to Progesor for the translation
### Fixed
- Fixed Inference Image to Image projects missing denoise strength setting

## v2.7.0
### Added
#### General
- New package: [RuinedFooocus](https://github.com/runew0lf/RuinedFooocus)
- Added an X button to all search fields to instantly clear them (Esc key also works)
- Added System Information section to Settings
#### Inference
- Added Image to Image project type
- Added Modular custom steps
  - Use the plus button to add new steps (Hires Fix, Upscaler, and Save Image are currently available), and the edit button to enable removing or dragging steps to reorder them. This enables multi-pass Hires Fix, mixing different upscalers, and saving intermediate images at any point in the pipeline.
- Added Sampler addons
  - Addons usually affect guidance like ControlNet, T2I, FreeU, and other addons to come. They apply to the individual sampler, so you can mix and match different ControlNets for Base and Hires Fix, or use the current output from a previous sampler as ControlNet guidance image for HighRes passes.
- Added SD Turbo Scheduler
- Added display names for new samplers ("Heun++ 2", "DDPM", "LCM")
- Added Ctrl+Enter as a shortcut for the Generate Image button
#### Accounts Settings Subpage
- Lykos Account sign-up and login - currently for Patreon OAuth connections but GitHub requests caching and settings sync are planned
- Supporters can now connect your Patreon accounts, then head to the Updates page to choose to receive auto-updates from the Dev or Preview channels
- CivitAI Account login with API key - enables downloading models from the Browser page that require CivitAI logins, more integrations like liking and commenting are also planned
#### Updates Settings Subpage
- Toggle auto-update notifications and manually check for updates
- Choose between Stable, Preview, and Dev update channels
#### Inference Settings Subpage
- Moved Inference settings to subpage
- Updated with more localized labels
#### Outputs Page
- Added Refresh button to update gallery from file system changes
#### Checkpoints Page
- Added the ability to drag & drop checkpoints between different folders 
- Added "Copy Trigger Words" option to the three-dots menu on the Checkpoints page (when data is available)
- Added trigger words on checkpoint card and tooltip
- Added "Find Connected Metadata" options for root-level and file-level scans
- Added "Update Existing Metadata" button
#### Model Browser
- Added Hugging Face tab to the Model Browser
- Added additional base model filter options for CivitAI ("SD 1.5 LCM", "SDXL 1.0 LCM", "SDXL Turbo", "Other")
- Added the ability to type in a specific page number in the CivitAI Model Browser
- Right clicking anywhere on the model card will open the same menu as the three-dots button
- New model downloads will save trigger words in metadata, if available
- Model author username and avatar display, with clickable link to their profile
### Changed
#### General
- Model Browser page has been redesigned, featuring more information like rating and download counts
- Model Browser navigation has improved animations on hover and compact number formatting
- Updated Outputs Page button and menu layout
- Rearranged Add Package dialog slightly to accommodate longer package list
- Folder-level "Find Connected Metadata" now scans the selected folder and its subfolders
- Model Browser now split into "CivitAI" and "Hugging Face" tabs
#### Inference
- Selected images (i.e. Image2Image, Upscale, ControlNet) will now save their source paths saved and restored on load. If the image is moved or deleted, the selection will show as missing and can be reselected
- Project files (.smproj) have been updated to v3, existing projects will be upgraded on load and will no longer be compatible with older versions of Stability Matrix
### Fixed
- Fixed Outputs page reverting back to Shared Output Folder every time the page is reloaded
- Potentially fixed updates sometimes clearing settings or launching in the wrong directory
- Improved startup time and window load time after exiting dialogs
- Fixed control character decoding that caused some progress bars to show as `\u2588`
- Fixed Python `rich` package's progress bars not showing in console
- Optimized ProgressRing animation bindings to reduce CPU usage
- Improved safety checks in custom control rendering to reduce potential graphical artifacts
- Improved console rendering safety with cursor line increment clamping, as potential fix for [#111](https://github.com/LykosAI/StabilityMatrix/issues/111)
- Fixed [#290](https://github.com/LykosAI/StabilityMatrix/issues/290) - Model browser crash due to text trimming certain unicode characters
- Fixed crash when loading an empty settings file
- Improve Settings save and load performance with .NET 8 Source Generating Serialization
- Fixed ApplicationException during database shutdown
- InvokeAI model links for T2I/IpAdapters now point to the correct folders
- Added extra checks to help prevent settings resetting in certain scenarios
- Fixed Refiner model enabled state not saving to Inference project files
- Fixed NullReference error labels when clearing the Inference batch size settings, now shows improved message with minimum and maximum value constraints

## v2.7.0-pre.4
### Added
#### Inference
- Added Image to Image project type
- Added Modular custom steps
  - Use the plus button to add new steps (Hires Fix, Upscaler, and Save Image are currently available), and the edit button to enable removing or dragging steps to reorder them. This enables multi-pass Hires Fix, mixing different upscalers, and saving intermediate images at any point in the pipeline.
- Added Sampler addons
  - Addons usually affect guidance like ControlNet, T2I, FreeU, and other addons to come. They apply to the individual sampler, so you can mix and match different ControlNets for Base and Hires Fix, or use the current output from a previous sampler as ControlNet guidance image for HighRes passes.
- Added SD Turbo Scheduler
- Added display names for new samplers ("Heun++ 2", "DDPM", "LCM")
#### Model Browser
- Added additional base model filter options ("SD 1.5 LCM", "SDXL 1.0 LCM", "SDXL Turbo", "Other")
### Changed
#### Inference
- Selected images (i.e. Image2Image, Upscale, ControlNet) will now save their source paths saved and restored on load. If the image is moved or deleted, the selection will show as missing and can be reselected
- Project files (.smproj) have been updated to v3, existing projects will be upgraded on load and will no longer be compatible with older versions of Stability Matrix
### Fixed
- Fixed Refiner model enabled state not saving to Inference project files
 
## v2.7.0-pre.3
### Added
- Added "Find Connected Metadata" options for root-level and file-level scans to the Checkpoints page
- Added "Update Existing Metadata" button to the Checkpoints page
- Added Hugging Face tab to the Model Browser
- Added the ability to type in a specific page number in the CivitAI Model Browser
### Changed
- Folder-level "Find Connected Metadata" now scans the selected folder and its subfolders
- Model Browser now split into "CivitAI" and "Hugging Face" tabs
### Fixed
- InvokeAI model links for T2I/IpAdapters now point to the correct folders
- Added extra checks to help prevent settings resetting in certain scenarios

## v2.7.0-pre.2
### Added
- Added System Information section to Settings
### Changed
- Moved Inference Settings to subpage
### Fixed
- Fixed crash when loading an empty settings file
- Improve Settings save and load performance with .NET 8 Source Generating Serialization
- Fixed ApplicationException during database shutdown

## v2.7.0-pre.1
### Fixed
- Fixed control character decoding that caused some progress bars to show as `\u2588`
- Fixed Python `rich` package's progress bars not showing in console
- Optimized ProgressRing animation bindings to reduce CPU usage
- Improved safety checks in custom control rendering to reduce potential graphical artifacts
- Improved console rendering safety with cursor line increment clamping, as potential fix for [#111](https://github.com/LykosAI/StabilityMatrix/issues/111)

## v2.7.0-dev.4
### Fixed
- Fixed [#290](https://github.com/LykosAI/StabilityMatrix/issues/290) - Model browser crash due to text trimming certain unicode characters 

## v2.7.0-dev.3
### Added
- New package: [RuinedFooocus](https://github.com/runew0lf/RuinedFooocus)
#### Model Browser
- Right clicking anywhere on the model card will open the same menu as the three-dots button
- New model downloads will save trigger words in metadata, if available
- Model author username and avatar display, with clickable link to their profile
#### Checkpoints Page
- Added "Copy Trigger Words" option to the three-dots menu on the Checkpoints page (when data is available)
- Added trigger words on checkpoint card and tooltip
### Changed
#### Model Browser
- Improved number formatting with K/M suffixes for download and favorite counts
- Animated zoom effect on hovering over model images
#### Checkpoints Page
- Rearranged top row layout to use CommandBar
### Fixed
- Improved startup time and window load time after exiting dialogs

## v2.7.0-dev.2
### Added
#### General
- Added an X button to all search fields to instantly clear them (Esc key also works) 
#### Outputs Page 
- Added Refresh button to update gallery from file system changes
#### Checkpoints Page
- Added the ability to drag & drop checkpoints between different folders
### Changed
#### Outputs Page
- Updated button and menu layout
#### Packages Page
- Rearranged Add Package dialog slightly to accommodate longer package list
### Fixed
- Fixed InvalidOperation errors when signing into accounts shortly after signing out, while the previous account update is still running
- Fixed Outputs page reverting back to Shared Output Folder every time the page is reloaded
- Potentially fixed updates sometimes clearing settings or launching in the wrong directory

## v2.7.0-dev.1
### Added
- Accounts Settings Subpage
  - Lykos Account sign-up and login - currently for Patreon OAuth connections but GitHub requests caching and settings sync are planned
  - Supporters can now connect your Patreon accounts, then head to the Updates page to choose to receive auto-updates from the Dev or Preview channels
  - CivitAI Account login with API key - enables downloading models from the Browser page that require CivitAI logins, more integrations like liking and commenting are also planned
- Updates Settings Subpage
  - Toggle auto-update notifications and manually check for updates
  - Choose between Stable, Preview, and Dev update channels
### Changed
- Model Browser page has been redesigned, featuring more information like rating and download counts

## v2.6.7
### Fixed
- Fixed prerequisite install not unpacking due to improperly formatted 7z argument (Caused the "python310._pth FileNotFoundException")
- Fixed [#301](https://github.com/LykosAI/StabilityMatrix/issues/301) - Package updates failing silently because of a PortableGit error

## v2.6.6
### Fixed
- Fixed [#297](https://github.com/LykosAI/StabilityMatrix/issues/297) - Model browser LiteAsyncException occuring when fetching entries with unrecognized values from enum name changes

## v2.6.5
### Fixed
- Fixed error when receiving unknown model format values from the Model Browser
- Fixed process errors when installing or updating Pip packages using the Python packages dialog

## v2.6.4
### Fixed
- Fixed errors preventing Model Browser from finding results with certain search queries

## v2.6.3
### Fixed
- Fixed InvalidOperationException during prerequisite installs on certain platforms where process name and duration reporting are not supported

## v2.6.2
### Changed
- Backend changes for auto-update schema v3, supporting customizable release channels and faster downloads with zip compression
### Fixed
- Better error reporting including outputs for git subprocess errors during package install / update
- Fixed `'accelerate' is not recognized as an internal or external command` error when starting training in kohya_ss
- Fixed some instances of `ModuleNotFoundError: No module named 'bitsandbytes.cuda_setup.paths'` error when using 8-bit optimizers in kohya_ss
- Fixed errors preventing Inference outputs from loading in the img2img tabs of other packages 

## v2.6.1
### Changed
- NVIDIA GPU users will be updated to use CUDA 12.1 for the InvokeAI package for a slight performance improvement
  - Update will occur the next time the package is updated, or on a fresh install
  - Note: CUDA 12.1 is only available on Maxwell (GTX 900 series) and newer GPUs  
### Fixed
- Reduced the amount of calls to GitHub to help prevent rate limiting
- Fixed rate limit crash on startup preventing app from starting

## v2.6.0
### Added
- Added **Output Sharing** option for all packages in the three-dots menu on the Packages page
  - This will link the package's output folders to the relevant subfolders in the "Outputs" directory
    - When a package only has a generic "outputs" folder, all generated images from that package will be linked to the "Outputs\Text2Img" folder when this option is enabled
- Added **Outputs page** for viewing generated images from any package, or the shared output folder
- Added [Stable Diffusion WebUI/UX](https://github.com/anapnoe/stable-diffusion-webui-ux) package
- Added [Stable Diffusion WebUI-DirectML](https://github.com/lshqqytiger/stable-diffusion-webui-directml) package
- Added [kohya_ss](https://github.com/bmaltais/kohya_ss) package
- Added [Fooocus-ControlNet-SDXL](https://github.com/fenneishi/Fooocus-ControlNet-SDXL) package
- Added GPU compatibility badges to the installers
- Added filtering of "incompatible" packages (ones that do not support your GPU) to all installers 
  - This can be overridden by checking the new "Show All Packages" checkbox
- Added more launch options for Fooocus, such as the `--preset` option
- Added Ctrl+ScrollWheel to change image size in the inference output gallery and new Outputs page
- Added "No Images Found" placeholder for non-connected models on the Checkpoints tab
- Added "Open on GitHub" option to the three-dots menu on the Packages page
### Changed
- If ComfyUI for Inference is chosen during the One-Click Installer, the Inference page will be opened after installation instead of the Launch page
- Changed all package installs & updates to use git commands instead of downloading zip files
- The One-Click Installer now uses the new progress dialog with console
- NVIDIA GPU users will be updated to use CUDA 12.1 for ComfyUI & Fooocus packages for a slight performance improvement
  - Update will occur the next time the package is updated, or on a fresh install
  - Note: CUDA 12.1 is only available on Maxwell (GTX 900 series) and newer GPUs
- Improved Model Browser download stability with automatic retries for download errors
- Optimized page navigation and syntax formatting configurations to improve startup time
### Fixed
- Fixed crash when clicking Inference gallery image after the image is deleted externally in file explorer
- Fixed Inference popup Install button not working on One-Click Installer
- Fixed Inference Prompt Completion window sometimes not showing while typing
- Fixed "Show Model Images" toggle on Checkpoints page sometimes displaying cut-off model images
- Fixed missing httpx package during Automatic1111 install
- Fixed some instances of localized text being cut off from controls being too small

## v2.5.7
### Fixed
- Fixed error `got an unexpected keyword argument 'socket_options'` on fresh installs of Automatic1111 Stable Diffusion WebUI due to missing httpx dependency specification from gradio

## v2.5.6
### Added
- Added Russian UI language option, thanks to aolko for the translation

## v2.5.5
### Added
- Added Spanish UI language options, thanks to Carlos Baena and Lautaroturina for the translations
- Manual input prompt popup on package input requests besides Y/n confirmations
- Added `--disable-gpu` launch argument to disable hardware accelerated rendering
### Fixed
- Fixed infinite progress wheel when package uninstall fails

## v2.5.4
### Fixed
- Fixed [#208](https://github.com/LykosAI/StabilityMatrix/issues/208) - error when installing xformers

## v2.5.3
### Added
- Added French UI language option, thanks to eephyne for the translation
### Fixed
- Fixed Automatic 1111 missing dependencies on startup by no longer enabling `--skip-install` by default.

## v2.5.2
### Added
- Right click Inference Batch options to enable selecting a "Batch Index". This can be used to reproduce a specific image from a batch generation. The field will be automatically populated in metadata of individual images from a batch generation.
  - The index is 1-based, so the first image in a batch is index 1, and the last image is the batch size.
  - Currently this generates different individual images for batches using Ancestral samplers, due to an upstream ComfyUI issue with noise masking. Looking into fixing this.
- Inference Batches option now is implemented, previously the setting had no effect
### Changed
- Default upscale factor for Inference is now 2x instead of 1x
### Fixed
- Fixed batch combined image grids not showing metadata and not being importable
- Fixed "Call from invalid thread" errors that sometimes occured during update notifications

## v2.5.1
### Added
- `--skip-install` default launch argument for Automatic1111 Package
### Fixed
- Fixed Prompt weights showing syntax error in locales where decimal separator is not a period

## v2.5.0
### Added
- Added Inference, a built-in native Stable Diffusion interface, powered by ComfyUI
- Added option to change the Shared Folder method for packages using the three-dots menu on the Packages page
- Added the ability to Favorite models in the Model Browser
- Added "Favorites" sort option to the Model Browser
- Added notification flyout for new available updates. Dismiss to hide until the next update version.
- Added Italian UI language options, thanks to Marco Capelli for the translations
### Changed
- Model Browser page size is now 20 instead of 14  
- Update changelog now only shows the difference between the current version and the latest version
### Fixed
- Fixed [#141](https://github.com/LykosAI/StabilityMatrix/issues/141) - Search not working when sorting by Installed on Model Browser
- Fixed SD.Next not showing "Open Web UI" button when finished loading
- Fixed model index startup errors when `./Models` contains unknown custom folder names
- Fixed ストップ button being cut off in Japanese translation 
- Fixed update progress freezing in some cases
- Fixed light theme being default in first time setup window
- Fixed shared folder links not recreating fully when partially missing

## v2.4.6
### Added
- LDSR / ADetailer shared folder links for Automatic1111 Package
### Changed
- Made Dark Mode background slightly lighter

## v2.4.5
### Fixed
- Fixed "Library Dir not set" error on launch

## v2.4.4
### Added
- Added button to toggle automatic scrolling of console output
### Fixed
- Fixed [#130](https://github.com/LykosAI/StabilityMatrix/issues/130) ComfyUI extra_model_paths.yaml file being overwritten on each launch
- Fixed some package updates not showing any console output
- Fixed auto-close of update dialog when package update is complete 

## v2.4.3
### Added
- Added "--no-download-sd-model" launch argument option for Stable Diffusion Web UI
- Added Chinese (Simplified) and Chinese (Traditional) UI language options, thanks to jimlovewine for the translations
### Changed
- Package updates now use the new progress dialog with console output
### Fixed
- Updated Japanese translation for some terms

## v2.4.2
### Added
- Added Japanese UI language option, thanks to kgmkm_mkgm for the translation
- Language selection available in Settings, and defaults to system language if supported

## v2.4.1
### Fixed
- Fixed deleting checkpoints not updating the visual grid until the page is refreshed
- Fixed updates sometimes freezing on "Installing Requirements" step

## v2.4.0
### Added
- New installable Package - [Fooocus-MRE](https://github.com/MoonRide303/Fooocus-MRE)
- Added toggle to show connected model images in the Checkpoints tab
- Added "Find Connected Metadata" option to the context menu of Checkpoint Folders in the Checkpoints tab to connect models that don't have any metadata
### Changed
- Revamped package installer
  - Added "advanced options" section for commit, shared folder method, and pytorch options
  - Can be run in the background
  - Shows progress in the Downloads tab
- Even more performance improvements for loading and searching the Checkpoints page
### Fixed
- Fixed [#97](https://github.com/LykosAI/StabilityMatrix/issues/97) - Codeformer folder should now get linked correctly
- Fixed [#106](https://github.com/LykosAI/StabilityMatrix/issues/106) - ComfyUI should now install correctly on Windows machines with an AMD GPU using DirectML
- Fixed [#107](https://github.com/LykosAI/StabilityMatrix/issues/107) - Added `--autolaunch` option to SD.Next
- Fixed [#110](https://github.com/LykosAI/StabilityMatrix/issues/110) - Model Browser should properly navigate to the next page of Installed models
- Installed tag on model browser should now show for connected models imported via drag & drop

## v2.3.4
### Fixed
- Fixed [#108](https://github.com/LykosAI/StabilityMatrix/issues/108) - (Linux) Fixed permission error on updates [#103](https://github.com/LykosAI/StabilityMatrix/pull/103)

## v2.3.3
### Fixed
- Fixed GPU recognition for Nvidia Tesla GPUs
- Fixed checkpoint file index extension identification with some path names
- Fixed issue where config file may be overwritten during Automatic1111 package updates
- Fixed "Directory Not Found" error on startup when previously selected Data directory does not exist
- Fixed [#83](https://github.com/LykosAI/StabilityMatrix/issues/83) - Display of packages with long names in the Package Manager
- Fixed [#64](https://github.com/LykosAI/StabilityMatrix/issues/64) - Package install error if venv already exists

## v2.3.2
### Added
- Added warning for exFAT / FAT32 drives when selecting a data directory
### Fixed
- Automatic1111 and ComfyUI should now install the correct version of pytorch for AMD GPUs
- Fixed "Call from invalid thread" exceptions preventing download completion notifications from showing
- Fixed model preview image downloading with incorrect name
### Changed
- Redesigned "Select Model Version" dialog to include model description and all preview images

## v2.3.1
### Fixed
- Fixed Auto update not appearing in some regions due to date formatting issues
- Local package import now migrates venvs and existing models

## v2.3.0
### Added
- New installable Package - [Fooocus](https://github.com/lllyasviel/Fooocus)
- Added "Select New Data Directory" button to Settings
- Added "Skip to First/Last Page" buttons to the Model Browser
- Added VAE as a checkpoint category in the Model Browser
- Pause/Resume/Cancel buttons on downloads popup. Paused downloads persists and may be resumed after restarting the app
- Unknown Package installs in the Package directory will now show up with a button to import them
### Fixed
- Fixed issue where model version wouldn't be selected in the "All Versions" section of the Model Browser
- Improved Checkpoints page indexing performance
- Fixed issue where Checkpoints page may not show all checkpoints after clearing search filter
- Fixed issue where Checkpoints page may show incorrect checkpoints for the given filter after changing pages
- Fixed issue where Open Web UI button would try to load 0.0.0.0 addresses
- Fixed Dictionary error when launch arguments saved with duplicate arguments
- Fixed Launch arguments search not working
### Changed
- Changed update method for SD.Next to use the built-in upgrade functionality
- Model Browser navigation buttons are no longer disabled while changing pages

## v2.2.1
### Fixed
- Fixed SD.Next shared folders config not working with new config format, reverted to Junctions / Symlinks

## v2.2.1

### Fixed
- Fixed SD.Next shared folders config not working with new config format, reverted to Junctions / Symlinks

## v2.2.0

### Added
- Added option to search by Base Model in the Model Browser
- Animated page transitions

### Fixed
- Fixed [#59](https://github.com/LykosAI/StabilityMatrix/issues/61) - `GIT` environment variable is now set for the embedded portable git on Windows as A1111 uses it instead of default `PATH` resolution
- Fixed embedded Python install check on Linux when an incompatible windows DLL is in the Python install directory
- Fixed "ObjectDisposed" database errors that sometimes appeared when closing the app

### Changed
- Revamped Package Manager UI
- InvokeAI installations can now use checkpoints from the Shared Models folder

## v2.1.2

### Changed
- SD.Next install now uses ROCm PyTorch backend on Linux AMD GPU machines for better performance over DirectML

## v2.1.1

### Added
- Discord Rich Presence support can now be enabled in Settings

### Fixed
- Launch Page selected package now persists in settings

## v2.1.0

### Added
- New installable Package - [VoltaML](https://github.com/VoltaML/voltaML-fast-stable-diffusion)
- New installable Package - [InvokeAI](https://github.com/invoke-ai/InvokeAI)
- Launch button can now support alternate commands / modes - currently only for InvokeAI
  > ![](https://github.com/LykosAI/StabilityMatrix/assets/13956642/16a8ffdd-a3cb-4f4f-acc5-c062d3ade363)
- Settings option to set global environment variables for Packages
  > ![](https://github.com/LykosAI/StabilityMatrix/assets/13956642/d577918e-82bb-46d4-9a3a-9b5318d3d4d8)

### Changed
- Compatible packages (ComfyUI, Vlad/SD.Next) now use config files / launch args instead of symbolic links for shared model folder redirect

### Fixed
- Fixed [#48](https://github.com/LykosAI/StabilityMatrix/issues/48) - model folders not showing in UI when they were empty
- Updater now shows correct current version without trailing `.0`
- Fixed program sometimes starting off-screen on multi-monitor setups 
- Fixed console input box transparency
- Fixed [#52](https://github.com/LykosAI/StabilityMatrix/issues/52) - A1111 default approx-vae model download errors by switching default preview method to TAESD
- Fixes [#50](https://github.com/LykosAI/StabilityMatrix/issues/50) - model browser crash when no model versions exist
- Fixed [#31](https://github.com/LykosAI/StabilityMatrix/issues/31) - missing ControlNet link to Shared Models Folder for SD.Next
- Fixed [#49](https://github.com/LykosAI/StabilityMatrix/issues/49) - download progress disappearing when changing pages in Model Browser

## v2.0.4

### Fixed
- Fixed Model Browser downloading files without extensions

## v2.0.3

### Added
- (Windows) New settings option to add Stability Matrix to the start menu
- (Windows) Improved background "Mica" effect on Windows 11, should be smoother with less banding artifacts

### Fixed
- Fixed model categories sometimes not showing if they are empty
- Improved model download hash verification performance
- Fixed some text wrapping visuals on expanded model version dialog on model browser
- Added cancel button for create folder dialog
- One click first time installer now defaults to using the "Package" name instead of the display name ("stable-diffusion-webui" instead of "Stable Diffusion WebUI") for the install folder name - probably safer against upstream issues on folder names with spaces.

## v2.0.2

### Fixed
- (Linux) Updater now sets correct execute permissions
- Image loading (i.e. Checkpoints File preview thumbnail) now has a notification for unsupported local image formats instead of crashing
- Fix unable to start app issues on some machines and dropdowns showing wrong categories - disabled assembly trimming

## v2.0.1

### Added
- Fully rewritten using Avalonia for improved UI and cross-platform support, our biggest update so far, with over 18,000 lines of code.
- Release support for Windows and Linux, with macOS coming soon
- Model Browser now indicates models that are already downloaded / need updates
- Checkpoints Manager now supports filtering/searching
- One-click installer now suggests all 3 WebUI packages for selection
- Hardware compatibility and GPU detection is now more accurate
- Download Indicator on the nav menu for ongoing downloads and progress; supports multiple concurrent model downloads
- Improved console with syntax highlighting, and provisional ANSI rendering for progress bars and advanced graphics
- Input can now be sent to the running package process using the top-right keyboard button on the Launch page. Package input requests for a (y/n) response will now have an interactive popup.

### Fixed
- Fixed crash on exit
- Fixed updating from versions prior to 2.x.x
- Fixed page duplication memory leak that caused increased memory usage when switching between pages
- Package page launch button will now navigate and launch the package, instead of just navigating to launch page<|MERGE_RESOLUTION|>--- conflicted
+++ resolved
@@ -5,8 +5,6 @@
 The format is based on [Keep a Changelog](https://keepachangelog.com/en/1.1.0/),
 and this project adheres to [Semantic Versioning 2.0](https://semver.org/spec/v2.0.0.html).
 
-<<<<<<< HEAD
-=======
 ## v2.13.0-pre.2
 ### Added
 - Added new package - [ComfyUI-Zluda](https://github.com/patientx/ComfyUI-Zluda) - for AMD GPU users on Windows
@@ -92,7 +90,6 @@
 #### Visionaries
 - A heartfelt thank you to our incredible Visionary-tier Patreon supporter, **Waterclouds**! Your ongoing support means a lot to us, and we’re grateful to have you with us on this journey!
 
->>>>>>> 3c206933
 ## v2.12.5
 ### Fixed
 - Fixed an issue with ComfyUI-Impact-Subpack not being installed when using FaceDetailer in Inference
