--- conflicted
+++ resolved
@@ -81,13 +81,9 @@
         <StyleInclude Source="Controls/Inference/FreeUCard.axaml"/>
         <StyleInclude Source="Controls/Inference/ControlNetCard.axaml"/>
         <StyleInclude Source="Controls/Inference/PromptExpansionCard.axaml"/>
-<<<<<<< HEAD
+        <StyleInclude Source="Controls/Inference/LayerDiffuseCard.axaml"/>
         <StyleInclude Source="Controls/Painting/PaintCanvas.axaml"/>
-        <controls:ControlThemes/>
-=======
-        <StyleInclude Source="Controls/Inference/LayerDiffuseCard.axaml"/>
         <labs:ControlThemes/>
->>>>>>> df3a602e
         
         <Style Selector="DockControl">
             <Setter Property="(DockProperties.ControlRecycling)" Value="{StaticResource ControlRecyclingKey}" />
