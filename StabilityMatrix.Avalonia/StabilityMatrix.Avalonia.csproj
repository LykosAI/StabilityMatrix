--- conflicted
+++ resolved
@@ -45,18 +45,11 @@
         <PackageReference Include="CommandLineParser" Version="2.9.1" />
         <PackageReference Include="CommunityToolkit.Mvvm" Version="8.2.2" />
         <PackageReference Include="DiscordRichPresence" Version="1.2.1.24" />
-<<<<<<< HEAD
         <PackageReference Include="Dock.Avalonia" Version="11.0.0.5" />
         <PackageReference Include="Dock.Model.Avalonia" Version="11.0.0.5" />
         <PackageReference Include="Dock.Serializer" Version="11.0.0.5" />
         <PackageReference Include="DynamicData" Version="8.3.27" />
-=======
-        <PackageReference Include="Dock.Avalonia" Version="11.0.0.3" />
-        <PackageReference Include="Dock.Model.Avalonia" Version="11.0.0.3" />
-        <PackageReference Include="Dock.Serializer" Version="11.0.0.3" />
         <PackageReference Include="DotNet.Bundle" Version="0.9.13" />
-        <PackageReference Include="DynamicData" Version="8.1.1" />
->>>>>>> d9ff373c
         <PackageReference Include="Exceptionless.DateTimeExtensions" Version="3.4.3" />
         <PackageReference Include="FluentAvalonia.BreadcrumbBar" Version="2.0.2" />
         <PackageReference Include="FluentAvaloniaUI" Version="2.0.4" />
