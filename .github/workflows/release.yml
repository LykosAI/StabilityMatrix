name: Release

permissions:
  contents: write

on:
  workflow_dispatch:
    inputs:
      version:
        type: string
        required: true
        description: Version (Semver without leading v)
      sentry-release:
        type: boolean
        description: Make Sentry Release?
        default: true
      github-release:
        type: boolean
        description: Make GitHub Release?
        default: true
      github-release-draft:
        type: boolean
        description: Mark GitHub Release as Draft?
        default: false
      github-release-prerelease:
        type: boolean
        description: Mark GitHub Release as Prerelease?
        default: false
      auto-update-release:
        type: boolean
        description: Release auto-update?
        default: false
      auto-update-release-mode:
        type: choice
        description: Release auto-update mode
        options:
          - github url
          - upload to b2
      auto-update-release-channel:
        type: choice
        description: Release auto-update channel
        options:
          - stable
          - preview
          - development

jobs:
  release-linux:
    name: Release (linux-x64)
    env:
      platform-id: linux-x64
      out-name: StabilityMatrix.AppImage
    runs-on: ubuntu-latest
    steps:
      - uses: actions/checkout@v3

      - uses: olegtarasov/get-tag@v2.1.2
        if: github.event_name == 'release'
        id: tag_name
        with:
          tagRegex: "v(.*)"
          
      - name: Set Version from Tag
        if: github.event_name == 'release'
        run: |
          echo "Using tag ${{ env.GIT_TAG_NAME }}"
          echo "RELEASE_VERSION=${{ env.GIT_TAG_NAME }}" >> $GITHUB_ENV
          
      - name: Set Version from manual input
        if: github.event_name == 'workflow_dispatch'
        run: |
          echo "Using version ${{ github.event.inputs.version }}"
          echo "RELEASE_VERSION=${{ github.event.inputs.version }}" >> $GITHUB_ENV

      - name: Set up .NET 6 (for PupNet)
        uses: actions/setup-dotnet@v3
        with:
          dotnet-version: '6.0.x'
          
      - name: Install PupNet
        run: |
          sudo apt-get -y install libfuse2
          dotnet tool install --framework net6.0 -g KuiperZone.PupNet

      - name: Set up .NET 8
        uses: actions/setup-dotnet@v3
        with:
          dotnet-version: '8.0.x'
      
      - name: PupNet Build
        env:
          SENTRY_AUTH_TOKEN: ${{ secrets.SENTRY_AUTH_TOKEN }}
        run: pupnet -r linux-x64 -c Release --kind appimage --app-version $RELEASE_VERSION --clean -y

      - name: Post Build
        run: mv ./Release/linux-x64/StabilityMatrix.x86_64.AppImage ${{ env.out-name }}
      
      - name: Upload Artifact
        uses: actions/upload-artifact@v2
        with:
          name: StabilityMatrix-${{ env.platform-id }}
          path: ${{ env.out-name }}
          
      - name: Create Sentry release
        if: ${{ github.event.inputs.sentry-release == 'true' }}
        uses: getsentry/action-release@v1
        env:
          MAKE_SENTRY_RELEASE: ${{ secrets.SENTRY_PROJECT != '' }}
          SENTRY_AUTH_TOKEN: ${{ secrets.SENTRY_AUTH_TOKEN }}
          SENTRY_ORG: ${{ secrets.SENTRY_ORG }}
          SENTRY_PROJECT: ${{ secrets.SENTRY_PROJECT }}
        with:
          environment: production
          ignore_missing: true
          ignore_empty: true
          version: StabilityMatrix.Avalonia@${{ github.event.inputs.version }}

          
  release-windows:
    name: Release (win-x64)
    env:
      platform-id: win-x64
      out-name: StabilityMatrix.exe
    runs-on: windows-latest
    steps:
      - uses: actions/checkout@v3

      - uses: olegtarasov/get-tag@v2.1.2
        if: github.event_name == 'release'
        id: tag_name
        with:
          tagRegex: "v(.*)"

      - name: Set Version from Tag
        if: github.event_name == 'release'
        run: |
          echo "Using tag ${{ env.GIT_TAG_NAME }}"
          echo "RELEASE_VERSION=${{ env.GIT_TAG_NAME }}" >> $env:GITHUB_ENV

      - name: Set Version from manual input
        if: github.event_name == 'workflow_dispatch'
        run: |
          echo "Using version ${{ github.event.inputs.version }}"
          echo "RELEASE_VERSION=${{ github.event.inputs.version }}" >> $env:GITHUB_ENV

      - name: Set up .NET 8
        uses: actions/setup-dotnet@v3
        with:
          dotnet-version: '8.0.x'

      - name: Install dependencies
        run: dotnet restore

      - name: .NET Publish
        env:
          SENTRY_AUTH_TOKEN: ${{ secrets.SENTRY_AUTH_TOKEN }}
        run: >
          dotnet publish ./StabilityMatrix.Avalonia/StabilityMatrix.Avalonia.csproj
          -o out -c Release -r ${{ env.platform-id }}
          -p:Version=$env:RELEASE_VERSION
          -p:PublishSingleFile=true -p:IncludeNativeLibrariesForSelfExtract=true
          -p:PublishReadyToRun=true
          -p:SentryOrg=${{ secrets.SENTRY_ORG }} -p:SentryProject=${{ secrets.SENTRY_PROJECT }}
          -p:SentryUploadSymbols=true -p:SentryUploadSources=true

      - name: Post Build
        run: mv ./out/StabilityMatrix.Avalonia.exe ./out/${{ env.out-name }}

      - name: Upload Artifact
        uses: actions/upload-artifact@v2
        with:
          name: StabilityMatrix-${{ env.platform-id }}
          path: ./out/${{ env.out-name }}
    
  
  publish-release:
    name: Publish GitHub Release
    needs: [ release-linux, release-windows ]
    if: ${{ github.event_name == 'workflow_dispatch' && github.event.inputs.github-release == 'true' }}
    runs-on: ubuntu-latest
    steps:
      - uses: actions/checkout@v3

      - name: Extract Release Notes
        id: release_notes
        run: |
          RELEASE_NOTES="$(awk -v version="${{ github.event.inputs.version }}" '/## v/{if(p) exit; if($0 ~ version) p=1}; p' CHANGELOG.md)"
          RELEASE_NOTES="${RELEASE_NOTES//'%'/'%25'}"
          RELEASE_NOTES="${RELEASE_NOTES//$'\n'/'%0A'}"
          RELEASE_NOTES="${RELEASE_NOTES//$'\r'/'%0D'}"
          echo "::set-output name=release_notes::$RELEASE_NOTES"

      # Downloads all previous artifacts to the current working directory
      - name: Download Artifacts
        uses: actions/download-artifact@v3
        
      # Zip each build
      - name: Zip Artifacts
        run: |
          cd StabilityMatrix-win-x64 && zip -r ../StabilityMatrix-win-x64.zip ./. && cd $OLDPWD
          cd StabilityMatrix-linux-x64 && zip -r ../StabilityMatrix-linux-x64.zip ./. && cd $OLDPWD

      - name: Create Github Release
        id: create_release
        uses: softprops/action-gh-release@v1
        env:
          GITHUB_TOKEN: ${{ secrets.GITHUB_TOKEN }}
        with:
          files: |
            StabilityMatrix-win-x64.zip
            StabilityMatrix-linux-x64.zip
            StabilityMatrix-win-x64/StabilityMatrix.exe
            StabilityMatrix-linux-x64/StabilityMatrix.AppImage
          fail_on_unmatched_files: true
          tag_name: v${{ github.event.inputs.version }}
          body: ${{ steps.release_notes.outputs.release_notes }}
          draft: ${{ github.event.inputs.github-release-draft == 'true' }}
          prerelease: ${{ github.event.inputs.github-release-prerelease == 'true' }} 
          
  publish-auto-update-github:
    name: Publish Auto-Update Release (GitHub)
    needs: [ release-linux, release-windows ]
    if: ${{ github.event_name == 'workflow_dispatch' && github.event.inputs.auto-update-release == 'true' && github.event.inputs.auto-update-release-mode == 'github url' }}
    runs-on: ubuntu-latest
    steps:
      - uses: actions/checkout@v4
        
      - name: Set Version from manual input
        run: |
          echo "Using version ${{ github.event.inputs.version }}"
          echo "RELEASE_VERSION=${{ github.event.inputs.version }}" >> $env:GITHUB_ENV
        
      - uses: actions/setup-python@v4
        with:
          python-version: '3.11'
          
      - name: Install Python Dependencies
<<<<<<< HEAD
        run: pip install stability-matrix-tools>=0.2.18 --upgrade
=======
        run: pip install stability-matrix-tools>=0.2.10 --upgrade
>>>>>>> 7ac7b9e9
        
      - name: Publish Auto-Update Release
        env:
          SM_B2_API_ID: ${{ secrets.SM_B2_API_ID }}
          SM_B2_API_KEY: ${{ secrets.SM_B2_API_KEY }}
          SM_CF_CACHE_PURGE_TOKEN: ${{ secrets.SM_CF_CACHE_PURGE_TOKEN }}
          SM_CF_ZONE_ID: ${{ secrets.SM_CF_ZONE_ID }}
          SM_SIGNING_PRIVATE_KEY: ${{ secrets.SM_SIGNING_PRIVATE_KEY }}
<<<<<<< HEAD
        run: sm-tools updates publish-matrix-v3 -v $RELEASE_VERSION -y
=======
        run: sm-tools updates publish-matrix -v ${{ github.event.inputs.version }} -y
>>>>>>> 7ac7b9e9

  publish-auto-update-b2:
    name: Publish Auto-Update Release (B2)
    needs: [ release-linux, release-windows ]
    if: ${{ github.event_name == 'workflow_dispatch' && github.event.inputs.auto-update-release == 'true' && github.event.inputs.auto-update-release-mode == 'upload to b2' }}
    runs-on: ubuntu-latest
    steps:
      - uses: actions/checkout@v4

      - name: Set Version from manual input
        run: |
          echo "Using version ${{ github.event.inputs.version }}"
          echo "RELEASE_VERSION=${{ github.event.inputs.version }}" >> $env:GITHUB_ENV

      # Downloads all previous artifacts to the current working directory
      - name: Download Artifacts
        uses: actions/download-artifact@v3
      
      # Zip each build
      - name: Zip Artifacts
        run: |
          cd StabilityMatrix-win-x64 && zip -r ../StabilityMatrix-win-x64.zip ./. && cd $OLDPWD
          cd StabilityMatrix-linux-x64 && zip -r ../StabilityMatrix-linux-x64.zip ./. && cd $OLDPWD

      - uses: actions/setup-python@v4
        with:
          python-version: '3.11'

      - name: Install Python Dependencies
<<<<<<< HEAD
        run: pip install stability-matrix-tools>=0.2.18 --upgrade
      
=======
        run: pip install stability-matrix-tools>=0.2.10 --upgrade
          
>>>>>>> 7ac7b9e9
      # Check that the zips and CHANGELOG.md are in the current working directory
      - name: Check files
        run: |
          if [ ! -f StabilityMatrix-win-x64.zip ]; then
            echo "StabilityMatrix-win-x64.zip not found"
            exit 1
          fi
          if [ ! -f StabilityMatrix-linux-x64.zip ]; then
            echo "StabilityMatrix-linux-x64.zip not found"
            exit 1
          fi
          if [ ! -f CHANGELOG.md ]; then
            echo "CHANGELOG.md not found"
            exit 1
          fi

      - name: Publish Auto-Update Release
        env:
          SM_B2_API_ID: ${{ secrets.SM_B2_API_ID }}
          SM_B2_API_KEY: ${{ secrets.SM_B2_API_KEY }}
          SM_CF_CACHE_PURGE_TOKEN: ${{ secrets.SM_CF_CACHE_PURGE_TOKEN }}
          SM_CF_ZONE_ID: ${{ secrets.SM_CF_ZONE_ID }}
          SM_SIGNING_PRIVATE_KEY: ${{ secrets.SM_SIGNING_PRIVATE_KEY }}
        run: >
          sm-tools updates publish-files-v3 -v ${{ github.event.inputs.version }}
          --channel ${{ github.event.inputs.auto-update-release-channel }}
          --changelog CHANGELOG.md
          --win-x64 StabilityMatrix-win-x64.zip
          --linux-x64 StabilityMatrix-linux-x64.zip
          -y<|MERGE_RESOLUTION|>--- conflicted
+++ resolved
@@ -235,11 +235,7 @@
           python-version: '3.11'
           
       - name: Install Python Dependencies
-<<<<<<< HEAD
         run: pip install stability-matrix-tools>=0.2.18 --upgrade
-=======
-        run: pip install stability-matrix-tools>=0.2.10 --upgrade
->>>>>>> 7ac7b9e9
         
       - name: Publish Auto-Update Release
         env:
@@ -248,11 +244,7 @@
           SM_CF_CACHE_PURGE_TOKEN: ${{ secrets.SM_CF_CACHE_PURGE_TOKEN }}
           SM_CF_ZONE_ID: ${{ secrets.SM_CF_ZONE_ID }}
           SM_SIGNING_PRIVATE_KEY: ${{ secrets.SM_SIGNING_PRIVATE_KEY }}
-<<<<<<< HEAD
         run: sm-tools updates publish-matrix-v3 -v $RELEASE_VERSION -y
-=======
-        run: sm-tools updates publish-matrix -v ${{ github.event.inputs.version }} -y
->>>>>>> 7ac7b9e9
 
   publish-auto-update-b2:
     name: Publish Auto-Update Release (B2)
@@ -282,13 +274,8 @@
           python-version: '3.11'
 
       - name: Install Python Dependencies
-<<<<<<< HEAD
         run: pip install stability-matrix-tools>=0.2.18 --upgrade
       
-=======
-        run: pip install stability-matrix-tools>=0.2.10 --upgrade
-          
->>>>>>> 7ac7b9e9
       # Check that the zips and CHANGELOG.md are in the current working directory
       - name: Check files
         run: |
