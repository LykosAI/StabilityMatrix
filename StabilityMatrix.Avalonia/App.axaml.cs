using System;
using System.Diagnostics;
using System.Diagnostics.CodeAnalysis;
using System.IO;
using System.Linq;
using System.Net;
using System.Net.Http;
using System.Text.Json;
using System.Text.Json.Serialization;
using System.Threading;
using System.Threading.Tasks;
using Avalonia;
using Avalonia.Controls;
using Avalonia.Controls.ApplicationLifetimes;
using Avalonia.Markup.Xaml;
using Avalonia.Platform;
using Avalonia.Platform.Storage;
using Avalonia.Styling;
using FluentAvalonia.UI.Controls;
using Microsoft.Extensions.Configuration;
using Microsoft.Extensions.DependencyInjection;
using Microsoft.Extensions.Logging;
using NLog;
using NLog.Config;
using NLog.Extensions.Logging;
using NLog.Targets;
using Octokit;
using Polly;
using Polly.Contrib.WaitAndRetry;
using Polly.Extensions.Http;
using Polly.Timeout;
using Refit;
using Sentry;
using StabilityMatrix.Avalonia.Controls;
using StabilityMatrix.Avalonia.DesignData;
using StabilityMatrix.Avalonia.Helpers;
using StabilityMatrix.Avalonia.Models;
using StabilityMatrix.Avalonia.Services;
using StabilityMatrix.Avalonia.ViewModels;
using StabilityMatrix.Avalonia.ViewModels.Dialogs;
using StabilityMatrix.Avalonia.ViewModels.Inference;
using StabilityMatrix.Avalonia.Views;
using StabilityMatrix.Avalonia.Views.Dialogs;
using StabilityMatrix.Core.Api;
using StabilityMatrix.Core.Converters.Json;
using StabilityMatrix.Core.Database;
using StabilityMatrix.Core.Helper;
using StabilityMatrix.Core.Helper.Cache;
using StabilityMatrix.Core.Helper.Factory;
using StabilityMatrix.Core.Models.Api;
using StabilityMatrix.Core.Models.Configs;
using StabilityMatrix.Core.Models.Packages;
using StabilityMatrix.Core.Models.Settings;
using StabilityMatrix.Core.Python;
using StabilityMatrix.Core.Services;
using StabilityMatrix.Core.Updater;
using Application = Avalonia.Application;
using LogLevel = Microsoft.Extensions.Logging.LogLevel;

namespace StabilityMatrix.Avalonia;

public sealed class App : Application
{
    [NotNull] public static IServiceProvider? Services { get; private set; }
    [NotNull] public static Visual? VisualRoot { get; private set; }
    [NotNull] public static IStorageProvider? StorageProvider { get; private set; }
    // ReSharper disable once MemberCanBePrivate.Global
    [NotNull] public static IConfiguration? Config { get; private set; }
    
    // ReSharper disable once MemberCanBePrivate.Global
    public IClassicDesktopStyleApplicationLifetime? DesktopLifetime =>
        ApplicationLifetime as IClassicDesktopStyleApplicationLifetime;

    public override void Initialize()
    {
        AvaloniaXamlLoader.Load(this);

        // Set design theme
        if (Design.IsDesignMode)
        {
            RequestedThemeVariant = ThemeVariant.Dark;
        }
    }
    
    public override void OnFrameworkInitializationCompleted()
    {
        base.OnFrameworkInitializationCompleted();
        
        if (Design.IsDesignMode)
        {
            DesignData.DesignData.Initialize();
            Services = DesignData.DesignData.Services;
        }
        else
        {
            ConfigureServiceProvider();
        }

        if (DesktopLifetime is not null)
        {
            DesktopLifetime.ShutdownMode = ShutdownMode.OnExplicitShutdown;

            // First time setup if needed
            var settingsManager = Services.GetRequiredService<ISettingsManager>();
            if (!settingsManager.IsEulaAccepted())
            {
                var setupWindow = Services.GetRequiredService<FirstLaunchSetupWindow>();
                var setupViewModel = Services.GetRequiredService<FirstLaunchSetupViewModel>();
                setupWindow.DataContext = setupViewModel;
                setupWindow.ShowAsDialog = true;
                setupWindow.ShowActivated = true;
                setupWindow.ShowAsyncCts = new CancellationTokenSource();
                
                setupWindow.ExtendClientAreaChromeHints = Program.Args.NoWindowChromeEffects ?
                    ExtendClientAreaChromeHints.NoChrome : ExtendClientAreaChromeHints.PreferSystemChrome;

                DesktopLifetime.MainWindow = setupWindow;

                setupWindow.ShowAsyncCts.Token.Register(() =>
                {
                    if (setupWindow.Result == ContentDialogResult.Primary)
                    {
                        settingsManager.SetEulaAccepted();
                        ShowMainWindow();
                        DesktopLifetime.MainWindow.Show();
                    }
                    else
                    {
                        Shutdown();
                    }
                });
            }
            else
            {
                ShowMainWindow();
            }
        }
    }

    private void ShowMainWindow()
    {
        if (DesktopLifetime is null) return;
        
        var mainViewModel = Services.GetRequiredService<MainWindowViewModel>();
        var notificationService = Services.GetRequiredService<INotificationService>();
        
        var mainWindow = Services.GetRequiredService<MainWindow>();
        mainWindow.DataContext = mainViewModel;
        mainWindow.NotificationService = notificationService;
        
        mainWindow.ExtendClientAreaChromeHints = Program.Args.NoWindowChromeEffects ?
            ExtendClientAreaChromeHints.NoChrome : ExtendClientAreaChromeHints.PreferSystemChrome;
        
        var settingsManager = Services.GetRequiredService<ISettingsManager>();
        var windowSettings = settingsManager.Settings.WindowSettings;
        if (windowSettings != null && !Program.Args.ResetWindowPosition)
        {
            mainWindow.Position = new PixelPoint(windowSettings.X, windowSettings.Y);
            mainWindow.Width = windowSettings.Width;
            mainWindow.Height = windowSettings.Height;    
        }
        else
        {
            mainWindow.WindowStartupLocation = WindowStartupLocation.CenterScreen;
        }
        
        mainWindow.Closing += (_, _) =>
        {
            var validWindowPosition =
                mainWindow.Screens.All.Any(screen => screen.Bounds.Contains(mainWindow.Position));

            settingsManager.Transaction(s =>
            {
                s.WindowSettings = new WindowSettings(
                    mainWindow.Width, mainWindow.Height,
                    validWindowPosition ? mainWindow.Position.X : 0,
                    validWindowPosition ? mainWindow.Position.Y : 0);
            }, ignoreMissingLibraryDir: true);
        };
        mainWindow.Closed += (_, _) => Shutdown();

        VisualRoot = mainWindow;
        StorageProvider = mainWindow.StorageProvider;
            
        DesktopLifetime.MainWindow = mainWindow;
        DesktopLifetime.Exit += OnExit;
    }

    private static void ConfigureServiceProvider()
    {
        var services = ConfigureServices();
        Services = services.BuildServiceProvider();
        
        var settingsManager = Services.GetRequiredService<ISettingsManager>();
        settingsManager.TryFindLibrary();
        Services.GetRequiredService<ProgressManagerViewModel>().StartEventListener();
    }

    internal static void ConfigurePageViewModels(IServiceCollection services)
    {
        services.AddSingleton<PackageManagerViewModel>()
            .AddSingleton<SettingsViewModel>()
            .AddSingleton<CheckpointBrowserViewModel>()
            .AddSingleton<CheckpointBrowserCardViewModel>()
            .AddSingleton<CheckpointsPageViewModel>()
            .AddSingleton<LaunchPageViewModel>()
            .AddSingleton<ProgressManagerViewModel>()
            .AddSingleton<InferenceViewModel>();
        
        services.AddSingleton<MainWindowViewModel>(provider =>
            new MainWindowViewModel(provider.GetRequiredService<ISettingsManager>(),
                provider.GetRequiredService<IDiscordRichPresenceService>(),
                provider.GetRequiredService<ServiceManager<ViewModelBase>>())
            {
                Pages =
                {
                    provider.GetRequiredService<LaunchPageViewModel>(),
                    provider.GetRequiredService<InferenceViewModel>(),
                    provider.GetRequiredService<PackageManagerViewModel>(),
                    provider.GetRequiredService<CheckpointsPageViewModel>(),
                    provider.GetRequiredService<CheckpointBrowserViewModel>(),
                },
                FooterPages =
                {
                    provider.GetRequiredService<SettingsViewModel>()
                }
            });
        
        // Register disposable view models for shutdown cleanup
        services.AddSingleton<IDisposable>(p 
            => p.GetRequiredService<LaunchPageViewModel>());
    }

    internal static void ConfigureDialogViewModels(IServiceCollection services)
    {
        // Dialog view models (transient)
        services.AddTransient<InstallerViewModel>();
        services.AddTransient<OneClickInstallViewModel>();
        services.AddTransient<SelectModelVersionViewModel>();
        services.AddTransient<SelectDataDirectoryViewModel>();
        services.AddTransient<LaunchOptionsViewModel>();
        services.AddTransient<ExceptionViewModel>();
        services.AddTransient<EnvVarsViewModel>();
        services.AddSingleton<FirstLaunchSetupViewModel>();
        services.AddSingleton<UpdateViewModel>();
        
        // Other transients (usually sub view models)
        services.AddTransient<CheckpointFolder>();
        services.AddTransient<CheckpointFile>();
        services.AddTransient<InferenceTextToImageViewModel>();
        services.AddTransient<SeedCardViewModel>();
        services.AddTransient<SamplerCardViewModel>();
        
        // Global progress
        services.AddSingleton<ProgressManagerViewModel>();
        
        // Controls
        services.AddTransient<RefreshBadgeViewModel>();
        
        // Dialog factory
        services.AddSingleton<ServiceManager<ViewModelBase>>(provider =>
            new ServiceManager<ViewModelBase>()
                .Register(provider.GetRequiredService<InstallerViewModel>)
                .Register(provider.GetRequiredService<OneClickInstallViewModel>)
                .Register(provider.GetRequiredService<SelectModelVersionViewModel>)
                .Register(provider.GetRequiredService<SelectDataDirectoryViewModel>)
                .Register(provider.GetRequiredService<LaunchOptionsViewModel>)
                .Register(provider.GetRequiredService<UpdateViewModel>)
                .Register(provider.GetRequiredService<CheckpointFolder>)
                .Register(provider.GetRequiredService<CheckpointFile>)
                .Register(provider.GetRequiredService<RefreshBadgeViewModel>)
                .Register(provider.GetRequiredService<ExceptionViewModel>)
                .Register(provider.GetRequiredService<EnvVarsViewModel>)
                .Register(provider.GetRequiredService<ProgressManagerViewModel>)
                .Register(provider.GetRequiredService<InferenceTextToImageViewModel>)
                .Register(provider.GetRequiredService<SeedCardViewModel>)
                .Register(provider.GetRequiredService<SamplerCardViewModel>)
                .Register(provider.GetRequiredService<FirstLaunchSetupViewModel>));
    }

    internal static void ConfigureViews(IServiceCollection services)
    {
        // Pages
        services.AddSingleton<CheckpointsPage>();
        services.AddSingleton<LaunchPageView>();
        services.AddSingleton<PackageManagerPage>();
        services.AddSingleton<SettingsPage>();
        services.AddSingleton<CheckpointBrowserPage>();
        services.AddSingleton<ProgressManagerPage>();
        services.AddSingleton<InferencePage>();
        
        // Inference tabs
        services.AddTransient<InferenceTextToImageView>();
        
        // Dialogs
        services.AddTransient<SelectDataDirectoryDialog>();
        services.AddTransient<LaunchOptionsDialog>();
        services.AddTransient<UpdateDialog>();
        services.AddTransient<ExceptionDialog>();
        services.AddTransient<EnvVarsDialog>();
        
        // Controls
        services.AddTransient<RefreshBadge>();
        
        // Windows
        services.AddSingleton<MainWindow>();
        services.AddSingleton<FirstLaunchSetupWindow>();
    }
    
    internal static void ConfigurePackages(IServiceCollection services)
    {
        services.AddSingleton<BasePackage, A3WebUI>();
        services.AddSingleton<BasePackage, VladAutomatic>();
        services.AddSingleton<BasePackage, ComfyUI>();
        services.AddSingleton<BasePackage, VoltaML>();
        services.AddSingleton<BasePackage, InvokeAI>();
    }

    private static IServiceCollection ConfigureServices()
    {
        var services = new ServiceCollection();

        services.AddMemoryCache();

        ConfigurePageViewModels(services);
        ConfigureDialogViewModels(services);
        ConfigurePackages(services);
        
        // Other services
        services.AddSingleton<ISettingsManager, SettingsManager>();
        services.AddSingleton<ISharedFolders, SharedFolders>();
        services.AddSingleton<SharedState>();
        services.AddSingleton<ModelFinder>();
        services.AddSingleton<IPackageFactory, PackageFactory>();
        services.AddSingleton<IDownloadService, DownloadService>();
        services.AddSingleton<IGithubApiCache, GithubApiCache>();
        services.AddSingleton<INotificationService, NotificationService>();
        services.AddSingleton<IPyRunner, PyRunner>();
        services.AddSingleton<IUpdateHelper, UpdateHelper>();
<<<<<<< HEAD
        services.AddSingleton<IInferenceClientManager, InferenceClientManager>();
=======
        
        // Rich presence
        services.AddSingleton<IDiscordRichPresenceService, DiscordRichPresenceService>();
        services.AddSingleton<IDisposable>(provider => 
            provider.GetRequiredService<IDiscordRichPresenceService>());
>>>>>>> 2e37d3f7

        Config = new ConfigurationBuilder()
            .SetBasePath(Directory.GetCurrentDirectory())
            .AddJsonFile("appsettings.json", optional: true, reloadOnChange: true)
            .Build();
        
        services.Configure<DebugOptions>(Config.GetSection(nameof(DebugOptions)));
        
        if (Compat.IsWindows)
        {
            services.AddSingleton<IPrerequisiteHelper, WindowsPrerequisiteHelper>();
        }
        else if (Compat.IsLinux || Compat.IsMacOS)
        {
            services.AddSingleton<IPrerequisiteHelper, UnixPrerequisiteHelper>();
        }

        ConfigureViews(services);

        if (Design.IsDesignMode)
        {
            services.AddSingleton<ILiteDbContext, MockLiteDbContext>();
        }
        else
        {
            services.AddSingleton<ILiteDbContext, LiteDbContext>();
            services.AddSingleton<IDisposable>(p => p.GetRequiredService<ILiteDbContext>());
        }

        services.AddTransient<IGitHubClient, GitHubClient>(_ =>
        {
            var client = new GitHubClient(new ProductHeaderValue("StabilityMatrix"));
            // var githubApiKey = Config["GithubApiKey"];
            // if (string.IsNullOrWhiteSpace(githubApiKey))
            //     return client;
            //
            // client.Credentials = new Credentials(githubApiKey);
            return client;
        });

        // Configure Refit and Polly
        var jsonSerializerOptions = new JsonSerializerOptions
        {
            PropertyNameCaseInsensitive = true,
            PropertyNamingPolicy = JsonNamingPolicy.CamelCase
        };
        jsonSerializerOptions.Converters.Add(new ObjectToInferredTypesConverter());
        jsonSerializerOptions.Converters.Add(new DefaultUnknownEnumConverter<CivitFileType>());
        jsonSerializerOptions.Converters.Add(
            new JsonStringEnumConverter(JsonNamingPolicy.CamelCase));
        jsonSerializerOptions.DefaultIgnoreCondition = JsonIgnoreCondition.WhenWritingNull;

        var defaultRefitSettings = new RefitSettings
        {
            ContentSerializer =
                new SystemTextJsonContentSerializer(jsonSerializerOptions)
        };
        
        // Refit settings for IApiFactory
        var defaultSystemTextJsonSettings =
            SystemTextJsonContentSerializer.GetDefaultJsonSerializerOptions();
        defaultSystemTextJsonSettings.DefaultIgnoreCondition = JsonIgnoreCondition.WhenWritingNull;
        var apiFactoryRefitSettings = new RefitSettings
        {
            ContentSerializer =
                new SystemTextJsonContentSerializer(defaultSystemTextJsonSettings),
        };

        // HTTP Policies
        var retryStatusCodes = new[]
        {
            HttpStatusCode.RequestTimeout, // 408
            HttpStatusCode.InternalServerError, // 500
            HttpStatusCode.BadGateway, // 502
            HttpStatusCode.ServiceUnavailable, // 503
            HttpStatusCode.GatewayTimeout // 504
        };
        var delay = Backoff
            .DecorrelatedJitterBackoffV2(medianFirstRetryDelay: TimeSpan.FromMilliseconds(80),
                retryCount: 5);
        var retryPolicy = HttpPolicyExtensions
            .HandleTransientHttpError()
            .Or<TimeoutRejectedException>()
            .OrResult(r => retryStatusCodes.Contains(r.StatusCode))
            .WaitAndRetryAsync(delay);

        // Shorter timeout for local requests
        var localTimeout = Policy.TimeoutAsync<HttpResponseMessage>(TimeSpan.FromSeconds(3));
        var localDelay = Backoff
            .DecorrelatedJitterBackoffV2(medianFirstRetryDelay: TimeSpan.FromMilliseconds(50),
                retryCount: 3);
        var localRetryPolicy = HttpPolicyExtensions
            .HandleTransientHttpError()
            .Or<TimeoutRejectedException>()
            .OrResult(r => retryStatusCodes.Contains(r.StatusCode))
            .WaitAndRetryAsync(localDelay, onRetryAsync: (_, _) =>
            {
                Debug.WriteLine("Retrying local request...");
                return Task.CompletedTask;
            });

        // named client for update
        services.AddHttpClient("UpdateClient")
            .AddPolicyHandler(retryPolicy);

        // Add Refit clients
        services.AddRefitClient<ICivitApi>(defaultRefitSettings)
            .ConfigureHttpClient(c =>
            {
                c.BaseAddress = new Uri("https://civitai.com");
                c.Timeout = TimeSpan.FromSeconds(15);
            })
            .AddPolicyHandler(retryPolicy);

        // Add Refit client managers
        services.AddHttpClient("A3Client")
            .AddPolicyHandler(localTimeout.WrapAsync(localRetryPolicy));

        /*services.AddHttpClient("IComfyApi")
            .AddPolicyHandler(localTimeout.WrapAsync(localRetryPolicy));*/
        
        // Add Refit client factory
        services.AddSingleton<IApiFactory, ApiFactory>(provider =>
            new ApiFactory(provider.GetRequiredService<IHttpClientFactory>())
            {
                RefitSettings = apiFactoryRefitSettings,
            });
        
        // Add logging
        services.AddLogging(builder =>
        {
            builder.ClearProviders();
            builder.AddFilter("Microsoft.Extensions.Http", LogLevel.Warning)
                .AddFilter("Microsoft.Extensions.Http.DefaultHttpClientFactory", LogLevel.Warning)
                .AddFilter("Microsoft", LogLevel.Warning)
                .AddFilter("System", LogLevel.Warning);
            builder.SetMinimumLevel(LogLevel.Debug);
            builder.AddNLog(ConfigureLogging());
        });

        return services;
    }

    /// <summary>
    /// Requests shutdown of the Current Application.
    /// </summary>
    /// <remarks>This returns asynchronously *without waiting* for Shutdown</remarks>
    /// <param name="exitCode">Exit code for the application.</param>
    /// <exception cref="NullReferenceException">If Application.Current is null</exception>
    public static void Shutdown(int exitCode = 0)
    {
        if (Current is null) throw new NullReferenceException(
            "Current Application was null when Shutdown called");
        if (Current.ApplicationLifetime is IClassicDesktopStyleApplicationLifetime lifetime)
        {
            lifetime.Shutdown(exitCode);
        }
    }

    private static void OnExit(object? sender, ControlledApplicationLifetimeExitEventArgs args)
    {
        Debug.WriteLine("Start OnExit");
        // Services.GetRequiredService<LaunchViewModel>().OnShutdown();
        var settingsManager = Services.GetRequiredService<ISettingsManager>();

        // If RemoveFolderLinksOnShutdown is set, delete all package junctions
        if (settingsManager is
            {
                IsLibraryDirSet: true,
                Settings.RemoveFolderLinksOnShutdown: true
            })
        {
            var sharedFolders = Services.GetRequiredService<ISharedFolders>();
            sharedFolders.RemoveLinksForAllPackages();
        }

        Debug.WriteLine("Start OnExit: Disposing services");
        // Dispose all services
        foreach (var disposable in Services.GetServices<IDisposable>())
        {
            Debug.WriteLine($"Disposing {disposable.GetType().Name}");
            disposable.Dispose();
        }

        Debug.WriteLine("End OnExit");
    }

    private static LoggingConfiguration ConfigureLogging()
    {
        LogManager.Setup().LoadConfiguration(builder => {
            var debugTarget = builder.ForTarget("console").WriteTo(new DebuggerTarget
            {
                Layout = "${message}"
            }).WithAsync();
            
            var fileTarget = builder.ForTarget("logfile").WriteTo(new FileTarget
            {
                Layout = "${longdate}|${level:uppercase=true}|${logger}|${message:withexception=true}",
                ArchiveOldFileOnStartup = true,
                FileName = "${specialfolder:folder=ApplicationData}/StabilityMatrix/app.log",
                ArchiveFileName = "${specialfolder:folder=ApplicationData}/StabilityMatrix/app.{#}.log",
                ArchiveNumbering = ArchiveNumberingMode.Rolling,
                MaxArchiveFiles = 2
            }).WithAsync();
            
            // Filter some sources to be warn levels or above only
            builder.ForLogger("System.*").WriteToNil(NLog.LogLevel.Warn);
            builder.ForLogger("Microsoft.*").WriteToNil(NLog.LogLevel.Warn);
            builder.ForLogger("Microsoft.Extensions.Http.*").WriteToNil(NLog.LogLevel.Warn);
            
            builder.ForLogger().FilterMinLevel(NLog.LogLevel.Trace).WriteTo(debugTarget);
            builder.ForLogger().FilterMinLevel(NLog.LogLevel.Debug).WriteTo(fileTarget);
        });
        
        // Sentry
        if (SentrySdk.IsEnabled)
        {
            LogManager.Configuration.AddSentry(o =>
            {
                o.InitializeSdk = false;
                o.Layout = "${message}";
                o.ShutdownTimeoutSeconds = 5;
                o.IncludeEventDataOnBreadcrumbs = true;
                o.BreadcrumbLayout = "${logger}: ${message}";
                // Debug and higher are stored as breadcrumbs (default is Info)
                o.MinimumBreadcrumbLevel = NLog.LogLevel.Debug;
                // Error and higher is sent as event (default is Error)
                o.MinimumEventLevel = NLog.LogLevel.Error;
            });
        }

        return LogManager.Configuration;
    }
}<|MERGE_RESOLUTION|>--- conflicted
+++ resolved
@@ -337,15 +337,12 @@
         services.AddSingleton<INotificationService, NotificationService>();
         services.AddSingleton<IPyRunner, PyRunner>();
         services.AddSingleton<IUpdateHelper, UpdateHelper>();
-<<<<<<< HEAD
         services.AddSingleton<IInferenceClientManager, InferenceClientManager>();
-=======
         
         // Rich presence
         services.AddSingleton<IDiscordRichPresenceService, DiscordRichPresenceService>();
         services.AddSingleton<IDisposable>(provider => 
             provider.GetRequiredService<IDiscordRichPresenceService>());
->>>>>>> 2e37d3f7
 
         Config = new ConfigurationBuilder()
             .SetBasePath(Directory.GetCurrentDirectory())
