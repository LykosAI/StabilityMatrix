﻿using System;
using System.Collections.Generic;
using System.Collections.Immutable;
using System.Diagnostics.CodeAnalysis;
using System.Globalization;
using System.Threading;
using StabilityMatrix.Core.Helper;
using StabilityMatrix.Core.Models.Settings;

namespace StabilityMatrix.Avalonia.Languages;

[SuppressMessage("ReSharper", "MemberCanBePrivate.Global")]
public static class Cultures
{
    public static CultureInfo Default { get; } = new("en-US");

    public static CultureInfo? Current => Resources.Culture;

<<<<<<< HEAD
=======
    public static NumberFormatInfo CurrentNumberFormat => Thread.CurrentThread.CurrentCulture.NumberFormat;

>>>>>>> 7a122700
    public static readonly Dictionary<string, CultureInfo> SupportedCulturesByCode =
        new()
        {
            ["en-US"] = Default,
            ["ja-JP"] = new CultureInfo("ja-JP"),
            ["zh-Hans"] = new CultureInfo("zh-Hans"),
            ["zh-Hant"] = new CultureInfo("zh-Hant"),
            ["it-IT"] = new CultureInfo("it-IT"),
            ["fr-FR"] = new CultureInfo("fr-FR"),
            ["es"] = new CultureInfo("es"),
            ["ru-RU"] = new CultureInfo("ru-RU"),
            ["tr-TR"] = new CultureInfo("tr-TR"),
            ["de"] = new CultureInfo("de"),
<<<<<<< HEAD
            ["pt-PT"] = new CultureInfo("pt-PT"),
            ["pt-BR"] = new CultureInfo("pt-BR")
=======
            ["pt-PT"] = new CultureInfo("pt-PT")
>>>>>>> 7a122700
        };

    public static IReadOnlyList<CultureInfo> SupportedCultures =>
        SupportedCulturesByCode.Values.ToImmutableList();

    public static CultureInfo GetSupportedCultureOrDefault(string? cultureCode)
    {
        if (cultureCode is null || !SupportedCulturesByCode.TryGetValue(cultureCode, out var culture))
        {
            return Default;
        }

        return culture;
    }

    public static void SetSupportedCultureOrDefault(string? cultureCode, NumberFormatInfo numberFormat)
    {
        if (!TrySetSupportedCulture(cultureCode, numberFormat))
        {
            TrySetSupportedCulture(Default, numberFormat);
        }
    }

    public static void SetSupportedCultureOrDefault(string? cultureCode, NumberFormatMode numberFormatMode)
    {
        if (!TrySetSupportedCulture(cultureCode, numberFormatMode))
        {
            TrySetSupportedCulture(Default, numberFormatMode);
        }
    }

    public static bool TrySetSupportedCulture(string? cultureCode)
    {
        if (cultureCode is null || !SupportedCulturesByCode.TryGetValue(cultureCode, out var culture))
        {
            return false;
        }

        if (Current?.Name != culture.Name)
        {
            Resources.Culture = culture;

            Thread.CurrentThread.CurrentCulture = culture;
            Thread.CurrentThread.CurrentUICulture = culture;

            EventManager.Instance.OnCultureChanged(culture);
        }

        return true;
    }

    public static bool TrySetSupportedCulture(string? cultureCode, NumberFormatInfo numberFormat)
    {
        if (cultureCode is null || !SupportedCulturesByCode.TryGetValue(cultureCode, out var culture))
        {
            return false;
        }

        if (Current?.Name != culture.Name || CurrentNumberFormat != numberFormat)
        {
            Resources.Culture = culture;

            var cultureInfo = GetCultureInfoWithNumberFormat(culture, numberFormat);
            Thread.CurrentThread.CurrentCulture = cultureInfo;
            Thread.CurrentThread.CurrentUICulture = cultureInfo;

            EventManager.Instance.OnCultureChanged(culture);
        }

        return true;
    }

    public static bool TrySetSupportedCulture(string? cultureCode, NumberFormatMode numberFormatMode)
    {
        if (cultureCode is null || !SupportedCulturesByCode.TryGetValue(cultureCode, out var culture))
        {
            return false;
        }

        var numberFormat = numberFormatMode switch
        {
            NumberFormatMode.CurrentCulture => culture.NumberFormat,
            NumberFormatMode.InvariantCulture => CultureInfo.InvariantCulture.NumberFormat,
            _ => culture.NumberFormat,
        };

        if (Current?.Name != culture.Name || CurrentNumberFormat != numberFormat)
        {
            Resources.Culture = culture;

            var cultureInfo = GetCultureInfoWithNumberFormat(culture, numberFormat);
            Thread.CurrentThread.CurrentCulture = cultureInfo;
            Thread.CurrentThread.CurrentUICulture = cultureInfo;

            EventManager.Instance.OnCultureChanged(culture);
        }

        return true;
    }

    public static bool TrySetSupportedCulture(CultureInfo? cultureInfo)
    {
        return cultureInfo is not null && TrySetSupportedCulture(cultureInfo.Name);
    }

    public static bool TrySetSupportedCulture(CultureInfo? cultureInfo, NumberFormatInfo numberFormat)
    {
        return cultureInfo is not null && TrySetSupportedCulture(cultureInfo.Name, numberFormat);
    }

    public static bool TrySetSupportedCulture(CultureInfo? cultureInfo, NumberFormatMode numberFormatMode)
    {
        return cultureInfo is not null && TrySetSupportedCulture(cultureInfo.Name, numberFormatMode);
    }

    // ReSharper disable once SuggestBaseTypeForParameter
    private static CultureInfo GetCultureInfoWithNumberFormat(
        CultureInfo culture,
        NumberFormatInfo numberFormat
    )
    {
        ArgumentNullException.ThrowIfNull(culture);

        var cultureInfo = (CultureInfo)culture.Clone();
        cultureInfo.NumberFormat = numberFormat;
        return cultureInfo;
    }
}<|MERGE_RESOLUTION|>--- conflicted
+++ resolved
@@ -16,11 +16,8 @@
 
     public static CultureInfo? Current => Resources.Culture;
 
-<<<<<<< HEAD
-=======
     public static NumberFormatInfo CurrentNumberFormat => Thread.CurrentThread.CurrentCulture.NumberFormat;
 
->>>>>>> 7a122700
     public static readonly Dictionary<string, CultureInfo> SupportedCulturesByCode =
         new()
         {
@@ -34,12 +31,8 @@
             ["ru-RU"] = new CultureInfo("ru-RU"),
             ["tr-TR"] = new CultureInfo("tr-TR"),
             ["de"] = new CultureInfo("de"),
-<<<<<<< HEAD
             ["pt-PT"] = new CultureInfo("pt-PT"),
             ["pt-BR"] = new CultureInfo("pt-BR")
-=======
-            ["pt-PT"] = new CultureInfo("pt-PT")
->>>>>>> 7a122700
         };
 
     public static IReadOnlyList<CultureInfo> SupportedCultures =>
