﻿using Injectio.Attributes;
using StabilityMatrix.Core.Helper.Cache;
using StabilityMatrix.Core.Models;
using StabilityMatrix.Core.Models.Packages;
using StabilityMatrix.Core.Python;
using StabilityMatrix.Core.Services;

namespace StabilityMatrix.Core.Helper.Factory;

[RegisterSingleton<IPackageFactory, PackageFactory>]
public class PackageFactory : IPackageFactory
{
    private readonly IGithubApiCache githubApiCache;
    private readonly ISettingsManager settingsManager;
    private readonly IDownloadService downloadService;
    private readonly IPrerequisiteHelper prerequisiteHelper;
    private readonly IPyRunner pyRunner;
    private readonly IPyInstallationManager pyInstallationManager;

    /// <summary>
    /// Mapping of package.Name to package
    /// </summary>
    private readonly Dictionary<string, BasePackage> basePackages;

    public PackageFactory(
        IEnumerable<BasePackage> basePackages,
        IGithubApiCache githubApiCache,
        ISettingsManager settingsManager,
        IDownloadService downloadService,
        IPrerequisiteHelper prerequisiteHelper,
        IPyInstallationManager pyInstallationManager,
        IPyRunner pyRunner
    )
    {
        this.githubApiCache = githubApiCache;
        this.settingsManager = settingsManager;
        this.downloadService = downloadService;
        this.prerequisiteHelper = prerequisiteHelper;
        this.pyRunner = pyRunner;
        this.pyInstallationManager = pyInstallationManager;
        this.basePackages = basePackages.ToDictionary(x => x.Name);
    }

    public BasePackage GetNewBasePackage(InstalledPackage installedPackage)
    {
        return installedPackage.PackageName switch
        {
            "ComfyUI"
                => new ComfyUI(
                    githubApiCache,
                    settingsManager,
                    downloadService,
                    prerequisiteHelper,
                    pyInstallationManager
                ),
            "Fooocus"
                => new Fooocus(
                    githubApiCache,
                    settingsManager,
                    downloadService,
                    prerequisiteHelper,
                    pyInstallationManager
                ),
            "stable-diffusion-webui"
                => new A3WebUI(
                    githubApiCache,
                    settingsManager,
                    downloadService,
                    prerequisiteHelper,
                    pyInstallationManager
                ),
            "Fooocus-ControlNet-SDXL"
                => new FocusControlNet(
                    githubApiCache,
                    settingsManager,
                    downloadService,
                    prerequisiteHelper,
                    pyInstallationManager
                ),
            "Fooocus-MRE"
                => new FooocusMre(
                    githubApiCache,
                    settingsManager,
                    downloadService,
                    prerequisiteHelper,
                    pyInstallationManager
                ),
            "InvokeAI"
                => new InvokeAI(
                    githubApiCache,
                    settingsManager,
                    downloadService,
                    prerequisiteHelper,
                    pyInstallationManager
                ),
            "kohya_ss"
                => new KohyaSs(
                    githubApiCache,
                    settingsManager,
                    downloadService,
                    prerequisiteHelper,
                    pyRunner,
                    pyInstallationManager
                ),
            "OneTrainer"
                => new OneTrainer(
                    githubApiCache,
                    settingsManager,
                    downloadService,
                    prerequisiteHelper,
                    pyInstallationManager
                ),
            "RuinedFooocus"
                => new RuinedFooocus(
                    githubApiCache,
                    settingsManager,
                    downloadService,
                    prerequisiteHelper,
                    pyInstallationManager
                ),
            "stable-diffusion-webui-forge"
                => new SDWebForge(
                    githubApiCache,
                    settingsManager,
                    downloadService,
                    prerequisiteHelper,
                    pyInstallationManager
                ),
            "stable-diffusion-webui-directml"
                => new StableDiffusionDirectMl(
                    githubApiCache,
                    settingsManager,
                    downloadService,
                    prerequisiteHelper,
                    pyInstallationManager
                ),
            "stable-diffusion-webui-ux"
                => new StableDiffusionUx(
                    githubApiCache,
                    settingsManager,
                    downloadService,
                    prerequisiteHelper,
                    pyInstallationManager
                ),
            "StableSwarmUI"
                => new StableSwarm(
                    githubApiCache,
                    settingsManager,
                    downloadService,
                    prerequisiteHelper,
                    pyInstallationManager
                ),
            "automatic"
                => new VladAutomatic(
                    githubApiCache,
                    settingsManager,
                    downloadService,
                    prerequisiteHelper,
                    pyInstallationManager
                ),
            "voltaML-fast-stable-diffusion"
                => new VoltaML(
                    githubApiCache,
                    settingsManager,
                    downloadService,
                    prerequisiteHelper,
                    pyInstallationManager
                ),
            "sdfx"
                => new Sdfx(
                    githubApiCache,
                    settingsManager,
                    downloadService,
                    prerequisiteHelper,
                    pyInstallationManager
                ),
            "mashb1t-fooocus"
                => new Mashb1tFooocus(
                    githubApiCache,
                    settingsManager,
                    downloadService,
                    prerequisiteHelper,
                    pyInstallationManager
                ),
            "reforge"
                => new Reforge(
                    githubApiCache,
                    settingsManager,
                    downloadService,
                    prerequisiteHelper,
                    pyInstallationManager
                ),
            "FluxGym"
                => new FluxGym(
                    githubApiCache,
                    settingsManager,
                    downloadService,
                    prerequisiteHelper,
                    pyInstallationManager
                ),
            "SimpleSDXL"
                => new SimpleSDXL(
                    githubApiCache,
                    settingsManager,
                    downloadService,
                    prerequisiteHelper,
                    pyInstallationManager
                ),
            "Cogstudio"
                => new Cogstudio(
                    githubApiCache,
                    settingsManager,
                    downloadService,
                    prerequisiteHelper,
                    pyInstallationManager
                ),
            "ComfyUI-Zluda"
                => new ComfyZluda(
                    githubApiCache,
                    settingsManager,
                    downloadService,
                    prerequisiteHelper,
                    pyInstallationManager
                ),
            "stable-diffusion-webui-amdgpu-forge"
<<<<<<< HEAD
                => new ForgeAmdGpu(
                    githubApiCache,
                    settingsManager,
                    downloadService,
                    prerequisiteHelper,
                    pyInstallationManager
                ),
=======
                => new ForgeAmdGpu(githubApiCache, settingsManager, downloadService, prerequisiteHelper),
            "forge-classic"
                => new ForgeClassic(githubApiCache, settingsManager, downloadService, prerequisiteHelper),
>>>>>>> 66d57d9e
            _ => throw new ArgumentOutOfRangeException(nameof(installedPackage))
        };
    }

    public IEnumerable<BasePackage> GetAllAvailablePackages()
    {
        return basePackages
            .Values.Where(p => !p.HasVulnerabilities)
            .OrderBy(p => p.InstallerSortOrder)
            .ThenBy(p => p.DisplayName);
    }

    public BasePackage? FindPackageByName(string? packageName)
    {
        return packageName == null ? null : basePackages.GetValueOrDefault(packageName);
    }

    public BasePackage? this[string packageName] => basePackages[packageName];

    /// <inheritdoc />
    public PackagePair? GetPackagePair(InstalledPackage? installedPackage)
    {
        if (installedPackage?.PackageName is not { } packageName)
            return null;

        return !basePackages.TryGetValue(packageName, out var basePackage)
            ? null
            : new PackagePair(installedPackage, basePackage);
    }

    public IEnumerable<BasePackage> GetPackagesByType(PackageType packageType) =>
        basePackages.Values.Where(p => p.PackageType == packageType);
}<|MERGE_RESOLUTION|>--- conflicted
+++ resolved
@@ -223,7 +223,6 @@
                     pyInstallationManager
                 ),
             "stable-diffusion-webui-amdgpu-forge"
-<<<<<<< HEAD
                 => new ForgeAmdGpu(
                     githubApiCache,
                     settingsManager,
@@ -231,11 +230,8 @@
                     prerequisiteHelper,
                     pyInstallationManager
                 ),
-=======
-                => new ForgeAmdGpu(githubApiCache, settingsManager, downloadService, prerequisiteHelper),
             "forge-classic"
                 => new ForgeClassic(githubApiCache, settingsManager, downloadService, prerequisiteHelper),
->>>>>>> 66d57d9e
             _ => throw new ArgumentOutOfRangeException(nameof(installedPackage))
         };
     }
