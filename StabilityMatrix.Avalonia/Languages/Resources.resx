--- conflicted
+++ resolved
@@ -984,7 +984,6 @@
   <data name="Label_Config" xml:space="preserve">
     <value>Config</value>
   </data>
-<<<<<<< HEAD
   <data name="Action_OpenOnOpenArt" xml:space="preserve">
     <value>Open on OpenArt</value>
   </data>
@@ -996,7 +995,7 @@
   </data>
   <data name="Label_OpenArtBrowser" xml:space="preserve">
     <value>OpenArt Browser</value>
-=======
+  </data>
   <data name="Action_PreviewPreprocessor" xml:space="preserve">
     <value>Preview Preprocessor</value>
   </data>
@@ -1035,13 +1034,10 @@
   </data>
   <data name="Label_Checkpoints" xml:space="preserve">
     <value>Checkpoints</value>
->>>>>>> 0eb88e22
   </data>
   <data name="Label_ModelBrowser" xml:space="preserve">
     <value>Model Browser</value>
   </data>
-<<<<<<< HEAD
-=======
   <data name="TeachingTip_WebUiButtonMoved" xml:space="preserve">
     <value>The 'Open Web UI' button has moved to the command bar</value>
   </data>
@@ -1051,5 +1047,4 @@
   <data name="Label_StabilityMatrixAlreadyRunning" xml:space="preserve">
     <value>Stability Matrix is already running</value>
   </data>
->>>>>>> 0eb88e22
 </root>