﻿<Application
    x:Class="StabilityMatrix.Avalonia.App"
    xmlns="https://github.com/avaloniaui"
    xmlns:x="http://schemas.microsoft.com/winfx/2006/xaml"
<<<<<<< HEAD
=======
    xmlns:idcr="using:Dock.Avalonia.Controls.Recycling"
>>>>>>> 3bac0cef
    xmlns:labs="clr-namespace:Avalonia.Labs.Controls;assembly=Avalonia.Labs.Controls"
    xmlns:local="using:StabilityMatrix.Avalonia"
    xmlns:styling="clr-namespace:FluentAvalonia.Styling;assembly=FluentAvalonia"
    Name="Stability Matrix"
    RequestedThemeVariant="Dark">
    <!--  "Default" ThemeVariant follows system theme variant. "Dark" or "Light" are other available options.  -->

    <Application.DataTemplates>
        <local:ViewLocator />
    </Application.DataTemplates>

    <Application.Resources>
        <ResourceDictionary>
            <ResourceDictionary.MergedDictionaries>
                <ResourceInclude Source="Styles/ThemeColors.axaml" />
                <ResourceInclude Source="Styles/ThemeMaterials.axaml" />
                <ResourceInclude Source="Styles/Card.axaml" />
                <ResourceInclude Source="Controls/CodeCompletion/CompletionListThemes.axaml" />
                <ResourceInclude Source="Styles/ContextMenuStyles.axaml" />
                <ResourceInclude Source="Controls/EditorFlyouts.axaml" />
                <ResourceInclude Source="Controls/Scroll/BetterScrollViewer.axaml" />
                <ResourceInclude Source="Styles/ControlThemes/HyperlinkIconButtonStyles.axaml" />
                <ResourceInclude Source="Styles/ControlThemes/ListBoxStyles.axaml" />
                <ResourceInclude Source="Styles/ControlThemes/BetterComboBoxStyles.axaml" />
                <ResourceInclude Source="Styles/ListBoxStyles.axaml" />
                <ResourceInclude Source="Styles/FAComboBoxStyles.axaml" />
                <ResourceInclude Source="Controls/Inference/ImageFolderCard.axaml" />
                <ResourceInclude Source="Controls/VendorLabs/Themes/BetterAsyncImage.axaml" />
            </ResourceDictionary.MergedDictionaries>

<<<<<<< HEAD
            <ControlRecycling x:Key="ControlRecyclingKey" />
=======
            <idcr:ControlRecycling x:Key="ControlRecyclingKey" />
>>>>>>> 3bac0cef
            <x:Double x:Key="ContentDialogMaxWidth">700</x:Double>

            <SolidColorBrush x:Key="ToolTipBackground" Color="#1E1F22" />
            <SolidColorBrush x:Key="ToolTipForeground" Color="#9FBDC3" />
            <FontFamily x:Key="NotoSansJP">avares://StabilityMatrix.Avalonia/Assets/Fonts/NotoSansJP#Noto Sans JP</FontFamily>
        </ResourceDictionary>
    </Application.Resources>

    <Application.Styles>
        <styling:FluentAvaloniaTheme
            PreferUserAccentColor="True"
            TextVerticalAlignmentOverrideBehavior="Disabled"
            UseSystemFontOnWindows="True" />
        <StyleInclude Source="avares://Dock.Avalonia/Themes/DockSimpleTheme.axaml" />
        <StyleInclude Source="avares://AvaloniaEdit/Themes/Fluent/AvaloniaEdit.xaml" />
        <StyleInclude Source="avares://AsyncImageLoader.Avalonia/AdvancedImage.axaml" />
        <StyleInclude Source="avares://Avalonia.Xaml.Interactions.Draggable/Styles.axaml" />
        <StyleInclude Source="avares://FluentAvalonia.BreadcrumbBar/Styling/Styles.axaml" />
        <StyleInclude Source="Styles/ProgressRing.axaml" />
        <StyleInclude Source="Styles/ButtonStyles.axaml" />
        <StyleInclude Source="Styles/SplitButtonStyles.axaml" />
        <StyleInclude Source="Styles/ToggleButtonStyles.axaml" />
        <StyleInclude Source="Styles/DockStyles.axaml" />
        <StyleInclude Source="Styles/BorderStyles.axaml" />
        <StyleInclude Source="Styles/TextBoxStyles.axaml" />
        <StyleInclude Source="Styles/CommandBarButtonStyles.axaml" />
        <StyleInclude Source="Controls/AdvancedImageBox.axaml" />
        <StyleInclude Source="Controls/FrameCarousel.axaml" />
        <StyleInclude Source="Controls/CodeCompletion/CompletionWindow.axaml" />
        <StyleInclude Source="Controls/Paginator.axaml" />
        <StyleInclude Source="Controls/SelectableImageCard/SelectableImageButton.axaml" />
        <StyleInclude Source="Controls/SettingsAccountLinkExpander.axaml" />
        <StyleInclude Source="Controls/StarsRating.axaml" />
        <StyleInclude Source="Controls/VideoGenerationSettingsCard.axaml" />
        <StyleInclude Source="Controls/VideoOutputSettingsCard.axaml" />
        <StyleInclude Source="Controls/TreeFileExplorer.axaml" />
<<<<<<< HEAD
=======
        <StyleInclude Source="Controls/GitVersionSelector.axaml" />
>>>>>>> 3bac0cef
        <StyleInclude Source="Controls/Inference/StackCard.axaml" />
        <StyleInclude Source="Controls/Inference/StackEditableCard.axaml" />
        <StyleInclude Source="Controls/Inference/StackExpander.axaml" />
        <StyleInclude Source="Controls/Inference/SeedCard.axaml" />
        <StyleInclude Source="Controls/Inference/SamplerCard.axaml" />
        <StyleInclude Source="Controls/Inference/ImageGalleryCard.axaml" />
        <StyleInclude Source="Controls/Inference/PromptCard.axaml" />
        <StyleInclude Source="Controls/Inference/UpscalerCard.axaml" />
        <StyleInclude Source="Controls/Inference/ModelCard.axaml" />
        <StyleInclude Source="Controls/Inference/FaceDetailerCard.axaml" />
        <StyleInclude Source="Controls/Inference/BatchSizeCard.axaml" />
        <StyleInclude Source="Controls/Inference/SelectImageCard.axaml" />
        <StyleInclude Source="Controls/Inference/SharpenCard.axaml" />
        <StyleInclude Source="Controls/Inference/FreeUCard.axaml" />
        <StyleInclude Source="Controls/Inference/ControlNetCard.axaml" />
        <StyleInclude Source="Controls/Inference/PromptExpansionCard.axaml" />
        <StyleInclude Source="Controls/Inference/ExtraNetworkCard.axaml" />
        <StyleInclude Source="Controls/Inference/LayerDiffuseCard.axaml" />
        <StyleInclude Source="Controls/Inference/UnetModelCard.axaml" />
        <StyleInclude Source="Controls/Painting/PaintCanvas.axaml" />
        <labs:ControlThemes />

        <Style Selector="DockControl">
            <Setter Property="(ControlRecyclingDataTemplate.ControlRecycling)" Value="{StaticResource ControlRecyclingKey}" />
        </Style>
        <Style Selector="ScrollViewer">
            <Setter Property="BringIntoViewOnFocusChange" Value="False" />
        </Style>
    </Application.Styles>
</Application><|MERGE_RESOLUTION|>--- conflicted
+++ resolved
@@ -2,10 +2,6 @@
     x:Class="StabilityMatrix.Avalonia.App"
     xmlns="https://github.com/avaloniaui"
     xmlns:x="http://schemas.microsoft.com/winfx/2006/xaml"
-<<<<<<< HEAD
-=======
-    xmlns:idcr="using:Dock.Avalonia.Controls.Recycling"
->>>>>>> 3bac0cef
     xmlns:labs="clr-namespace:Avalonia.Labs.Controls;assembly=Avalonia.Labs.Controls"
     xmlns:local="using:StabilityMatrix.Avalonia"
     xmlns:styling="clr-namespace:FluentAvalonia.Styling;assembly=FluentAvalonia"
@@ -36,11 +32,7 @@
                 <ResourceInclude Source="Controls/VendorLabs/Themes/BetterAsyncImage.axaml" />
             </ResourceDictionary.MergedDictionaries>
 
-<<<<<<< HEAD
             <ControlRecycling x:Key="ControlRecyclingKey" />
-=======
-            <idcr:ControlRecycling x:Key="ControlRecyclingKey" />
->>>>>>> 3bac0cef
             <x:Double x:Key="ContentDialogMaxWidth">700</x:Double>
 
             <SolidColorBrush x:Key="ToolTipBackground" Color="#1E1F22" />
@@ -77,10 +69,7 @@
         <StyleInclude Source="Controls/VideoGenerationSettingsCard.axaml" />
         <StyleInclude Source="Controls/VideoOutputSettingsCard.axaml" />
         <StyleInclude Source="Controls/TreeFileExplorer.axaml" />
-<<<<<<< HEAD
-=======
         <StyleInclude Source="Controls/GitVersionSelector.axaml" />
->>>>>>> 3bac0cef
         <StyleInclude Source="Controls/Inference/StackCard.axaml" />
         <StyleInclude Source="Controls/Inference/StackEditableCard.axaml" />
         <StyleInclude Source="Controls/Inference/StackExpander.axaml" />
