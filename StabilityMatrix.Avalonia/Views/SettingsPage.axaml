﻿<controls:UserControlBase xmlns="https://github.com/avaloniaui"
             xmlns:x="http://schemas.microsoft.com/winfx/2006/xaml"
             xmlns:d="http://schemas.microsoft.com/expression/blend/2008"
             xmlns:mc="http://schemas.openxmlformats.org/markup-compatibility/2006"
             xmlns:vm="clr-namespace:StabilityMatrix.Avalonia.ViewModels"
             xmlns:ui="using:FluentAvalonia.UI.Controls"
             xmlns:mocks="clr-namespace:StabilityMatrix.Avalonia.DesignData"
             xmlns:controls="clr-namespace:StabilityMatrix.Avalonia.Controls"
             mc:Ignorable="d" d:DesignWidth="800" d:DesignHeight="700"
             x:DataType="vm:SettingsViewModel"
             x:CompileBindings="True"
             d:DataContext="{x:Static mocks:DesignData.SettingsViewModel}"
             x:Class="StabilityMatrix.Avalonia.Views.SettingsPage">
    
    <Grid>
        <ScrollViewer VerticalScrollBarVisibility="Auto">
            <Grid RowDefinitions="Auto, Auto, Auto, Auto, Auto, Auto, Auto, Auto"
                  Margin="8, 16">
                    <!-- Theme -->
                    <Grid Grid.Row="0" RowDefinitions="auto,*">
                        <TextBlock 
                            FontWeight="Medium"
                            Text="Appearance" 
                            Margin="0,0,0,8" />
                            <ui:SettingsExpander 
                                Grid.Row="1"
                                Header="Theme" 
                                IconSource="WeatherMoon"
                                Margin="8,0,8,4">
                                <ui:SettingsExpander.Footer>
                                    <ComboBox
                                        ItemsSource="{Binding AvailableThemes}"
                                        SelectedItem="{Binding SelectedTheme}"
                                        MinWidth="100"/>
                                </ui:SettingsExpander.Footer>
                            </ui:SettingsExpander>
                    </Grid>
                    
                    <!--  TODO: Text2Image host port settings  -->
                    
                    <!-- Checkpoints Manager Options -->
                    <Grid Grid.Row="1" Margin="0,8,0,0" RowDefinitions="auto,*,Auto">
                        <TextBlock 
                            FontWeight="Medium"
                            Text="Checkpoint Manager" 
                            Margin="0,0,0,8" />
                        <ui:SettingsExpander
                            Grid.Row="1"
                            IconSource="Folder"
                            Header="Remove shared checkpoints directory symbolic links on shutdown"
                            Description="Select this option if you're having problems moving Stability Matrix to another drive"
                            Margin="8,0">
                            <ui:SettingsExpander.Footer>
                                <CheckBox Margin="8"
                                          IsChecked="{Binding RemoveSymlinksOnShutdown}"/>
                            </ui:SettingsExpander.Footer>
                        </ui:SettingsExpander>
                        <ui:SettingsExpander
                            Grid.Row="2"
                            IconSource="Refresh"
                            Header="Reset Checkpoints Cache"
                            Description="Rebuilds the installed checkpoints cache. Use if checkpoints are incorrectly labeled in the Model Browser."
                            Margin="8, 4">
                            <ui:SettingsExpander.Footer>
                                <Button Command="{Binding ResetCheckpointCache}"
                                        Content="Reset Checkpoints Cache"/>
                            </ui:SettingsExpander.Footer>
                        </ui:SettingsExpander>
                    </Grid>
                    
                    <!-- Environment Options -->
                    <Grid Grid.Row="2" Margin="0,8,0,0" RowDefinitions="Auto, Auto, Auto">
                        <TextBlock 
                            FontWeight="Medium"
                            Text="Package Environment" 
                            Margin="0,0,0,8" />
                        
                            <ui:SettingsExpander Grid.Row="1"
                                Header="Environment Variables"
                                IconSource="OtherUser"
                                Margin="8,0">
                                <ui:SettingsExpander.Footer>
                                    <Button Content="Edit"
                                            Command="{Binding OpenEnvVarsDialogCommand}"/>
                                </ui:SettingsExpander.Footer>
                            </ui:SettingsExpander>
                        
                            <ui:SettingsExpander Grid.Row="2"
                                Header="Embedded Python"
                                Margin="8,4">
                                <ui:SettingsExpander.IconSource>
                                    <controls:FASymbolIconSource Symbol="fa-brands fa-python"/>
                                </ui:SettingsExpander.IconSource>
                                <ui:SettingsExpander.Footer>
                                    <StackPanel Orientation="Horizontal" Spacing="16">
                                        <controls:ProgressRing 
                                            IsEnabled="{Binding CheckPythonVersionCommand.IsRunning}"
                                            IsVisible="{Binding CheckPythonVersionCommand.IsRunning}"
                                            IsIndeterminate="True" 
                                            BorderThickness="3"/>
                                        <Button Content="Check Version" Command="{Binding CheckPythonVersionCommand}"/>
                                    </StackPanel>
                                </ui:SettingsExpander.Footer>
                            </ui:SettingsExpander>
                    </Grid>
                    
                    <!-- Integrations -->
                    <Grid Grid.Row="3" Margin="0,8,0,0" RowDefinitions="auto,*">
                        <TextBlock 
                            FontWeight="Medium"
                            Text="Integrations" 
                            Margin="0,0,0,8" />
                        <ui:SettingsExpander  Grid.Row="1"
                            Header="Discord Rich Presence" 
                            Margin="8,0,8,4">
                            <ui:SettingsExpander.IconSource>
                                <controls:FASymbolIconSource Symbol="fa-brands fa-discord"/>
                            </ui:SettingsExpander.IconSource>
                            <ui:SettingsExpander.Footer>
                                <ToggleSwitch
                                    IsChecked="{Binding IsDiscordRichPresenceEnabled}" />
                            </ui:SettingsExpander.Footer>
                        </ui:SettingsExpander>
                    </Grid>
                    
                    <!-- System Options -->
                    <Grid Grid.Row="4" Margin="0,8,0,0" RowDefinitions="auto,*">
                        <TextBlock 
                            FontWeight="Medium"
                            Text="System" 
                            Margin="0,0,0,8" />
                        <ui:SettingsExpander
                            Grid.Row="1"
                            ToolTip.Tip="{OnPlatform Default='Only available on Windows', Windows={x:Null}}"
                            Header="Add Stability Matrix to the Start Menu"
                            Description="Uses the current app location, you can run this again if you move the app"
                            IconSource="StarAdd"
                            Margin="8,0,8,4">
                            <ui:SettingsExpander.Footer>
                                <StackPanel Orientation="Horizontal" Spacing="8">
                                    <controls:ProgressRing 
                                        IsIndeterminate="True" 
                                        IsEnabled="{Binding IsVisible, RelativeSource={RelativeSource Self}}"
                                        BorderThickness="3">
                                        <controls:ProgressRing.IsVisible>
                                            <MultiBinding Converter="{x:Static BoolConverters.Or}">
                                                <Binding Path="AddToStartMenuCommand.IsRunning"/>
                                                <Binding Path="AddToGlobalStartMenuCommand.IsRunning"/>
                                            </MultiBinding>
                                        </controls:ProgressRing.IsVisible>
                                    </controls:ProgressRing>
                                    
                                    <SplitButton 
                                        Command="{Binding AddToStartMenuCommand}"
                                        IsEnabled="{OnPlatform Default=False, Windows=True}"
                                        Content="Add for Current User">
                                        <SplitButton.Flyout>
                                            <ui:FAMenuFlyout Placement="Bottom">
                                                <ui:MenuFlyoutItem 
                                                    Command="{Binding AddToGlobalStartMenuCommand}"
                                                    IconSource="Admin" 
                                                    Text="Add for All Users"/>
                                            </ui:FAMenuFlyout>
                                        </SplitButton.Flyout>
                                    </SplitButton>
                                </StackPanel>
                            </ui:SettingsExpander.Footer>
                        </ui:SettingsExpander>
                    </Grid>
                    
                    <!-- Debug Options -->
                    <Grid Grid.Row="5" RowDefinitions="auto,*" 
                          Margin="0,8,0,0"
                          IsVisible="{Binding SharedState.IsDebugMode}" >
                        <TextBlock 
                            FontWeight="Medium"
                            Text="Debug Options" 
                            Margin="0,0,0,8" />
                            <ui:SettingsExpander
                                Grid.Row="1"
                                IconSource="Code"
                                Command="{Binding LoadDebugInfo}"
                                Header="Debug Options"
                                Margin="8, 0,8,4">
                                
                                <ui:SettingsExpanderItem Description="Paths" IconSource="Folder"
                                                         Margin="4">
                                    <SelectableTextBlock Text="{Binding DebugPaths}"
                                                         Foreground="{DynamicResource TextControlPlaceholderForeground}"
                                                         TextWrapping="WrapWithOverflow" />
                                </ui:SettingsExpanderItem>

                                <ui:SettingsExpanderItem Description="Compat Info" IconSource="StarFilled"
                                                         Margin="4,0,4,4">
                                    <SelectableTextBlock Text="{Binding DebugCompatInfo}"
                                                         Foreground="{DynamicResource TextControlPlaceholderForeground}"
                                                         TextWrapping="WrapWithOverflow" />
                                </ui:SettingsExpanderItem>
                                
                                <ui:SettingsExpanderItem Description="GPU Info" IconSource="FullScreenMaximize"
                                                         Margin="4,0,4,4">
                                    <SelectableTextBlock Text="{Binding DebugGpuInfo}"
                                                         Foreground="{DynamicResource TextControlPlaceholderForeground}"
                                                         TextWrapping="WrapWithOverflow" />
                                </ui:SettingsExpanderItem>

                                <ui:SettingsExpanderItem Content="Animation Scale" IconSource="Clock"
                                                         Description="Lower values = faster animations. 0x means animations are instant."
                                                         Margin="4,0,4,4">
                                    <ui:SettingsExpanderItem.Footer>
                                        <ComboBox Margin="0, 8"
                                                  ItemsSource="{Binding AnimationScaleOptions}"
                                                  SelectedItem="{Binding SelectedAnimationScale}">
                                            <ComboBox.ItemTemplate>
                                                <DataTemplate>
                                                    <TextBlock>
                                                        <Run Text="{Binding }"/><Run Text="x"/>
                                                    </TextBlock>
                                                </DataTemplate>
                                            </ComboBox.ItemTemplate>
                                        </ComboBox>
                                    </ui:SettingsExpanderItem.Footer>
                                </ui:SettingsExpanderItem>
                                
                                <ui:SettingsExpanderItem Content="Notification" IconSource="CommentAdd"
                                                         Margin="4,0,4,4">
                                    <ui:SettingsExpanderItem.Footer>
                                        <Button
                                            Margin="0, 8"
                                            Command="{Binding DebugNotificationCommand}"
                                            Content="New Notification"/>
                                    </ui:SettingsExpanderItem.Footer>
                                </ui:SettingsExpanderItem>
                                
                                <ui:SettingsExpanderItem Content="Content Dialog" IconSource="NewWindow"
                                                         Margin="4,0,4,4">
                                    <ui:SettingsExpanderItem.Footer>
                                        <Button
                                            Margin="0, 8"
                                            Command="{Binding DebugContentDialogCommand}"
                                            Content="Show Dialog"/>
                                    </ui:SettingsExpanderItem.Footer>
                                </ui:SettingsExpanderItem>
                                
                                <ui:SettingsExpanderItem Content="Exceptions" IconSource="Flag"
                                                         Margin="4,0,4,4">
                                    <ui:SettingsExpanderItem.Footer>
<<<<<<< HEAD
                                        <SplitButton
=======
                                        <Button
                                            Margin="0, 8"
>>>>>>> 288de384
                                            Command="{Binding DebugThrowExceptionCommand}"
                                            Content="Command Exception">
                                            
                                            <SplitButton.Flyout>
                                                <ui:FAMenuFlyout>
                                                    
                                                    <ui:MenuFlyoutItem 
                                                        Text="Async Command Exception"
                                                        Command="{Binding DebugThrowAsyncExceptionCommand}"/>
                                                    
                                                </ui:FAMenuFlyout>
                                            </SplitButton.Flyout>
                                            
                                        </SplitButton>
                                    </ui:SettingsExpanderItem.Footer>
                                </ui:SettingsExpanderItem>
                                
                                <ui:SettingsExpanderItem Content="Image Processor Demos" IconSource="ImageCopy">
                                    <ui:SettingsExpanderItem.Footer>
                                        <Button
                                            Command="{Binding DebugMakeImageGridCommand}"
                                            Content="Make Image Grid from Files"/>
                                    </ui:SettingsExpanderItem.Footer>
                                </ui:SettingsExpanderItem>
                                
                                <ui:SettingsExpanderItem Content="Load Completion Source" IconSource="ImageCopy">
                                    <ui:SettingsExpanderItem.Footer>
                                        <Button
                                            Command="{Binding DebugLoadCompletionCsvCommand}"
                                            Content="Load CSV File"/>
                                    </ui:SettingsExpanderItem.Footer>
                                </ui:SettingsExpanderItem>
                                
                            </ui:SettingsExpander>
                    </Grid>
                    
                    <!-- TODO: Python card -->
                    
                    <!-- TODO: Debug card -->
                    
                    <!-- TODO: Directories card -->
                    
                    <Grid Grid.Row="6" RowDefinitions="auto,*" Margin="0,4,0,0">
                        <StackPanel 
                            Grid.Row="1" 
                            HorizontalAlignment="Left" 
                            Orientation="Vertical">
                            <TextBlock
                                FontSize="15"
                                FontWeight="Bold"
                                Margin="0,8"
                                Text="About" />
                            <Image
                                Height="112"
                                HorizontalAlignment="Left"
                                Margin="8"
                                Source="/Assets/Icon.png"
                                Width="112" />
                            <TextBlock
                                FontWeight="Medium"
                                Margin="8"
                                Text="Stability Matrix" />
                            <Panel>
                                <Button
                                    Name="VersionButton"
                                    Command="{Binding OnVersionClick}"
                                    Classes="transparent"
                                    BorderThickness="0"
                                    Content="{Binding AppVersion}"
                                    Margin="8,0,8,8"
                                    Padding="2,0,2,0"/>
                                <ui:TeachingTip
                                    PreferredPlacement="RightTop"
                                    Target="{Binding #VersionButton}"
                                    IsOpen="{Binding IsVersionTapTeachingTipOpen}"
                                    Title="{Binding VersionFlyoutText}"/>
                            </Panel>
                            
                            <StackPanel HorizontalAlignment="Left" Orientation="Horizontal">
                                <Button
                                    Content="License and Open Source Notices"
                                    Command="{Binding ShowLicensesDialogCommand}"
                                    HorizontalAlignment="Left"
                                    Margin="8" />
                            </StackPanel>
                        </StackPanel>
                    </Grid>
                    
                    <!-- Extra space at the bottom -->
                    <Panel Grid.Row="7" Margin="0,0,0,16" />
            </Grid>
        </ScrollViewer>
    </Grid>
    
    
</controls:UserControlBase><|MERGE_RESOLUTION|>--- conflicted
+++ resolved
@@ -245,12 +245,8 @@
                                 <ui:SettingsExpanderItem Content="Exceptions" IconSource="Flag"
                                                          Margin="4,0,4,4">
                                     <ui:SettingsExpanderItem.Footer>
-<<<<<<< HEAD
                                         <SplitButton
-=======
-                                        <Button
                                             Margin="0, 8"
->>>>>>> 288de384
                                             Command="{Binding DebugThrowExceptionCommand}"
                                             Content="Command Exception">
                                             
