﻿using System;
using System.Collections.Generic;
using System.Collections.ObjectModel;
using System.IO;
using System.Linq;
using System.Threading.Tasks;
using CommunityToolkit.Mvvm.ComponentModel;
using CommunityToolkit.Mvvm.Input;
using Microsoft.Extensions.Logging;
using StabilityMatrix.Avalonia.Extensions;
using StabilityMatrix.Avalonia.Languages;
using StabilityMatrix.Avalonia.Services;
using StabilityMatrix.Avalonia.ViewModels.Base;
using StabilityMatrix.Core.Attributes;
using StabilityMatrix.Core.Extensions;
using StabilityMatrix.Core.Helper;
using StabilityMatrix.Core.Helper.Factory;
using StabilityMatrix.Core.Models;
using StabilityMatrix.Core.Models.FileInterfaces;
using StabilityMatrix.Core.Models.PackageModification;
using StabilityMatrix.Core.Models.Packages;
using StabilityMatrix.Core.Python;
using StabilityMatrix.Core.Services;

namespace StabilityMatrix.Avalonia.ViewModels.Dialogs;

[ManagedService]
[Transient]
public partial class OneClickInstallViewModel : ContentDialogViewModelBase
{
    private readonly ISettingsManager settingsManager;
    private readonly IPackageFactory packageFactory;
    private readonly IPrerequisiteHelper prerequisiteHelper;
    private readonly ILogger<OneClickInstallViewModel> logger;
    private readonly IPyRunner pyRunner;
    private readonly INavigationService<MainWindowViewModel> navigationService;
    private const string DefaultPackageName = "stable-diffusion-webui";

    [ObservableProperty]
    private string headerText;

    [ObservableProperty]
    private string subHeaderText;

    [ObservableProperty]
    private string subSubHeaderText = string.Empty;

    [ObservableProperty]
    private bool showInstallButton;

    [ObservableProperty]
    private bool isIndeterminate;

    [ObservableProperty]
    private bool showIncompatiblePackages;

    [ObservableProperty]
    private ObservableCollection<BasePackage> allPackages;

    [ObservableProperty]
    private BasePackage selectedPackage;

    [ObservableProperty]
    [NotifyPropertyChangedFor(nameof(IsProgressBarVisible))]
    private int oneClickInstallProgress;

    private bool isInferenceInstall;

    public bool IsProgressBarVisible => OneClickInstallProgress > 0 || IsIndeterminate;

    public OneClickInstallViewModel(
        ISettingsManager settingsManager,
        IPackageFactory packageFactory,
        IPrerequisiteHelper prerequisiteHelper,
        ILogger<OneClickInstallViewModel> logger,
        IPyRunner pyRunner,
        INavigationService<MainWindowViewModel> navigationService
    )
    {
        this.settingsManager = settingsManager;
        this.packageFactory = packageFactory;
        this.prerequisiteHelper = prerequisiteHelper;
        this.logger = logger;
        this.pyRunner = pyRunner;
        this.navigationService = navigationService;

        HeaderText = Resources.Text_WelcomeToStabilityMatrix;
        SubHeaderText = Resources.Text_OneClickInstaller_SubHeader;
        ShowInstallButton = true;

        var filteredPackages = this.packageFactory.GetAllAvailablePackages()
            .Where(p => p is { OfferInOneClickInstaller: true, IsCompatible: true })
            .ToList();

        AllPackages = new ObservableCollection<BasePackage>(
            filteredPackages.Any() ? filteredPackages : this.packageFactory.GetAllAvailablePackages()
        );
        SelectedPackage = AllPackages[0];
    }

    [RelayCommand]
    private async Task Install()
    {
        ShowInstallButton = false;
        await DoInstall();
        ShowInstallButton = true;
    }

    [RelayCommand]
    private Task ToggleAdvancedMode()
    {
        EventManager.Instance.OnOneClickInstallFinished(true);
        return Task.CompletedTask;
    }

    [RelayCommand]
    private async Task InstallComfyForInference()
    {
        var comfyPackage = AllPackages.FirstOrDefault(x => x is ComfyUI);
        if (comfyPackage != null)
        {
            SelectedPackage = comfyPackage;
            isInferenceInstall = true;
            await InstallCommand.ExecuteAsync(null);
        }
    }

    private async Task DoInstall()
    {
        var steps = new List<IPackageStep>
        {
            new SetPackageInstallingStep(settingsManager, SelectedPackage.Name),
            new SetupPrerequisitesStep(prerequisiteHelper, pyRunner, SelectedPackage)
        };

        // get latest version & download & install
        var installLocation = Path.Combine(settingsManager.LibraryDir, "Packages", SelectedPackage.Name);
        if (Directory.Exists(installLocation))
        {
            var installPath = new DirectoryPath(installLocation);
            await installPath.DeleteVerboseAsync(logger);
        }

        var downloadVersion = await SelectedPackage.GetLatestVersion();
        var installedVersion = new InstalledPackageVersion { IsPrerelease = false };

        if (SelectedPackage.ShouldIgnoreReleases)
        {
            installedVersion.InstalledBranch = downloadVersion.BranchName;
            installedVersion.InstalledCommitSha = downloadVersion.CommitHash;
        }
        else
        {
            installedVersion.InstalledReleaseVersion = downloadVersion.VersionTag;
        }

        var torchVersion = SelectedPackage.GetRecommendedTorchVersion();
        var recommendedSharedFolderMethod = SelectedPackage.RecommendedSharedFolderMethod;

        var downloadStep = new DownloadPackageVersionStep(SelectedPackage, installLocation, downloadVersion);
        steps.Add(downloadStep);

        var installStep = new InstallPackageStep(
            SelectedPackage,
            torchVersion,
            recommendedSharedFolderMethod,
            downloadVersion,
            installLocation
        );
        steps.Add(installStep);

        var setupModelFoldersStep = new SetupModelFoldersStep(
            SelectedPackage,
            recommendedSharedFolderMethod,
            installLocation
        );
        steps.Add(setupModelFoldersStep);

        var installedPackage = new InstalledPackage
        {
            DisplayName = SelectedPackage.DisplayName,
            LibraryPath = Path.Combine("Packages", SelectedPackage.Name),
            Id = Guid.NewGuid(),
            PackageName = SelectedPackage.Name,
            Version = installedVersion,
            LaunchCommand = SelectedPackage.LaunchCommand,
            LastUpdateCheck = DateTimeOffset.Now,
            PreferredTorchVersion = torchVersion,
            PreferredSharedFolderMethod = recommendedSharedFolderMethod
        };

        var addInstalledPackageStep = new AddInstalledPackageStep(settingsManager, installedPackage);
        steps.Add(addInstalledPackageStep);

        var runner = new PackageModificationRunner
        {
            ShowDialogOnStart = true,
            HideCloseButton = true,
<<<<<<< HEAD
            ModificationCompleteMessage = $"{SelectedPackage.DisplayName} installed successfully",
=======
            ModificationCompleteMessage = "Install complete"
>>>>>>> 26c9db8b
        };
        EventManager.Instance.OnPackageInstallProgressAdded(runner);
        await runner.ExecuteSteps(steps);

        EventManager.Instance.OnInstalledPackagesChanged();
        HeaderText = $"{SelectedPackage.DisplayName} installed successfully";
        for (var i = 3; i > 0; i--)
        {
            SubHeaderText = $"{Resources.Text_ProceedingToLaunchPage} ({i}s)";
            await Task.Delay(1000);
        }

        // should close dialog
        EventManager.Instance.OnOneClickInstallFinished(false);
        if (isInferenceInstall)
        {
            navigationService.NavigateTo<InferenceViewModel>();
        }
    }

    partial void OnShowIncompatiblePackagesChanged(bool value)
    {
        var filteredPackages = packageFactory
            .GetAllAvailablePackages()
            .Where(p => p.OfferInOneClickInstaller && (ShowIncompatiblePackages || p.IsCompatible))
            .ToList();

        AllPackages = new ObservableCollection<BasePackage>(
            filteredPackages.Any() ? filteredPackages : packageFactory.GetAllAvailablePackages()
        );
        SelectedPackage = AllPackages[0];
    }
}<|MERGE_RESOLUTION|>--- conflicted
+++ resolved
@@ -196,11 +196,7 @@
         {
             ShowDialogOnStart = true,
             HideCloseButton = true,
-<<<<<<< HEAD
-            ModificationCompleteMessage = $"{SelectedPackage.DisplayName} installed successfully",
-=======
-            ModificationCompleteMessage = "Install complete"
->>>>>>> 26c9db8b
+            ModificationCompleteMessage = $"{SelectedPackage.DisplayName} installed successfully"
         };
         EventManager.Instance.OnPackageInstallProgressAdded(runner);
         await runner.ExecuteSteps(steps);
