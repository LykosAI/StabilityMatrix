--- conflicted
+++ resolved
@@ -79,7 +79,6 @@
     
     private async Task UnzipGit()
     {
-<<<<<<< HEAD
         var progress = new Progress<ProgressReport>();
         progress.ProgressChanged += OnInstallProgressChanged;
 
@@ -87,40 +86,8 @@
         await ArchiveHelper.Extract(PortableGitDownloadPath, PortableGitInstallDir, progress);
 
         logger.LogInformation("Extracted Git");
+        File.Delete(PortableGitDownloadPath);
         OnInstallComplete(this, new ProgressReport(progress: 1f));
-=======
-        Directory.CreateDirectory(PortableGitInstallDir);
-        await Task.Run(() =>
-        {
-            var count = 0ul;
-            var total = Convert.ToUInt64(new FileInfo(PortableGitDownloadPath).Length);
-            using var fileStream = File.OpenRead(PortableGitDownloadPath);
-            using var archive = ReaderFactory.Open(fileStream);
-            while (archive.MoveToNextEntry())
-            {
-                archive.WriteEntryToDirectory(PortableGitInstallDir, new ExtractionOptions
-                {
-                    Overwrite = true,
-                    ExtractFullPath = true,
-                });
-                if (!archive.Entry.IsDirectory)
-                {
-                    count += Convert.ToUInt64(archive.Entry.CompressedSize);
-                }
-
-                var progressPercent = (float) count / total * 100;
-                progressPercent /= 2.9f; // idk how to count lol
-                
-                Application.Current.Dispatcher.Invoke(() =>
-                    OnInstallProgressChanged(this, new ProgressReport(progress: progressPercent)));
-            }
-            
-            fileStream.Close();
-            File.Delete(PortableGitDownloadPath);
-        });
-        
-        OnInstallComplete(this, new ProgressReport(progress: 100f));
->>>>>>> c2d269c1
     }
 
     private void OnDownloadProgressChanged(object? sender, ProgressReport progress) => DownloadProgressChanged?.Invoke(sender, progress);
