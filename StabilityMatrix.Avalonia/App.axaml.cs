using System;
using System.Diagnostics;
using System.Diagnostics.CodeAnalysis;
using System.IO;
using System.Linq;
using System.Net;
using System.Net.Http;
using System.Text.Json;
using System.Text.Json.Serialization;
using System.Threading;
using System.Threading.Tasks;
using Avalonia;
using Avalonia.Controls;
using Avalonia.Controls.ApplicationLifetimes;
using Avalonia.Markup.Xaml;
using Avalonia.Platform;
using Avalonia.Platform.Storage;
using Avalonia.Styling;
using FluentAvalonia.UI.Controls;
using Microsoft.Extensions.Configuration;
using Microsoft.Extensions.DependencyInjection;
using Microsoft.Extensions.Logging;
using NLog;
using NLog.Config;
using NLog.Extensions.Logging;
using NLog.Targets;
using Octokit;
using Polly;
using Polly.Contrib.WaitAndRetry;
using Polly.Extensions.Http;
using Polly.Timeout;
using Refit;
using Sentry;
using StabilityMatrix.Avalonia.Controls;
using StabilityMatrix.Avalonia.Controls.CodeCompletion;
using StabilityMatrix.Avalonia.DesignData;
using StabilityMatrix.Avalonia.Diagnostics.LogViewer;
using StabilityMatrix.Avalonia.Diagnostics.LogViewer.Extensions;
using StabilityMatrix.Avalonia.Helpers;
using StabilityMatrix.Avalonia.Languages;
using StabilityMatrix.Avalonia.Models;
using StabilityMatrix.Avalonia.Models.TagCompletion;
using StabilityMatrix.Avalonia.Services;
using StabilityMatrix.Avalonia.ViewModels;
using StabilityMatrix.Avalonia.ViewModels.Base;
using StabilityMatrix.Avalonia.ViewModels.CheckpointBrowser;
using StabilityMatrix.Avalonia.ViewModels.CheckpointManager;
using StabilityMatrix.Avalonia.ViewModels.Dialogs;
using StabilityMatrix.Avalonia.ViewModels.PackageManager;
using StabilityMatrix.Avalonia.ViewModels.Inference;
using StabilityMatrix.Avalonia.ViewModels.Settings;
using StabilityMatrix.Avalonia.Views;
using StabilityMatrix.Avalonia.Views.Dialogs;
using StabilityMatrix.Avalonia.Views.Settings;
using StabilityMatrix.Core.Api;
using StabilityMatrix.Core.Converters.Json;
using StabilityMatrix.Core.Database;
using StabilityMatrix.Core.Helper;
using StabilityMatrix.Core.Helper.Cache;
using StabilityMatrix.Core.Helper.Factory;
using StabilityMatrix.Core.Models.Api;
using StabilityMatrix.Core.Models.Configs;
using StabilityMatrix.Core.Models.Packages;
using StabilityMatrix.Core.Models.Settings;
using StabilityMatrix.Core.Python;
using StabilityMatrix.Core.Services;
using StabilityMatrix.Core.Updater;
using Application = Avalonia.Application;
using DrawingColor = System.Drawing.Color;
using LogLevel = Microsoft.Extensions.Logging.LogLevel;

namespace StabilityMatrix.Avalonia;

public sealed class App : Application
{
    [NotNull] public static IServiceProvider? Services { get; private set; }
    [NotNull] public static Visual? VisualRoot { get; private set; }
    [NotNull] public static IStorageProvider? StorageProvider { get; private set; }
    // ReSharper disable once MemberCanBePrivate.Global
    [NotNull] public static IConfiguration? Config { get; private set; }
    
    // ReSharper disable once MemberCanBePrivate.Global
    public IClassicDesktopStyleApplicationLifetime? DesktopLifetime =>
        ApplicationLifetime as IClassicDesktopStyleApplicationLifetime;

    public override void Initialize()
    {
        AvaloniaXamlLoader.Load(this);

        // Set design theme
        if (Design.IsDesignMode)
        {
            RequestedThemeVariant = ThemeVariant.Dark;
        }
    }
    
    public override void OnFrameworkInitializationCompleted()
    {
        base.OnFrameworkInitializationCompleted();
        
        if (Design.IsDesignMode)
        {
            DesignData.DesignData.Initialize();
            Services = DesignData.DesignData.Services;
        }
        else
        {
            ConfigureServiceProvider();
        }

        if (DesktopLifetime is not null)
        {
            DesktopLifetime.ShutdownMode = ShutdownMode.OnExplicitShutdown;

            // First time setup if needed
            var settingsManager = Services.GetRequiredService<ISettingsManager>();
            if (!settingsManager.IsEulaAccepted())
            {
                var setupWindow = Services.GetRequiredService<FirstLaunchSetupWindow>();
                var setupViewModel = Services.GetRequiredService<FirstLaunchSetupViewModel>();
                setupWindow.DataContext = setupViewModel;
                setupWindow.ShowAsDialog = true;
                setupWindow.ShowActivated = true;
                setupWindow.ShowAsyncCts = new CancellationTokenSource();
                
                setupWindow.ExtendClientAreaChromeHints = Program.Args.NoWindowChromeEffects ?
                    ExtendClientAreaChromeHints.NoChrome : ExtendClientAreaChromeHints.PreferSystemChrome;

                DesktopLifetime.MainWindow = setupWindow;

                setupWindow.ShowAsyncCts.Token.Register(() =>
                {
                    if (setupWindow.Result == ContentDialogResult.Primary)
                    {
                        settingsManager.SetEulaAccepted();
                        ShowMainWindow();
                        DesktopLifetime.MainWindow.Show();
                    }
                    else
                    {
                        Shutdown();
                    }
                });
            }
            else
            {
                ShowMainWindow();
            }
        }
    }

    private void ShowMainWindow()
    {
        if (DesktopLifetime is null) return;
        
        var mainViewModel = Services.GetRequiredService<MainWindowViewModel>();
        
        var mainWindow = Services.GetRequiredService<MainWindow>();
        mainWindow.DataContext = mainViewModel;
        
        mainWindow.ExtendClientAreaChromeHints = Program.Args.NoWindowChromeEffects ?
            ExtendClientAreaChromeHints.NoChrome : ExtendClientAreaChromeHints.PreferSystemChrome;
        
        var settingsManager = Services.GetRequiredService<ISettingsManager>();
        var windowSettings = settingsManager.Settings.WindowSettings;
        if (windowSettings != null && !Program.Args.ResetWindowPosition)
        {
            mainWindow.Position = new PixelPoint(windowSettings.X, windowSettings.Y);
            mainWindow.Width = windowSettings.Width;
            mainWindow.Height = windowSettings.Height;    
        }
        else
        {
            mainWindow.WindowStartupLocation = WindowStartupLocation.CenterScreen;
        }
        
        mainWindow.Closing += (_, _) =>
        {
            var validWindowPosition =
                mainWindow.Screens.All.Any(screen => screen.Bounds.Contains(mainWindow.Position));

            settingsManager.Transaction(s =>
            {
                s.WindowSettings = new WindowSettings(
                    mainWindow.Width, mainWindow.Height,
                    validWindowPosition ? mainWindow.Position.X : 0,
                    validWindowPosition ? mainWindow.Position.Y : 0);
            }, ignoreMissingLibraryDir: true);
        };
        mainWindow.Closed += (_, _) => Shutdown();

        VisualRoot = mainWindow;
        StorageProvider = mainWindow.StorageProvider;
            
        DesktopLifetime.MainWindow = mainWindow;
        DesktopLifetime.Exit += OnExit;
    }

    private static void ConfigureServiceProvider()
    {
        var services = ConfigureServices();
        Services = services.BuildServiceProvider();
        
        var settingsManager = Services.GetRequiredService<ISettingsManager>();
        
        if (settingsManager.TryFindLibrary())
        {
            Cultures.TrySetSupportedCulture(settingsManager.Settings.Language);
        }
        
        Services.GetRequiredService<ProgressManagerViewModel>().StartEventListener();
    }

    internal static void ConfigurePageViewModels(IServiceCollection services)
    {
        services.AddSingleton<PackageManagerViewModel>()
            .AddSingleton<SettingsViewModel>()
            .AddSingleton<InferenceSettingsViewModel>()
            .AddSingleton<CheckpointBrowserViewModel>()
            .AddSingleton<CheckpointsPageViewModel>()
            .AddSingleton<NewCheckpointsPageViewModel>()
            .AddSingleton<LaunchPageViewModel>()
            .AddSingleton<ProgressManagerViewModel>()
            .AddSingleton<InferenceViewModel>();
        
        services.AddSingleton<MainWindowViewModel>(provider =>
            new MainWindowViewModel(provider.GetRequiredService<ISettingsManager>(),
                provider.GetRequiredService<IDiscordRichPresenceService>(),
                provider.GetRequiredService<ServiceManager<ViewModelBase>>(),
                provider.GetRequiredService<ITrackedDownloadService>())
            {
                Pages =
                {
                    provider.GetRequiredService<LaunchPageViewModel>(),
                    provider.GetRequiredService<InferenceViewModel>(),
                    provider.GetRequiredService<PackageManagerViewModel>(),
                    provider.GetRequiredService<CheckpointsPageViewModel>(),
                    provider.GetRequiredService<CheckpointBrowserViewModel>(),
                },
                FooterPages =
                {
                    provider.GetRequiredService<SettingsViewModel>()
                }
            });
        
        // Register disposable view models for shutdown cleanup
        services.AddSingleton<IDisposable>(p 
            => p.GetRequiredService<LaunchPageViewModel>());
    }

    internal static void ConfigureDialogViewModels(IServiceCollection services)
    {
        // Dialog view models (transient)
        services.AddTransient<InstallerViewModel>();
        services.AddTransient<OneClickInstallViewModel>();
        services.AddTransient<SelectModelVersionViewModel>();
        services.AddTransient<SelectDataDirectoryViewModel>();
        services.AddTransient<LaunchOptionsViewModel>();
        services.AddTransient<ExceptionViewModel>();
        services.AddTransient<EnvVarsViewModel>();
        services.AddTransient<ImageViewerViewModel>();
        services.AddTransient<PackageImportViewModel>();
        
        // Dialog view models (singleton)
        services.AddSingleton<FirstLaunchSetupViewModel>();
        services.AddSingleton<UpdateViewModel>();
        
        // Other transients (usually sub view models)
        services.AddTransient<CheckpointFolder>();
        services.AddTransient<CheckpointFile>();
        services.AddTransient<InferenceTextToImageViewModel>();
        services.AddTransient<CheckpointBrowserCardViewModel>();
        services.AddTransient<PackageCardViewModel>();
        
        // Global progress
        services.AddSingleton<ProgressManagerViewModel>();
        
        // Controls
        services.AddTransient<RefreshBadgeViewModel>();

        // Inference controls
        services.AddTransient<SeedCardViewModel>();
        services.AddTransient<SamplerCardViewModel>();
        services.AddTransient<UpscalerCardViewModel>();
        services.AddTransient<ImageGalleryCardViewModel>();
        services.AddTransient<PromptCardViewModel>();
        services.AddTransient<StackCardViewModel>();
        services.AddTransient<StackExpanderViewModel>();
        services.AddTransient<ModelCardViewModel>();
        services.AddTransient<BatchSizeCardViewModel>();
        
        // Dialog factory
        services.AddSingleton<ServiceManager<ViewModelBase>>(provider =>
            new ServiceManager<ViewModelBase>()
                .Register(provider.GetRequiredService<InstallerViewModel>)
                .Register(provider.GetRequiredService<OneClickInstallViewModel>)
                .Register(provider.GetRequiredService<SelectModelVersionViewModel>)
                .Register(provider.GetRequiredService<SelectDataDirectoryViewModel>)
                .Register(provider.GetRequiredService<LaunchOptionsViewModel>)
                .Register(provider.GetRequiredService<UpdateViewModel>)
                .Register(provider.GetRequiredService<CheckpointBrowserCardViewModel>)
                .Register(provider.GetRequiredService<CheckpointFolder>)
                .Register(provider.GetRequiredService<CheckpointFile>)
                .Register(provider.GetRequiredService<PackageCardViewModel>)
                .Register(provider.GetRequiredService<RefreshBadgeViewModel>)
                .Register(provider.GetRequiredService<ExceptionViewModel>)
                .Register(provider.GetRequiredService<EnvVarsViewModel>)
                .Register(provider.GetRequiredService<ProgressManagerViewModel>)
                .Register(provider.GetRequiredService<InferenceTextToImageViewModel>)
                .Register(provider.GetRequiredService<SeedCardViewModel>)
                .Register(provider.GetRequiredService<SamplerCardViewModel>)
                .Register(provider.GetRequiredService<ImageGalleryCardViewModel>)
                .Register(provider.GetRequiredService<PromptCardViewModel>)
                .Register(provider.GetRequiredService<StackCardViewModel>)
                .Register(provider.GetRequiredService<StackExpanderViewModel>)
                .Register(provider.GetRequiredService<UpscalerCardViewModel>)
                .Register(provider.GetRequiredService<ModelCardViewModel>)
                .Register(provider.GetRequiredService<BatchSizeCardViewModel>)
                .Register(provider.GetRequiredService<ImageViewerViewModel>)
                .Register(provider.GetRequiredService<FirstLaunchSetupViewModel>)
                .Register(provider.GetRequiredService<PackageImportViewModel>)
            );
    }

    internal static void ConfigureViews(IServiceCollection services)
    {
        // Pages
        services.AddSingleton<CheckpointsPage>();
        services.AddSingleton<LaunchPageView>();
        services.AddSingleton<PackageManagerPage>();
        services.AddSingleton<SettingsPage>();
        services.AddSingleton<InferenceSettingsPage>();
        services.AddSingleton<CheckpointBrowserPage>();
        services.AddSingleton<ProgressManagerPage>();
        services.AddSingleton<InferencePage>();
        
        // Inference tabs
        services.AddTransient<InferenceTextToImageView>();
        
        // Inference controls
        services.AddTransient<ImageGalleryCard>();
        services.AddTransient<SeedCard>();
        services.AddTransient<SamplerCard>();
        services.AddTransient<PromptCard>();
        services.AddTransient<StackCard>();
        services.AddTransient<StackExpander>();
        services.AddTransient<UpscalerCard>();
        services.AddTransient<ModelCard>();
        services.AddTransient<BatchSizeCard>();
        services.AddSingleton<NewCheckpointsPage>();
        
        // Dialogs
        services.AddTransient<SelectDataDirectoryDialog>();
        services.AddTransient<LaunchOptionsDialog>();
        services.AddTransient<UpdateDialog>();
        services.AddTransient<ExceptionDialog>();
        services.AddTransient<EnvVarsDialog>();
        services.AddTransient<ImageViewerDialog>();
        services.AddTransient<PackageImportDialog>();
        
        // Controls
        services.AddTransient<RefreshBadge>();
        
        // Windows
        services.AddSingleton<MainWindow>();
        services.AddSingleton<FirstLaunchSetupWindow>();
    }
    
    internal static void ConfigurePackages(IServiceCollection services)
    {
        services.AddSingleton<BasePackage, A3WebUI>();
        services.AddSingleton<BasePackage, VladAutomatic>();
        services.AddSingleton<BasePackage, ComfyUI>();
        services.AddSingleton<BasePackage, VoltaML>();
        services.AddSingleton<BasePackage, InvokeAI>();
        services.AddSingleton<BasePackage, Fooocus>();
    }

    private static IServiceCollection ConfigureServices()
    {
        var services = new ServiceCollection();

        services.AddMemoryCache();

        ConfigurePageViewModels(services);
        ConfigureDialogViewModels(services);
        ConfigurePackages(services);
        
        // Other services
        services.AddSingleton<ISettingsManager, SettingsManager>();
        services.AddSingleton<ISharedFolders, SharedFolders>();
        services.AddSingleton<SharedState>();
        services.AddSingleton<ModelFinder>();
        services.AddSingleton<IPackageFactory, PackageFactory>();
        services.AddSingleton<IDownloadService, DownloadService>();
        services.AddSingleton<IGithubApiCache, GithubApiCache>();
        services.AddSingleton<INotificationService, NotificationService>();
        services.AddSingleton<IPyRunner, PyRunner>();
        services.AddSingleton<IUpdateHelper, UpdateHelper>();
        services.AddSingleton<INavigationService, NavigationService>();
        services.AddSingleton<IInferenceClientManager, InferenceClientManager>();
        services.AddSingleton<ICompletionProvider, CompletionProvider>();
        services.AddSingleton<ITokenizerProvider, TokenizerProvider>();
        services.AddSingleton<IModelIndexService, ModelIndexService>();
        
        services.AddSingleton<ITrackedDownloadService, TrackedDownloadService>();
        services.AddSingleton<IDisposable>(provider => 
            (IDisposable) provider.GetRequiredService<ITrackedDownloadService>());
        
        // Rich presence
        services.AddSingleton<IDiscordRichPresenceService, DiscordRichPresenceService>();
        services.AddSingleton<IDisposable>(provider => 
            provider.GetRequiredService<IDiscordRichPresenceService>());

        Config = new ConfigurationBuilder()
            .SetBasePath(Directory.GetCurrentDirectory())
            .AddJsonFile("appsettings.json", optional: true, reloadOnChange: true)
            .Build();
        
        services.Configure<DebugOptions>(Config.GetSection(nameof(DebugOptions)));
        
        if (Compat.IsWindows)
        {
            services.AddSingleton<IPrerequisiteHelper, WindowsPrerequisiteHelper>();
        }
        else if (Compat.IsLinux || Compat.IsMacOS)
        {
            services.AddSingleton<IPrerequisiteHelper, UnixPrerequisiteHelper>();
        }

        ConfigureViews(services);

        if (Design.IsDesignMode)
        {
            services.AddSingleton<ILiteDbContext, MockLiteDbContext>();
        }
        else
        {
            services.AddSingleton<ILiteDbContext, LiteDbContext>();
            services.AddSingleton<IDisposable>(p => p.GetRequiredService<ILiteDbContext>());
        }

        services.AddTransient<IGitHubClient, GitHubClient>(_ =>
        {
            var client = new GitHubClient(new ProductHeaderValue("StabilityMatrix"));
            // var githubApiKey = Config["GithubApiKey"];
            // if (string.IsNullOrWhiteSpace(githubApiKey))
            //     return client;
            //
            // client.Credentials = new Credentials(githubApiKey);
            return client;
        });

        // Configure Refit and Polly
        var jsonSerializerOptions = new JsonSerializerOptions
        {
            PropertyNameCaseInsensitive = true,
            PropertyNamingPolicy = JsonNamingPolicy.CamelCase
        };
        jsonSerializerOptions.Converters.Add(new ObjectToInferredTypesConverter());
        jsonSerializerOptions.Converters.Add(new DefaultUnknownEnumConverter<CivitFileType>());
        jsonSerializerOptions.Converters.Add(
            new JsonStringEnumConverter(JsonNamingPolicy.CamelCase));
        jsonSerializerOptions.DefaultIgnoreCondition = JsonIgnoreCondition.WhenWritingNull;

        var defaultRefitSettings = new RefitSettings
        {
            ContentSerializer =
                new SystemTextJsonContentSerializer(jsonSerializerOptions)
        };
        
        // Refit settings for IApiFactory
        var defaultSystemTextJsonSettings =
            SystemTextJsonContentSerializer.GetDefaultJsonSerializerOptions();
        defaultSystemTextJsonSettings.DefaultIgnoreCondition = JsonIgnoreCondition.WhenWritingNull;
        var apiFactoryRefitSettings = new RefitSettings
        {
            ContentSerializer =
                new SystemTextJsonContentSerializer(defaultSystemTextJsonSettings),
        };

        // HTTP Policies
        var retryStatusCodes = new[]
        {
            HttpStatusCode.RequestTimeout, // 408
            HttpStatusCode.InternalServerError, // 500
            HttpStatusCode.BadGateway, // 502
            HttpStatusCode.ServiceUnavailable, // 503
            HttpStatusCode.GatewayTimeout // 504
        };
        var delay = Backoff
            .DecorrelatedJitterBackoffV2(medianFirstRetryDelay: TimeSpan.FromMilliseconds(80),
                retryCount: 5);
        var retryPolicy = HttpPolicyExtensions
            .HandleTransientHttpError()
            .Or<TimeoutRejectedException>()
            .OrResult(r => retryStatusCodes.Contains(r.StatusCode))
            .WaitAndRetryAsync(delay);

        // Shorter timeout for local requests
        var localTimeout = Policy.TimeoutAsync<HttpResponseMessage>(TimeSpan.FromSeconds(3));
        var localDelay = Backoff
            .DecorrelatedJitterBackoffV2(medianFirstRetryDelay: TimeSpan.FromMilliseconds(50),
                retryCount: 3);
        var localRetryPolicy = HttpPolicyExtensions
            .HandleTransientHttpError()
            .Or<TimeoutRejectedException>()
            .OrResult(r => retryStatusCodes.Contains(r.StatusCode))
            .WaitAndRetryAsync(localDelay, onRetryAsync: (_, _) =>
            {
                Debug.WriteLine("Retrying local request...");
                return Task.CompletedTask;
            });

        // named client for update
        services.AddHttpClient("UpdateClient")
            .AddPolicyHandler(retryPolicy);

        // Add Refit clients
        services.AddRefitClient<ICivitApi>(defaultRefitSettings)
            .ConfigureHttpClient(c =>
            {
                c.BaseAddress = new Uri("https://civitai.com");
                c.Timeout = TimeSpan.FromSeconds(15);
            })
            .AddPolicyHandler(retryPolicy);

        // Add Refit client managers
        services.AddHttpClient("A3Client")
            .AddPolicyHandler(localTimeout.WrapAsync(localRetryPolicy));

<<<<<<< HEAD
        /*services.AddHttpClient("IComfyApi")
            .AddPolicyHandler(localTimeout.WrapAsync(localRetryPolicy));*/
        
        // Add Refit client factory
        services.AddSingleton<IApiFactory, ApiFactory>(provider =>
            new ApiFactory(provider.GetRequiredService<IHttpClientFactory>())
            {
                RefitSettings = apiFactoryRefitSettings,
            });
=======
        ConditionalAddLogViewer(services);
>>>>>>> 204a4347
        
        // Add logging
        services.AddLogging(builder =>
        {
            builder.ClearProviders();
            builder.AddFilter("Microsoft.Extensions.Http", LogLevel.Warning)
                .AddFilter("Microsoft.Extensions.Http.DefaultHttpClientFactory", LogLevel.Warning)
                .AddFilter("Microsoft", LogLevel.Warning)
                .AddFilter("System", LogLevel.Warning);
            builder.SetMinimumLevel(LogLevel.Debug);
#if DEBUG
            builder.AddNLog(ConfigureLogging(),
                new NLogProviderOptions
                {
                    IgnoreEmptyEventId = false,
                    CaptureEventId = EventIdCaptureType.Legacy
                });
#else
            builder.AddNLog(ConfigureLogging());
#endif
        });

        return services;
    }

    /// <summary>
    /// Requests shutdown of the Current Application.
    /// </summary>
    /// <remarks>This returns asynchronously *without waiting* for Shutdown</remarks>
    /// <param name="exitCode">Exit code for the application.</param>
    /// <exception cref="NullReferenceException">If Application.Current is null</exception>
    public static void Shutdown(int exitCode = 0)
    {
        if (Current is null) throw new NullReferenceException(
            "Current Application was null when Shutdown called");
        if (Current.ApplicationLifetime is IClassicDesktopStyleApplicationLifetime lifetime)
        {
            lifetime.Shutdown(exitCode);
        }
    }

    private static void OnExit(object? sender, ControlledApplicationLifetimeExitEventArgs args)
    {
        Debug.WriteLine("Start OnExit");
        // Services.GetRequiredService<LaunchViewModel>().OnShutdown();
        var settingsManager = Services.GetRequiredService<ISettingsManager>();

        // If RemoveFolderLinksOnShutdown is set, delete all package junctions
        if (settingsManager is
            {
                IsLibraryDirSet: true,
                Settings.RemoveFolderLinksOnShutdown: true
            })
        {
            var sharedFolders = Services.GetRequiredService<ISharedFolders>();
            sharedFolders.RemoveLinksForAllPackages();
        }

        Debug.WriteLine("Start OnExit: Disposing services");
        // Dispose all services
        foreach (var disposable in Services.GetServices<IDisposable>())
        {
            Debug.WriteLine($"Disposing {disposable.GetType().Name}");
            disposable.Dispose();
        }

        Debug.WriteLine("End OnExit");
    }

    private static LoggingConfiguration ConfigureLogging()
    {
        var setupBuilder = LogManager.Setup();

        ConditionalAddLogViewerNLog(setupBuilder);
        
        setupBuilder.LoadConfiguration(builder => {
            var debugTarget = builder.ForTarget("console").WriteTo(new DebuggerTarget
            {
                Layout = "${message}"
            }).WithAsync();
            
            var fileTarget = builder.ForTarget("logfile").WriteTo(new FileTarget
            {
                Layout = "${longdate}|${level:uppercase=true}|${logger}|${message:withexception=true}",
                ArchiveOldFileOnStartup = true,
                FileName = "${specialfolder:folder=ApplicationData}/StabilityMatrix/app.log",
                ArchiveFileName = "${specialfolder:folder=ApplicationData}/StabilityMatrix/app.{#}.log",
                ArchiveNumbering = ArchiveNumberingMode.Rolling,
                MaxArchiveFiles = 2
            }).WithAsync();
            
            // Filter some sources to be warn levels or above only
            builder.ForLogger("System.*").WriteToNil(NLog.LogLevel.Warn);
            builder.ForLogger("Microsoft.*").WriteToNil(NLog.LogLevel.Warn);
            builder.ForLogger("Microsoft.Extensions.Http.*").WriteToNil(NLog.LogLevel.Warn);
            
            // Disable console trace logging by default
            builder.ForLogger("StabilityMatrix.Avalonia.ViewModels.ConsoleViewModel").WriteToNil(NLog.LogLevel.Debug);
            
            builder.ForLogger().FilterMinLevel(NLog.LogLevel.Trace).WriteTo(debugTarget);
            builder.ForLogger().FilterMinLevel(NLog.LogLevel.Debug).WriteTo(fileTarget);

#if DEBUG
            var logViewerTarget = builder.ForTarget("DataStoreLogger").WriteTo(new DataStoreLoggerTarget()
            {
                Layout = "${message}"
            });
            builder.ForLogger().FilterMinLevel(NLog.LogLevel.Trace).WriteTo(logViewerTarget);
#endif
        });
        
        // Sentry
        if (SentrySdk.IsEnabled)
        {
            LogManager.Configuration.AddSentry(o =>
            {
                o.InitializeSdk = false;
                o.Layout = "${message}";
                o.ShutdownTimeoutSeconds = 5;
                o.IncludeEventDataOnBreadcrumbs = true;
                o.BreadcrumbLayout = "${logger}: ${message}";
                // Debug and higher are stored as breadcrumbs (default is Info)
                o.MinimumBreadcrumbLevel = NLog.LogLevel.Debug;
                // Error and higher is sent as event (default is Error)
                o.MinimumEventLevel = NLog.LogLevel.Error;
            });
        }

        LogManager.ReconfigExistingLoggers();
        
        return LogManager.Configuration;
    }
    
    [Conditional("DEBUG")]
    private static void ConditionalAddLogViewer(IServiceCollection services)
    {
        services.AddLogViewer();
    }
    
    [Conditional("DEBUG")]
    private static void ConditionalAddLogViewerNLog(ISetupBuilder setupBuilder)
    {
        setupBuilder.SetupExtensions(extensionBuilder =>
            extensionBuilder.RegisterTarget<DataStoreLoggerTarget>("DataStoreLogger"));
    }
}<|MERGE_RESOLUTION|>--- conflicted
+++ resolved
@@ -529,7 +529,6 @@
         services.AddHttpClient("A3Client")
             .AddPolicyHandler(localTimeout.WrapAsync(localRetryPolicy));
 
-<<<<<<< HEAD
         /*services.AddHttpClient("IComfyApi")
             .AddPolicyHandler(localTimeout.WrapAsync(localRetryPolicy));*/
         
@@ -539,9 +538,8 @@
             {
                 RefitSettings = apiFactoryRefitSettings,
             });
-=======
+        
         ConditionalAddLogViewer(services);
->>>>>>> 204a4347
         
         // Add logging
         services.AddLogging(builder =>
