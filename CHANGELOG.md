--- conflicted
+++ resolved
@@ -5,8 +5,6 @@
 The format is based on [Keep a Changelog](https://keepachangelog.com/en/1.1.0/),
 and this project adheres to [Semantic Versioning 2.0](https://semver.org/spec/v2.0.0.html).
 
-<<<<<<< HEAD
-=======
 ## v2.14.0-dev.2
 ### Fixed
 - Fixed crash when dragging & dropping images in Inference (hopefully)
@@ -33,7 +31,6 @@
 #### Visionaries
 - Many thanks to our incredible Visionary-tier Patreon supporters, **Waterclouds** and **TheTekknician**! Your support helps us continue to improve Stability Matrix!
 
->>>>>>> 2c66683b
 ## v2.13.2
 ### Changed
 - Removed SimpleSDXL due to security concerns - thanks to @iwr-redmond for the detailed report. For more information please visit https://github.com/LykosAI/StabilityMatrix/security/advisories.
