--- conflicted
+++ resolved
@@ -238,12 +238,9 @@
             .AddSingleton<CheckpointsPageViewModel>()
             .AddSingleton<NewCheckpointsPageViewModel>()
             .AddSingleton<LaunchPageViewModel>()
-<<<<<<< HEAD
             .AddSingleton<ProgressManagerViewModel>()
             .AddSingleton<InferenceViewModel>();
-=======
             .AddSingleton<ProgressManagerViewModel>();
->>>>>>> f98f78fc
 
         services.AddSingleton<MainWindowViewModel>(
             provider =>
@@ -257,10 +254,7 @@
                     Pages =
                     {
                         provider.GetRequiredService<LaunchPageViewModel>(),
-<<<<<<< HEAD
                         provider.GetRequiredService<InferenceViewModel>(),
-=======
->>>>>>> f98f78fc
                         provider.GetRequiredService<PackageManagerViewModel>(),
                         provider.GetRequiredService<CheckpointsPageViewModel>(),
                         provider.GetRequiredService<CheckpointBrowserViewModel>(),
@@ -303,7 +297,6 @@
         // Controls
         services.AddTransient<RefreshBadgeViewModel>();
 
-<<<<<<< HEAD
         // Inference controls
         services.AddTransient<SeedCardViewModel>();
         services.AddTransient<SamplerCardViewModel>();
@@ -315,8 +308,6 @@
         services.AddTransient<ModelCardViewModel>();
         services.AddTransient<BatchSizeCardViewModel>();
 
-=======
->>>>>>> f98f78fc
         // Dialog factory
         services.AddSingleton<ServiceManager<ViewModelBase>>(
             provider =>
@@ -335,7 +326,6 @@
                     .Register(provider.GetRequiredService<ExceptionViewModel>)
                     .Register(provider.GetRequiredService<EnvVarsViewModel>)
                     .Register(provider.GetRequiredService<ProgressManagerViewModel>)
-<<<<<<< HEAD
                     .Register(provider.GetRequiredService<InferenceTextToImageViewModel>)
                     .Register(provider.GetRequiredService<SeedCardViewModel>)
                     .Register(provider.GetRequiredService<SamplerCardViewModel>)
@@ -347,8 +337,6 @@
                     .Register(provider.GetRequiredService<ModelCardViewModel>)
                     .Register(provider.GetRequiredService<BatchSizeCardViewModel>)
                     .Register(provider.GetRequiredService<ImageViewerViewModel>)
-=======
->>>>>>> f98f78fc
                     .Register(provider.GetRequiredService<FirstLaunchSetupViewModel>)
                     .Register(provider.GetRequiredService<PackageImportViewModel>)
         );
@@ -501,7 +489,6 @@
         var defaultRefitSettings = new RefitSettings
         {
             ContentSerializer = new SystemTextJsonContentSerializer(jsonSerializerOptions)
-<<<<<<< HEAD
         };
 
         // Refit settings for IApiFactory
@@ -511,8 +498,6 @@
         var apiFactoryRefitSettings = new RefitSettings
         {
             ContentSerializer = new SystemTextJsonContentSerializer(defaultSystemTextJsonSettings),
-=======
->>>>>>> f98f78fc
         };
 
         // HTTP Policies
@@ -690,14 +675,11 @@
             builder.ForLogger("Microsoft.*").WriteToNil(NLog.LogLevel.Warn);
             builder.ForLogger("Microsoft.Extensions.Http.*").WriteToNil(NLog.LogLevel.Warn);
 
-<<<<<<< HEAD
             // Disable console trace logging by default
             builder
                 .ForLogger("StabilityMatrix.Avalonia.ViewModels.ConsoleViewModel")
                 .WriteToNil(NLog.LogLevel.Debug);
 
-=======
->>>>>>> f98f78fc
             builder.ForLogger().FilterMinLevel(NLog.LogLevel.Trace).WriteTo(debugTarget);
             builder.ForLogger().FilterMinLevel(NLog.LogLevel.Debug).WriteTo(fileTarget);
 
