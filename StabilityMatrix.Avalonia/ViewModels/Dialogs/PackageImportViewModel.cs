﻿using System;
using System.Collections.Generic;
using System.Collections.Immutable;
using System.Collections.ObjectModel;
using System.IO;
using System.Linq;
using System.Threading.Tasks;
using AsyncAwaitBestPractices;
using Avalonia.Controls;
using Avalonia.Threading;
using CommunityToolkit.Mvvm.ComponentModel;
using NLog;
using StabilityMatrix.Avalonia.ViewModels.Base;
using StabilityMatrix.Avalonia.Views.Dialogs;
using StabilityMatrix.Core.Attributes;
using StabilityMatrix.Core.Helper.Factory;
using StabilityMatrix.Core.Models;
using StabilityMatrix.Core.Models.Database;
using StabilityMatrix.Core.Models.FileInterfaces;
using StabilityMatrix.Core.Models.Packages;
using StabilityMatrix.Core.Services;

namespace StabilityMatrix.Avalonia.ViewModels.Dialogs;

[View(typeof(PackageImportDialog))]
public partial class PackageImportViewModel : ContentDialogViewModelBase
{
    private static readonly Logger Logger = LogManager.GetCurrentClassLogger();

    private readonly IPackageFactory packageFactory;
    private readonly ISettingsManager settingsManager;

    [ObservableProperty]
    private DirectoryPath? packagePath;

    [ObservableProperty]
    private BasePackage? selectedBasePackage;

    public IReadOnlyList<BasePackage> AvailablePackages =>
        packageFactory.GetAllAvailablePackages().ToImmutableArray();

    [ObservableProperty]
    private PackageVersion? selectedVersion;

    [ObservableProperty]
    private ObservableCollection<GitCommit>? availableCommits;

    [ObservableProperty]
    private ObservableCollection<PackageVersion>? availableVersions;

    [ObservableProperty]
    private GitCommit? selectedCommit;

    // Version types (release or commit)
    [ObservableProperty]
    [NotifyPropertyChangedFor(
        nameof(ReleaseLabelText),
        nameof(IsReleaseMode),
        nameof(SelectedVersion)
    )]
    private PackageVersionType selectedVersionType = PackageVersionType.Commit;

    [ObservableProperty]
    [NotifyPropertyChangedFor(nameof(IsReleaseModeAvailable))]
    private PackageVersionType availableVersionTypes =
        PackageVersionType.GithubRelease | PackageVersionType.Commit;
    public string ReleaseLabelText => IsReleaseMode ? "Version" : "Branch";
    public bool IsReleaseMode
    {
        get => SelectedVersionType == PackageVersionType.GithubRelease;
        set =>
            SelectedVersionType = value
                ? PackageVersionType.GithubRelease
                : PackageVersionType.Commit;
    }

    public bool IsReleaseModeAvailable =>
        AvailableVersionTypes.HasFlag(PackageVersionType.GithubRelease);

    public PackageImportViewModel(IPackageFactory packageFactory, ISettingsManager settingsManager)
    {
        this.packageFactory = packageFactory;
        this.settingsManager = settingsManager;
    }

    public override async Task OnLoadedAsync()
    {
        SelectedBasePackage ??= AvailablePackages[0];

        if (Design.IsDesignMode)
            return;
        // Populate available versions
        try
        {
            var versionOptions = await SelectedBasePackage.GetAllVersionOptions();
            if (IsReleaseMode)
            {
<<<<<<< HEAD
                AvailableVersions =
                    new ObservableCollection<PackageVersion>(versionOptions.AvailableVersions);
                if (!AvailableVersions.Any()) return;
=======
                AvailableVersions = new ObservableCollection<PackageVersion>(
                    versionOptions.AvailableVersions
                );
                if (!AvailableVersions.Any())
                    return;
>>>>>>> 07a63576

                SelectedVersion = AvailableVersions[0];
            }
            else
            {
<<<<<<< HEAD
                AvailableVersions =
                    new ObservableCollection<PackageVersion>(versionOptions.AvailableBranches);
=======
                AvailableVersions = new ObservableCollection<PackageVersion>(
                    versionOptions.AvailableBranches
                );
>>>>>>> 07a63576
                UpdateSelectedVersionToLatestMain();
            }
        }
        catch (Exception e)
        {
            Logger.Warn("Error getting versions: {Exception}", e.ToString());
        }
    }

    private static string GetDisplayVersion(string version, string? branch)
    {
        return branch == null ? version : $"{branch}@{version[..7]}";
    }

    // When available version types change, reset selected version type if not compatible
    partial void OnAvailableVersionTypesChanged(PackageVersionType value)
    {
        if (!value.HasFlag(SelectedVersionType))
        {
            SelectedVersionType = value;
        }
    }

    // When changing branch / release modes, refresh
    // ReSharper disable once UnusedParameterInPartialMethod
    partial void OnSelectedVersionTypeChanged(PackageVersionType value) =>
        OnSelectedBasePackageChanged(SelectedBasePackage);

    partial void OnSelectedBasePackageChanged(BasePackage? value)
    {
        if (value is null || SelectedBasePackage is null)
        {
            AvailableVersions?.Clear();
            AvailableCommits?.Clear();
            return;
        }

        AvailableVersions?.Clear();
        AvailableCommits?.Clear();

        AvailableVersionTypes = SelectedBasePackage.AvailableVersionTypes;
<<<<<<< HEAD
        
        if (Design.IsDesignMode) return;
        
        Dispatcher.UIThread.InvokeAsync(async () =>
        {
            Logger.Debug($"Release mode: {IsReleaseMode}");
            var versionOptions = await value.GetAllVersionOptions();

            AvailableVersions = IsReleaseModeAvailable
                ? new ObservableCollection<PackageVersion>(versionOptions.AvailableVersions)
                : new ObservableCollection<PackageVersion>(versionOptions.AvailableBranches);
            
            Logger.Debug($"Available versions: {string.Join(", ", AvailableVersions)}");
            SelectedVersion = AvailableVersions[0];
            
            if (!IsReleaseMode)
=======

        if (Design.IsDesignMode)
            return;

        Dispatcher.UIThread
            .InvokeAsync(async () =>
>>>>>>> 07a63576
            {
                Logger.Debug($"Release mode: {IsReleaseMode}");
                var versionOptions = await value.GetAllVersionOptions();

                AvailableVersions = IsReleaseModeAvailable
                    ? new ObservableCollection<PackageVersion>(versionOptions.AvailableVersions)
                    : new ObservableCollection<PackageVersion>(versionOptions.AvailableBranches);

                Logger.Debug($"Available versions: {string.Join(", ", AvailableVersions)}");
                SelectedVersion = AvailableVersions[0];

                if (!IsReleaseMode)
                {
                    var commits = (await value.GetAllCommits(SelectedVersion.TagName))?.ToList();
                    if (commits is null || commits.Count == 0)
                        return;

                    AvailableCommits = new ObservableCollection<GitCommit>(commits);
                    SelectedCommit = AvailableCommits[0];
                    UpdateSelectedVersionToLatestMain();
                }
            })
            .SafeFireAndForget();
    }

    private void UpdateSelectedVersionToLatestMain()
    {
        if (AvailableVersions is null)
        {
            SelectedVersion = null;
        }
        else
        {
            // First try to find master
            var version = AvailableVersions.FirstOrDefault(x => x.TagName == "master");
            // If not found, try main
            version ??= AvailableVersions.FirstOrDefault(x => x.TagName == "main");

            // If still not found, just use the first one
            version ??= AvailableVersions[0];

            SelectedVersion = version;
        }
    }

    public async Task AddPackageWithCurrentInputs()
    {
        if (SelectedBasePackage is null || PackagePath is null)
            return;

        var version = new InstalledPackageVersion();
        if (IsReleaseMode)
        {
<<<<<<< HEAD
            version.InstalledReleaseVersion = SelectedVersion?.TagName ??
                                              throw new NullReferenceException(
                                                  "Selected version is null");
        }
        else
        {
            version.InstalledBranch = SelectedVersion?.TagName ??
                                      throw new NullReferenceException(
                                          "Selected version is null");
            version.InstalledCommitSha = SelectedCommit?.Sha ??
                                         throw new NullReferenceException(
                                             "Selected commit is null");
        }
        
=======
            version.InstalledReleaseVersion =
                SelectedVersion?.TagName
                ?? throw new NullReferenceException("Selected version is null");
        }
        else
        {
            version.InstalledBranch =
                SelectedVersion?.TagName
                ?? throw new NullReferenceException("Selected version is null");
            version.InstalledCommitSha =
                SelectedCommit?.Sha ?? throw new NullReferenceException("Selected commit is null");
        }

>>>>>>> 07a63576
        var torchVersion = SelectedBasePackage.GetRecommendedTorchVersion();
        var sharedFolderRecommendation = SelectedBasePackage.RecommendedSharedFolderMethod;
        var package = new InstalledPackage
        {
            Id = Guid.NewGuid(),
            DisplayName = PackagePath.Name,
            PackageName = SelectedBasePackage.Name,
            LibraryPath = $"Packages{Path.DirectorySeparatorChar}{PackagePath.Name}",
            Version = version,
            LaunchCommand = SelectedBasePackage.LaunchCommand,
            LastUpdateCheck = DateTimeOffset.Now,
            PreferredTorchVersion = torchVersion,
            PreferredSharedFolderMethod = sharedFolderRecommendation
        };

        // Recreate venv if it's a BaseGitPackage
        if (SelectedBasePackage is BaseGitPackage gitPackage)
        {
            await gitPackage.SetupVenv(PackagePath, forceRecreate: true);
        }

        // Reconfigure shared links
        var recommendedSharedFolderMethod = SelectedBasePackage.RecommendedSharedFolderMethod;
        await SelectedBasePackage.UpdateModelFolders(PackagePath, recommendedSharedFolderMethod);
<<<<<<< HEAD
        
=======

>>>>>>> 07a63576
        settingsManager.Transaction(s => s.InstalledPackages.Add(package));
    }
}<|MERGE_RESOLUTION|>--- conflicted
+++ resolved
@@ -95,30 +95,19 @@
             var versionOptions = await SelectedBasePackage.GetAllVersionOptions();
             if (IsReleaseMode)
             {
-<<<<<<< HEAD
-                AvailableVersions =
-                    new ObservableCollection<PackageVersion>(versionOptions.AvailableVersions);
-                if (!AvailableVersions.Any()) return;
-=======
                 AvailableVersions = new ObservableCollection<PackageVersion>(
                     versionOptions.AvailableVersions
                 );
                 if (!AvailableVersions.Any())
                     return;
->>>>>>> 07a63576
 
                 SelectedVersion = AvailableVersions[0];
             }
             else
             {
-<<<<<<< HEAD
-                AvailableVersions =
-                    new ObservableCollection<PackageVersion>(versionOptions.AvailableBranches);
-=======
                 AvailableVersions = new ObservableCollection<PackageVersion>(
                     versionOptions.AvailableBranches
                 );
->>>>>>> 07a63576
                 UpdateSelectedVersionToLatestMain();
             }
         }
@@ -160,31 +149,12 @@
         AvailableCommits?.Clear();
 
         AvailableVersionTypes = SelectedBasePackage.AvailableVersionTypes;
-<<<<<<< HEAD
-        
-        if (Design.IsDesignMode) return;
-        
-        Dispatcher.UIThread.InvokeAsync(async () =>
-        {
-            Logger.Debug($"Release mode: {IsReleaseMode}");
-            var versionOptions = await value.GetAllVersionOptions();
-
-            AvailableVersions = IsReleaseModeAvailable
-                ? new ObservableCollection<PackageVersion>(versionOptions.AvailableVersions)
-                : new ObservableCollection<PackageVersion>(versionOptions.AvailableBranches);
-            
-            Logger.Debug($"Available versions: {string.Join(", ", AvailableVersions)}");
-            SelectedVersion = AvailableVersions[0];
-            
-            if (!IsReleaseMode)
-=======
 
         if (Design.IsDesignMode)
             return;
 
         Dispatcher.UIThread
             .InvokeAsync(async () =>
->>>>>>> 07a63576
             {
                 Logger.Debug($"Release mode: {IsReleaseMode}");
                 var versionOptions = await value.GetAllVersionOptions();
@@ -238,22 +208,6 @@
         var version = new InstalledPackageVersion();
         if (IsReleaseMode)
         {
-<<<<<<< HEAD
-            version.InstalledReleaseVersion = SelectedVersion?.TagName ??
-                                              throw new NullReferenceException(
-                                                  "Selected version is null");
-        }
-        else
-        {
-            version.InstalledBranch = SelectedVersion?.TagName ??
-                                      throw new NullReferenceException(
-                                          "Selected version is null");
-            version.InstalledCommitSha = SelectedCommit?.Sha ??
-                                         throw new NullReferenceException(
-                                             "Selected commit is null");
-        }
-        
-=======
             version.InstalledReleaseVersion =
                 SelectedVersion?.TagName
                 ?? throw new NullReferenceException("Selected version is null");
@@ -267,7 +221,6 @@
                 SelectedCommit?.Sha ?? throw new NullReferenceException("Selected commit is null");
         }
 
->>>>>>> 07a63576
         var torchVersion = SelectedBasePackage.GetRecommendedTorchVersion();
         var sharedFolderRecommendation = SelectedBasePackage.RecommendedSharedFolderMethod;
         var package = new InstalledPackage
@@ -292,11 +245,7 @@
         // Reconfigure shared links
         var recommendedSharedFolderMethod = SelectedBasePackage.RecommendedSharedFolderMethod;
         await SelectedBasePackage.UpdateModelFolders(PackagePath, recommendedSharedFolderMethod);
-<<<<<<< HEAD
-        
-=======
-
->>>>>>> 07a63576
+
         settingsManager.Transaction(s => s.InstalledPackages.Add(package));
     }
 }