<<<<<<< HEAD
﻿using System.Reflection;
=======
﻿using System.Diagnostics;
using System.Diagnostics.CodeAnalysis;
using System.Reflection;
>>>>>>> 89491dee
using System.Runtime.Serialization;
using System.Text.Json;
using System.Text.Json.Serialization;

namespace StabilityMatrix.Core.Converters.Json;

public class DefaultUnknownEnumConverter<
    [DynamicallyAccessedMembers(DynamicallyAccessedMemberTypes.PublicFields)] T
> : JsonConverter<T>
    where T : Enum
{
<<<<<<< HEAD
    // Get EnumMember attribute value
    private Dictionary<string, T>? _enumMemberValues;

    private IReadOnlyDictionary<string, T> EnumMemberValues =>
        _enumMemberValues ??= typeof(T)
            .GetFields()
            .Where(field => field.IsStatic)
            .Select(
                field =>
                    new
                    {
                        Field = field,
                        Attribute = field
                            .GetCustomAttributes<EnumMemberAttribute>(false)
                            .FirstOrDefault()
                    }
            )
            .Where(field => field.Attribute != null)
            .ToDictionary(
                field => field.Attribute!.Value!.ToString(),
                field => (T)field.Field.GetValue(null)!
            );

=======
    /// <summary>
    /// Lazy initialization for <see cref="EnumMemberValues"/>.
    /// </summary>
    private readonly Lazy<Dictionary<string, T>> _enumMemberValuesLazy =
        new(
            () =>
                typeof(T)
                    .GetFields()
                    .Where(field => field.IsStatic)
                    .Select(
                        field =>
                            new
                            {
                                FieldName = field.Name,
                                FieldValue = (T)field.GetValue(null)!,
                                EnumMemberValue = field
                                    .GetCustomAttributes<EnumMemberAttribute>(false)
                                    .FirstOrDefault()
                                    ?.Value?.ToString()
                            }
                    )
                    .ToDictionary(x => x.EnumMemberValue ?? x.FieldName, x => x.FieldValue)
        );

    /// <summary>
    /// Gets a dictionary of enum member values, keyed by the EnumMember attribute value, or the field name if no EnumMember attribute is present.
    /// </summary>
    private Dictionary<string, T> EnumMemberValues => _enumMemberValuesLazy.Value;

    /// <summary>
    /// Lazy initialization for <see cref="EnumMemberNames"/>.
    /// </summary>
    private readonly Lazy<Dictionary<T, string>> _enumMemberNamesLazy;

    /// <summary>
    /// Gets a dictionary of enum member names, keyed by the enum member value.
    /// </summary>
    private Dictionary<T, string> EnumMemberNames => _enumMemberNamesLazy.Value;

    /// <summary>
    /// Gets the value of the "Unknown" enum member, or the 0 value if no "Unknown" member is present.
    /// </summary>
    private T UnknownValue =>
        EnumMemberValues.TryGetValue("Unknown", out var res) ? res : (T)Enum.ToObject(typeof(T), 0);

    /// <inheritdoc />
    public override bool HandleNull => true;

    public DefaultUnknownEnumConverter()
    {
        _enumMemberNamesLazy = new Lazy<Dictionary<T, string>>(
            () => EnumMemberValues.ToDictionary(x => x.Value, x => x.Key)
        );
    }

    /// <inheritdoc />
>>>>>>> 89491dee
    public override T Read(
        ref Utf8JsonReader reader,
        Type typeToConvert,
        JsonSerializerOptions options
    )
    {
        if (reader.TokenType is not (JsonTokenType.String or JsonTokenType.PropertyName))
        {
            throw new JsonException("Expected String or PropertyName token");
        }

        if (reader.GetString() is { } readerString)
        {
            // First try get exact match
            if (EnumMemberValues.TryGetValue(readerString, out var enumMemberValue))
            {
                return enumMemberValue;
            }

<<<<<<< HEAD
        // Try using enum member values
        if (enumText != null)
        {
            if (EnumMemberValues.TryGetValue(enumText, out var enumMemberResult))
            {
                return enumMemberResult;
            }
        }

        // Unknown value handling
        if (Enum.TryParse(typeof(T), "Unknown", true, out var unknownResult))
        {
            return (T)unknownResult!;
=======
            // Otherwise try get case-insensitive match
            if (
                EnumMemberValues.Keys.FirstOrDefault(
                    key => key.Equals(readerString, StringComparison.OrdinalIgnoreCase)
                ) is
                { } enumMemberName
            )
            {
                return EnumMemberValues[enumMemberName];
            }

            Debug.WriteLine($"Unknown enum member value for {typeToConvert}: {readerString}");
>>>>>>> 89491dee
        }

        return UnknownValue;
    }

    /// <inheritdoc />
    public override void Write(Utf8JsonWriter writer, T? value, JsonSerializerOptions options)
    {
        if (value == null)
        {
            writer.WriteNullValue();
            return;
        }

        writer.WriteStringValue(EnumMemberNames[value]);
    }

    /// <inheritdoc />
    public override T ReadAsPropertyName(
        ref Utf8JsonReader reader,
        Type typeToConvert,
        JsonSerializerOptions options
    ) => Read(ref reader, typeToConvert, options);

    /// <inheritdoc />
    public override void WriteAsPropertyName(
        Utf8JsonWriter writer,
        T? value,
        JsonSerializerOptions options
    ) => Write(writer, value, options);
}<|MERGE_RESOLUTION|>--- conflicted
+++ resolved
@@ -1,10 +1,6 @@
-<<<<<<< HEAD
-﻿using System.Reflection;
-=======
 ﻿using System.Diagnostics;
 using System.Diagnostics.CodeAnalysis;
 using System.Reflection;
->>>>>>> 89491dee
 using System.Runtime.Serialization;
 using System.Text.Json;
 using System.Text.Json.Serialization;
@@ -16,31 +12,6 @@
 > : JsonConverter<T>
     where T : Enum
 {
-<<<<<<< HEAD
-    // Get EnumMember attribute value
-    private Dictionary<string, T>? _enumMemberValues;
-
-    private IReadOnlyDictionary<string, T> EnumMemberValues =>
-        _enumMemberValues ??= typeof(T)
-            .GetFields()
-            .Where(field => field.IsStatic)
-            .Select(
-                field =>
-                    new
-                    {
-                        Field = field,
-                        Attribute = field
-                            .GetCustomAttributes<EnumMemberAttribute>(false)
-                            .FirstOrDefault()
-                    }
-            )
-            .Where(field => field.Attribute != null)
-            .ToDictionary(
-                field => field.Attribute!.Value!.ToString(),
-                field => (T)field.Field.GetValue(null)!
-            );
-
-=======
     /// <summary>
     /// Lazy initialization for <see cref="EnumMemberValues"/>.
     /// </summary>
@@ -97,7 +68,6 @@
     }
 
     /// <inheritdoc />
->>>>>>> 89491dee
     public override T Read(
         ref Utf8JsonReader reader,
         Type typeToConvert,
@@ -117,21 +87,6 @@
                 return enumMemberValue;
             }
 
-<<<<<<< HEAD
-        // Try using enum member values
-        if (enumText != null)
-        {
-            if (EnumMemberValues.TryGetValue(enumText, out var enumMemberResult))
-            {
-                return enumMemberResult;
-            }
-        }
-
-        // Unknown value handling
-        if (Enum.TryParse(typeof(T), "Unknown", true, out var unknownResult))
-        {
-            return (T)unknownResult!;
-=======
             // Otherwise try get case-insensitive match
             if (
                 EnumMemberValues.Keys.FirstOrDefault(
@@ -144,7 +99,6 @@
             }
 
             Debug.WriteLine($"Unknown enum member value for {typeToConvert}: {readerString}");
->>>>>>> 89491dee
         }
 
         return UnknownValue;
