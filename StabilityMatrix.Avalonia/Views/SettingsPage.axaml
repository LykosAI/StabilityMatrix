<<<<<<< HEAD
﻿<controls:UserControlBase xmlns="https://github.com/avaloniaui"
             xmlns:x="http://schemas.microsoft.com/winfx/2006/xaml"
             xmlns:d="http://schemas.microsoft.com/expression/blend/2008"
             xmlns:mc="http://schemas.openxmlformats.org/markup-compatibility/2006"
             xmlns:vm="clr-namespace:StabilityMatrix.Avalonia.ViewModels"
             xmlns:ui="using:FluentAvalonia.UI.Controls"
             xmlns:mocks="clr-namespace:StabilityMatrix.Avalonia.DesignData"
             xmlns:controls="clr-namespace:StabilityMatrix.Avalonia.Controls"
             xmlns:avalonia="clr-namespace:Projektanker.Icons.Avalonia;assembly=Projektanker.Icons.Avalonia"
             xmlns:icons="clr-namespace:Projektanker.Icons.Avalonia;assembly=Projektanker.Icons.Avalonia"
             mc:Ignorable="d" d:DesignWidth="800" d:DesignHeight="700"
             x:DataType="vm:SettingsViewModel"
             x:CompileBindings="True"
             d:DataContext="{x:Static mocks:DesignData.SettingsViewModel}"
             x:Class="StabilityMatrix.Avalonia.Views.SettingsPage">
    
    <Grid>
        <ScrollViewer VerticalScrollBarVisibility="Auto">
            <Grid RowDefinitions="Auto, Auto, Auto, Auto, Auto, Auto, Auto, Auto, Auto, Auto"
                  Margin="8, 16">
                    <!-- Theme -->
                    <Grid Grid.Row="0" RowDefinitions="auto,*">
                        <TextBlock 
                            FontWeight="Medium"
                            Text="Appearance" 
                            Margin="0,0,0,8" />
                            <ui:SettingsExpander 
                                Grid.Row="1"
                                Header="Theme" 
                                IconSource="WeatherMoon"
                                Margin="8,0,8,4">
                                <ui:SettingsExpander.Footer>
                                    <ComboBox
                                        ItemsSource="{Binding AvailableThemes}"
                                        SelectedItem="{Binding SelectedTheme}"
                                        MinWidth="100"/>
                                </ui:SettingsExpander.Footer>
                            </ui:SettingsExpander>
                    </Grid>
                    
                    <!--  TODO: Text2Image host port settings  -->
                    
                    <!-- Checkpoints Manager Options -->
                    <Grid Grid.Row="1" Margin="0,8,0,0" RowDefinitions="auto,*,Auto">
                        <TextBlock 
                            FontWeight="Medium"
                            Text="Checkpoint Manager" 
                            Margin="0,0,0,8" />
                        <ui:SettingsExpander
                            Grid.Row="1"
                            IconSource="Folder"
                            Header="Remove shared checkpoints directory symbolic links on shutdown"
                            Description="Select this option if you're having problems moving Stability Matrix to another drive"
                            Margin="8,0">
                            <ui:SettingsExpander.Footer>
                                <CheckBox Margin="8"
                                          IsChecked="{Binding RemoveSymlinksOnShutdown}"/>
                            </ui:SettingsExpander.Footer>
                        </ui:SettingsExpander>
                        <ui:SettingsExpander
                            Grid.Row="2"
                            IconSource="Refresh"
                            Header="Reset Checkpoints Cache"
                            Description="Rebuilds the installed checkpoints cache. Use if checkpoints are incorrectly labeled in the Model Browser."
                            Margin="8, 4">
                            <ui:SettingsExpander.Footer>
                                <Button Command="{Binding ResetCheckpointCache}"
                                        Content="Reset Checkpoints Cache"/>
                            </ui:SettingsExpander.Footer>
                        </ui:SettingsExpander>
                    </Grid>
                    
                    <!-- Environment Options -->
                    <Grid Grid.Row="2" Margin="0,8,0,0" RowDefinitions="Auto, Auto, Auto">
                        <TextBlock 
                            FontWeight="Medium"
                            Text="Package Environment" 
                            Margin="0,0,0,8" />
                        
                            <ui:SettingsExpander Grid.Row="1"
                                Header="Environment Variables"
                                IconSource="OtherUser"
                                Margin="8,0">
                                <ui:SettingsExpander.Footer>
                                    <Button Content="Edit"
                                            Command="{Binding OpenEnvVarsDialogCommand}"/>
                                </ui:SettingsExpander.Footer>
                            </ui:SettingsExpander>
                        
                            <ui:SettingsExpander Grid.Row="2"
                                Header="Embedded Python"
                                Margin="8,4">
                                <ui:SettingsExpander.IconSource>
                                    <controls:FASymbolIconSource Symbol="fa-brands fa-python"/>
                                </ui:SettingsExpander.IconSource>
                                <ui:SettingsExpander.Footer>
                                    <StackPanel Orientation="Horizontal" Spacing="16">
                                        <controls:ProgressRing 
                                            IsEnabled="{Binding CheckPythonVersionCommand.IsRunning}"
                                            IsVisible="{Binding CheckPythonVersionCommand.IsRunning}"
                                            IsIndeterminate="True" 
                                            BorderThickness="3"/>
                                        <Button Content="Check Version" Command="{Binding CheckPythonVersionCommand}"/>
                                    </StackPanel>
                                </ui:SettingsExpander.Footer>
                            </ui:SettingsExpander>
                    </Grid>
                    
                    <!-- Inference UI -->
                    <Grid Grid.Row="3" Margin="0,8,0,0" RowDefinitions="auto,*">
                        <TextBlock 
                            FontWeight="Medium"
                            Text="Inference UI" 
                            Margin="0,0,0,8" />
                        <!-- Auto Completion -->
                        <ui:SettingsExpander  Grid.Row="1"
                                              Header="Prompt Auto Completion" 
                                              Margin="8,0,8,4">
                            <ui:SettingsExpander.IconSource>
                                <controls:FASymbolIconSource Symbol="fa-solid fa-wand-magic-sparkles"/>
                            </ui:SettingsExpander.IconSource>
                            
                            <!-- Enable toggle -->
                            <ui:SettingsExpanderItem Content="Enable">
                                <ui:SettingsExpanderItem.Footer>
                                    <ToggleSwitch
                                        IsChecked="{Binding IsPromptCompletionEnabled}" />
                                </ui:SettingsExpanderItem.Footer>
                            </ui:SettingsExpanderItem>
                            
                            <!-- Tag csv selection -->
                            <ui:SettingsExpanderItem Content="Tag Source"
                                                     IconSource="Tag"
                                                     IsEnabled="{Binding IsPromptCompletionEnabled}"
                                                     Description="Tags to use for completion in .csv format (Compatible with a1111-sd-webui-tagcomplete)">
                                <ui:SettingsExpanderItem.Footer>
                                    <ui:FAComboBox 
                                        ItemsSource="{Binding AvailableTagCompletionCsvs}"
                                        SelectedItem="{Binding SelectedTagCompletionCsv}"/>
                                </ui:SettingsExpanderItem.Footer>
                            </ui:SettingsExpanderItem>
                            
                            <!-- Tag csv import -->
                            <ui:SettingsExpanderItem Content="Import Tag Source .csv"
                                                     IconSource="Add"
                                                     IsEnabled="{Binding IsPromptCompletionEnabled}">
                                <ui:SettingsExpanderItem.Footer>
                                    <Button
                                        Command="{Binding ImportTagCsvCommand}"
                                        Content="Import"/>
                                </ui:SettingsExpanderItem.Footer>
                            </ui:SettingsExpanderItem>
                            
                            <!-- Remove underscores -->
                            <ui:SettingsExpanderItem 
                                Content="Replace underscores with spaces when inserting completions"
                                IconSource="Underline"
                                IsEnabled="{Binding IsPromptCompletionEnabled}">
                                <ui:SettingsExpanderItem.Footer>
                                    <CheckBox Margin="8"
                                              IsChecked="{Binding IsCompletionRemoveUnderscoresEnabled}"/>
                                </ui:SettingsExpanderItem.Footer>
                            </ui:SettingsExpanderItem>
                        </ui:SettingsExpander>
                    </Grid>
                    
                    <!-- Integrations -->
                    <Grid Grid.Row="4" Margin="0,8,0,0" RowDefinitions="auto,*">
                        <TextBlock 
                            FontWeight="Medium"
                            Text="Integrations" 
                            Margin="0,0,0,8" />
                        <ui:SettingsExpander  Grid.Row="1"
                            Header="Discord Rich Presence" 
                            Margin="8,0,8,4">
                            <ui:SettingsExpander.IconSource>
                                <controls:FASymbolIconSource Symbol="fa-brands fa-discord"/>
                            </ui:SettingsExpander.IconSource>
                            <ui:SettingsExpander.Footer>
                                <ToggleSwitch
                                    IsChecked="{Binding IsDiscordRichPresenceEnabled}" />
                            </ui:SettingsExpander.Footer>
                        </ui:SettingsExpander>
                    </Grid>
                    
                    <!-- System Options -->
                    <Grid Grid.Row="5" Margin="0,8,0,0" RowDefinitions="auto,*,*">
                        <TextBlock 
                            FontWeight="Medium"
                            Text="System" 
                            Margin="0,0,0,8" />
                        <ui:SettingsExpander
                            Grid.Row="1"
                            ToolTip.Tip="{OnPlatform Default='Only available on Windows', Windows={x:Null}}"
                            Header="Add Stability Matrix to the Start Menu"
                            Description="Uses the current app location, you can run this again if you move the app"
                            IconSource="StarAdd"
                            Margin="8,0,8,4">
                            <ui:SettingsExpander.Footer>
                                <StackPanel Orientation="Horizontal" Spacing="8">
                                    <controls:ProgressRing 
                                        IsIndeterminate="True" 
                                        IsEnabled="{Binding IsVisible, RelativeSource={RelativeSource Self}}"
                                        BorderThickness="3">
                                        <controls:ProgressRing.IsVisible>
                                            <MultiBinding Converter="{x:Static BoolConverters.Or}">
                                                <Binding Path="AddToStartMenuCommand.IsRunning"/>
                                                <Binding Path="AddToGlobalStartMenuCommand.IsRunning"/>
                                            </MultiBinding>
                                        </controls:ProgressRing.IsVisible>
                                    </controls:ProgressRing>
                                    
                                    <SplitButton 
                                        Command="{Binding AddToStartMenuCommand}"
                                        IsEnabled="{OnPlatform Default=False, Windows=True}"
                                        Content="Add for Current User">
                                        <SplitButton.Flyout>
                                            <ui:FAMenuFlyout Placement="Bottom">
                                                <ui:MenuFlyoutItem 
                                                    Command="{Binding AddToGlobalStartMenuCommand}"
                                                    IconSource="Admin" 
                                                    Text="Add for All Users"/>
                                            </ui:FAMenuFlyout>
                                        </SplitButton.Flyout>
                                    </SplitButton>
                                </StackPanel>
                            </ui:SettingsExpander.Footer>
                        </ui:SettingsExpander>
                        <ui:SettingsExpander Grid.Row="2"
                                             Header="Select New Data Directory"
                                             Description="Does not move existing data"
                                             IconSource="MoveToFolder"
                                             Margin="8,0">
                            <ui:SettingsExpander.Footer>
                                <Button Command="{Binding PickNewDataDirectory}">
                                    <Grid ColumnDefinitions="Auto, Auto">
                                        <avalonia:Icon Grid.Row="0" Value="fa-solid fa-folder-open"
                                                     Margin="0,0,8,0"
                                                     VerticalAlignment="Center" />
                                        <TextBlock Grid.Column="1"
                                                   VerticalAlignment="Center"
                                                   Text="Select Directory"/>
                                    </Grid>
                                </Button>
                            </ui:SettingsExpander.Footer>
                        </ui:SettingsExpander>
                    </Grid>
                    
                    <!-- Debug Options -->
                    <Grid Grid.Row="6" RowDefinitions="auto,*" 
                          Margin="0,8,0,0"
                          IsVisible="{Binding SharedState.IsDebugMode}" >
                        <TextBlock 
                            FontWeight="Medium"
                            Text="Debug Options" 
                            Margin="0,0,0,8" />
                            <ui:SettingsExpander
                                Grid.Row="1"
                                IconSource="Code"
                                Command="{Binding LoadDebugInfo}"
                                Header="Debug Options"
                                Margin="8, 0,8,0">
                                
                                <ui:SettingsExpanderItem Description="Paths" IconSource="Folder"
                                                         Margin="4, 0">
                                    <SelectableTextBlock Text="{Binding DebugPaths}"
                                                         Foreground="{DynamicResource TextControlPlaceholderForeground}"
                                                         TextWrapping="WrapWithOverflow" />
                                </ui:SettingsExpanderItem>
=======
﻿<controls:UserControlBase
    x:Class="StabilityMatrix.Avalonia.Views.SettingsPage"
    xmlns="https://github.com/avaloniaui"
    xmlns:x="http://schemas.microsoft.com/winfx/2006/xaml"
    xmlns:avalonia="clr-namespace:Projektanker.Icons.Avalonia;assembly=Projektanker.Icons.Avalonia"
    xmlns:controls="clr-namespace:StabilityMatrix.Avalonia.Controls"
    xmlns:d="http://schemas.microsoft.com/expression/blend/2008"
    xmlns:mc="http://schemas.openxmlformats.org/markup-compatibility/2006"
    xmlns:mocks="clr-namespace:StabilityMatrix.Avalonia.DesignData"
    xmlns:ui="using:FluentAvalonia.UI.Controls"
    xmlns:vm="clr-namespace:StabilityMatrix.Avalonia.ViewModels"
    xmlns:lang="clr-namespace:StabilityMatrix.Avalonia.Languages"
    d:DataContext="{x:Static mocks:DesignData.SettingsViewModel}"
    d:DesignHeight="700"
    d:DesignWidth="800"
    x:CompileBindings="True"
    x:DataType="vm:SettingsViewModel"
    mc:Ignorable="d">
>>>>>>> 5eab5dde

    <ScrollViewer VerticalScrollBarVisibility="Auto">
        <StackPanel Margin="8,16" Spacing="8">
            <!--  Theme  -->
            <Grid RowDefinitions="Auto,*,*">
                <TextBlock
                    Margin="0,0,0,8"
                    FontWeight="Medium"
                    Text="Appearance" />
                <ui:SettingsExpander
                    Grid.Row="1"
                    Margin="8,0,8,4"
                    Header="Theme"
                    IconSource="WeatherMoon">
                    <ui:SettingsExpander.Footer>
                        <ComboBox
                            MinWidth="100"
                            ItemsSource="{Binding AvailableThemes}"
                            SelectedItem="{Binding SelectedTheme}" />
                    </ui:SettingsExpander.Footer>
                </ui:SettingsExpander>
                <ui:SettingsExpander
                    Grid.Row="2"
                    IsVisible="{Binding SharedState.IsDebugMode}"
                    Margin="8,0,8,4"
                    Header="{x:Static lang:Resources.Label_Language}"
                    IconSource="Character">
                    <ui:SettingsExpander.Footer>
                        <ComboBox
                            MinWidth="100"
                            ItemsSource="{Binding AvailableLanguages}"
                            DisplayMemberBinding="{Binding NativeName}"
                            SelectedItem="{Binding SelectedLanguage}" />
                    </ui:SettingsExpander.Footer>
                </ui:SettingsExpander>
            </Grid>

<<<<<<< HEAD
                                <ui:SettingsExpanderItem Content="Animation Scale" IconSource="Clock"
                                                         Description="Lower values = faster animations. 0x means animations are instant."
                                                         Margin="4,0">
                                    <ui:SettingsExpanderItem.Footer>
                                        <ComboBox ItemsSource="{Binding AnimationScaleOptions}"
                                                  SelectedItem="{Binding SelectedAnimationScale}">
                                            <ComboBox.ItemTemplate>
                                                <DataTemplate>
                                                    <TextBlock>
                                                        <Run Text="{Binding }"/><Run Text="x"/>
                                                    </TextBlock>
                                                </DataTemplate>
                                            </ComboBox.ItemTemplate>
                                        </ComboBox>
                                    </ui:SettingsExpanderItem.Footer>
                                </ui:SettingsExpanderItem>
                                
                                <ui:SettingsExpanderItem Content="Notification" IconSource="CommentAdd"
                                                         Margin="4,0">
                                    <ui:SettingsExpanderItem.Footer>
                                        <Button
                                            Command="{Binding DebugNotificationCommand}"
                                            Content="New Notification"/>
                                    </ui:SettingsExpanderItem.Footer>
                                </ui:SettingsExpanderItem>
                                
                                <ui:SettingsExpanderItem Content="Content Dialog" IconSource="NewWindow"
                                                         Margin="4,0">
                                    <ui:SettingsExpanderItem.Footer>
                                        <Button
                                            Command="{Binding DebugContentDialogCommand}"
                                            Content="Show Dialog"/>
                                    </ui:SettingsExpanderItem.Footer>
                                </ui:SettingsExpanderItem>
                                
                                <ui:SettingsExpanderItem Content="Exceptions" IconSource="Flag"
                                                         Margin="4,0">
                                    <ui:SettingsExpanderItem.Footer>
                                        <Button
                                            Command="{Binding DebugThrowExceptionCommand}"
                                            Content="Unhandled Exception"/>
                                    </ui:SettingsExpanderItem.Footer>
                                </ui:SettingsExpanderItem>
                                
                                <ui:SettingsExpanderItem Content="Download Manager tests" IconSource="Flag"
                                                         Margin="4,0,4,4">
                                    <ui:SettingsExpanderItem.Footer>
                                        <SplitButton
                                            Margin="0, 8"
                                            Command="{Binding DebugThrowExceptionCommand}"
                                            Content="Command Exception">
                                            
                                            <SplitButton.Flyout>
                                                <ui:FAMenuFlyout>
                                                    
                                                    <ui:MenuFlyoutItem 
                                                        Text="Async Command Exception"
                                                        Command="{Binding DebugThrowAsyncExceptionCommand}"/>
                                                    
                                                </ui:FAMenuFlyout>
                                            </SplitButton.Flyout>
                                            
                                        </SplitButton>
                                    </ui:SettingsExpanderItem.Footer>
                                </ui:SettingsExpanderItem>
                                
                                <ui:SettingsExpanderItem Content="Image Processor Demos" IconSource="ImageCopy">
                                    <ui:SettingsExpanderItem.Footer>
                                        <Button
                                            Command="{Binding DebugMakeImageGridCommand}"
                                            Content="Make Image Grid from Files"/>
                                    </ui:SettingsExpanderItem.Footer>
                                </ui:SettingsExpanderItem>
                                
                                <ui:SettingsExpanderItem Content="Load Completion Source" IconSource="ImageCopy">
                                    <ui:SettingsExpanderItem.Footer>
                                        <Button
                                            Command="{Binding DebugLoadCompletionCsvCommand}"
                                            Content="Load CSV File"/>
                                    </ui:SettingsExpanderItem.Footer>
                                </ui:SettingsExpanderItem>
                                
                            </ui:SettingsExpander>
                    </Grid>
                    
                    <!-- TODO: Python card -->
                    
                    <!-- TODO: Debug card -->
                    
                    <!-- TODO: Directories card -->
                    
                    <Grid Grid.Row="7" RowDefinitions="auto,*" Margin="0,4,0,0">
                        <StackPanel 
                            Grid.Row="1" 
                            HorizontalAlignment="Left" 
                            Orientation="Vertical">
                            <TextBlock
                                FontSize="15"
                                FontWeight="Bold"
                                Margin="0,8"
                                Text="About" />
                            <Image
                                Height="112"
                                HorizontalAlignment="Left"
                                Margin="8"
                                Source="/Assets/Icon.png"
                                Width="112" />
                            <TextBlock
                                FontWeight="Medium"
                                Margin="8"
                                Text="Stability Matrix" />
                            <Panel>
                                <Button
                                    Name="VersionButton"
                                    Command="{Binding OnVersionClick}"
                                    Classes="transparent"
                                    BorderThickness="0"
                                    Content="{Binding AppVersion}"
                                    Margin="8,0,8,8"
                                    Padding="2,0,2,0"/>
                                <ui:TeachingTip
                                    PreferredPlacement="RightTop"
                                    Target="{Binding #VersionButton}"
                                    IsOpen="{Binding IsVersionTapTeachingTipOpen}"
                                    Title="{Binding VersionFlyoutText}"/>
                            </Panel>
                            
                            <StackPanel HorizontalAlignment="Left" Orientation="Horizontal">
                                <Button
                                    Content="License and Open Source Notices"
                                    Command="{Binding ShowLicensesDialogCommand}"
                                    HorizontalAlignment="Left"
                                    Margin="8" />
                            </StackPanel>
                        </StackPanel>
                    </Grid>
                    
                    <!-- Extra space at the bottom -->
                    <Panel Grid.Row="8" Margin="0,0,0,16" />
=======
            <!--  Checkpoints Manager Options  -->
            <Grid RowDefinitions="auto,*,Auto">
                <TextBlock
                    Margin="0,0,0,8"
                    FontWeight="Medium"
                    Text="Checkpoint Manager" />
                <ui:SettingsExpander
                    Grid.Row="1"
                    Margin="8,0"
                    Description="Select this option if you're having problems moving Stability Matrix to another drive"
                    Header="Remove shared checkpoints directory symbolic links on shutdown"
                    IconSource="Folder">
                    <ui:SettingsExpander.Footer>
                        <CheckBox Margin="8" IsChecked="{Binding RemoveSymlinksOnShutdown}" />
                    </ui:SettingsExpander.Footer>
                </ui:SettingsExpander>
                <ui:SettingsExpander
                    Grid.Row="2"
                    Margin="8,4"
                    Description="Rebuilds the installed checkpoints cache. Use if checkpoints are incorrectly labeled in the Model Browser."
                    Header="Reset Checkpoints Cache"
                    IconSource="Refresh">
                    <ui:SettingsExpander.Footer>
                        <Button Command="{Binding ResetCheckpointCache}" Content="Reset Checkpoints Cache" />
                    </ui:SettingsExpander.Footer>
                </ui:SettingsExpander>
            </Grid>

            <!--  Environment Options  -->
            <Grid RowDefinitions="Auto, Auto, Auto">
                <TextBlock
                    Margin="0,0,0,8"
                    FontWeight="Medium"
                    Text="Package Environment" />

                <ui:SettingsExpander
                    Grid.Row="1"
                    Margin="8,0"
                    Header="Environment Variables"
                    IconSource="OtherUser">
                    <ui:SettingsExpander.Footer>
                        <Button Command="{Binding OpenEnvVarsDialogCommand}" Content="Edit" />
                    </ui:SettingsExpander.Footer>
                </ui:SettingsExpander>

                <ui:SettingsExpander
                    Grid.Row="2"
                    Margin="8,4"
                    Header="Embedded Python">
                    <ui:SettingsExpander.IconSource>
                        <controls:FASymbolIconSource Symbol="fa-brands fa-python" />
                    </ui:SettingsExpander.IconSource>
                    <ui:SettingsExpander.Footer>
                        <StackPanel Orientation="Horizontal" Spacing="16">
                            <controls:ProgressRing
                                BorderThickness="3"
                                IsEnabled="{Binding CheckPythonVersionCommand.IsRunning}"
                                IsIndeterminate="True"
                                IsVisible="{Binding CheckPythonVersionCommand.IsRunning}" />
                            <Button Command="{Binding CheckPythonVersionCommand}" Content="Check Version" />
                        </StackPanel>
                    </ui:SettingsExpander.Footer>
                </ui:SettingsExpander>
            </Grid>

            <!--  Integrations  -->
            <Grid RowDefinitions="auto,*">
                <TextBlock
                    Margin="0,0,0,8"
                    FontWeight="Medium"
                    Text="Integrations" />
                <ui:SettingsExpander
                    Grid.Row="1"
                    Margin="8,0,8,4"
                    Header="Discord Rich Presence">
                    <ui:SettingsExpander.IconSource>
                        <controls:FASymbolIconSource Symbol="fa-brands fa-discord" />
                    </ui:SettingsExpander.IconSource>
                    <ui:SettingsExpander.Footer>
                        <ToggleSwitch IsChecked="{Binding IsDiscordRichPresenceEnabled}" />
                    </ui:SettingsExpander.Footer>
                </ui:SettingsExpander>
            </Grid>

            <!--  System Options  -->
            <Grid RowDefinitions="auto, auto, auto">
                <TextBlock
                    Margin="0,0,0,8"
                    FontWeight="Medium"
                    Text="System" />
                <ui:SettingsExpander
                    Grid.Row="1"
                    Margin="8,0,8,4"
                    Description="Uses the current app location, you can run this again if you move the app"
                    Header="Add Stability Matrix to the Start Menu"
                    IconSource="StarAdd"
                    ToolTip.Tip="{OnPlatform Default='Only available on Windows',
                                                 Windows={x:Null}}">
                    <ui:SettingsExpander.Footer>
                        <StackPanel Orientation="Horizontal" Spacing="8">
                            <controls:ProgressRing
                                BorderThickness="3"
                                IsEnabled="{Binding IsVisible, RelativeSource={RelativeSource Self}}"
                                IsIndeterminate="True">
                                <controls:ProgressRing.IsVisible>
                                    <MultiBinding Converter="{x:Static BoolConverters.Or}">
                                        <Binding Path="AddToStartMenuCommand.IsRunning" />
                                        <Binding Path="AddToGlobalStartMenuCommand.IsRunning" />
                                    </MultiBinding>
                                </controls:ProgressRing.IsVisible>
                            </controls:ProgressRing>

                            <SplitButton
                                Command="{Binding AddToStartMenuCommand}"
                                Content="Add for Current User"
                                IsEnabled="{OnPlatform Default=False,
                                                           Windows=True}">
                                <SplitButton.Flyout>
                                    <ui:FAMenuFlyout Placement="Bottom">
                                        <ui:MenuFlyoutItem
                                            Command="{Binding AddToGlobalStartMenuCommand}"
                                            IconSource="Admin"
                                            Text="Add for All Users" />
                                    </ui:FAMenuFlyout>
                                </SplitButton.Flyout>
                            </SplitButton>
                        </StackPanel>
                    </ui:SettingsExpander.Footer>
                </ui:SettingsExpander>
                <ui:SettingsExpander
                    Grid.Row="2"
                    Margin="8,0"
                    Description="Does not move existing data"
                    Header="Select New Data Directory"
                    IconSource="MoveToFolder">
                    <ui:SettingsExpander.Footer>
                        <Button Command="{Binding PickNewDataDirectory}">
                            <Grid ColumnDefinitions="Auto, Auto">
                                <avalonia:Icon
                                    Grid.Row="0"
                                    Margin="0,0,8,0"
                                    VerticalAlignment="Center"
                                    Value="fa-solid fa-folder-open" />
                                <TextBlock
                                    Grid.Column="1"
                                    VerticalAlignment="Center"
                                    Text="Select Directory" />
                            </Grid>
                        </Button>
                    </ui:SettingsExpander.Footer>
                </ui:SettingsExpander>
>>>>>>> 5eab5dde
            </Grid>

            <!--  Debug Options  -->
            <Grid
                IsVisible="{Binding SharedState.IsDebugMode}"
                RowDefinitions="auto,*">
                <TextBlock
                    Margin="0,0,0,8"
                    FontWeight="Medium"
                    Text="Debug Options" />
                <ui:SettingsExpander
                    Grid.Row="1"
                    Margin="8,0,8,0"
                    Command="{Binding LoadDebugInfo}"
                    Header="Debug Options"
                    IconSource="Code">

                    <ui:SettingsExpanderItem
                        Margin="4,0"
                        Description="Paths"
                        IconSource="Folder">
                        <SelectableTextBlock
                            Foreground="{DynamicResource TextControlPlaceholderForeground}"
                            Text="{Binding DebugPaths}"
                            TextWrapping="WrapWithOverflow" />
                    </ui:SettingsExpanderItem>

                    <ui:SettingsExpanderItem
                        Margin="4,0"
                        Description="Compat Info"
                        IconSource="StarFilled">
                        <SelectableTextBlock
                            Foreground="{DynamicResource TextControlPlaceholderForeground}"
                            Text="{Binding DebugCompatInfo}"
                            TextWrapping="WrapWithOverflow" />
                    </ui:SettingsExpanderItem>

                    <ui:SettingsExpanderItem
                        Margin="4,0"
                        Description="GPU Info"
                        IconSource="FullScreenMaximize">
                        <SelectableTextBlock
                            Foreground="{DynamicResource TextControlPlaceholderForeground}"
                            Text="{Binding DebugGpuInfo}"
                            TextWrapping="WrapWithOverflow" />
                    </ui:SettingsExpanderItem>

                    <ui:SettingsExpanderItem
                        Margin="4,0"
                        Content="Animation Scale"
                        Description="Lower values = faster animations. 0x means animations are instant."
                        IconSource="Clock">
                        <ui:SettingsExpanderItem.Footer>
                            <ComboBox ItemsSource="{Binding AnimationScaleOptions}" SelectedItem="{Binding SelectedAnimationScale}">
                                <ComboBox.ItemTemplate>
                                    <DataTemplate>
                                        <TextBlock>
                                            <Run Text="{Binding}" /><Run Text="x" />
                                        </TextBlock>
                                    </DataTemplate>
                                </ComboBox.ItemTemplate>
                            </ComboBox>
                        </ui:SettingsExpanderItem.Footer>
                    </ui:SettingsExpanderItem>

                    <ui:SettingsExpanderItem
                        Margin="4,0"
                        Content="Notification"
                        IconSource="CommentAdd">
                        <ui:SettingsExpanderItem.Footer>
                            <Button Command="{Binding DebugNotificationCommand}" Content="New Notification" />
                        </ui:SettingsExpanderItem.Footer>
                    </ui:SettingsExpanderItem>

                    <ui:SettingsExpanderItem
                        Margin="4,0"
                        Content="Content Dialog"
                        IconSource="NewWindow">
                        <ui:SettingsExpanderItem.Footer>
                            <Button Command="{Binding DebugContentDialogCommand}" Content="Show Dialog" />
                        </ui:SettingsExpanderItem.Footer>
                    </ui:SettingsExpanderItem>

                    <ui:SettingsExpanderItem
                        Margin="4,0"
                        Content="Exceptions"
                        IconSource="Flag">
                        <ui:SettingsExpanderItem.Footer>
                            <Button Command="{Binding DebugThrowExceptionCommand}" Content="Unhandled Exception" />
                        </ui:SettingsExpanderItem.Footer>
                    </ui:SettingsExpanderItem>

                    <ui:SettingsExpanderItem
                        Margin="4,0,4,4"
                        Content="Download Manager tests"
                        IconSource="Flag">
                        <ui:SettingsExpanderItem.Footer>
                            <Button
                                Margin="0,8"
                                Command="{Binding DebugTrackedDownloadCommand}"
                                Content="Add Tracked Download" />
                        </ui:SettingsExpanderItem.Footer>
                    </ui:SettingsExpanderItem>

                </ui:SettingsExpander>
            </Grid>

            <!--  TODO: Directories card  -->

            <Grid RowDefinitions="auto,*">
                <StackPanel
                    Grid.Row="1"
                    HorizontalAlignment="Left"
                    Orientation="Vertical">
                    <TextBlock
                        Margin="0,8"
                        FontSize="15"
                        FontWeight="Bold"
                        Text="About" />
                    <Image
                        Width="112"
                        Height="112"
                        Margin="8"
                        HorizontalAlignment="Left"
                        Source="/Assets/Icon.png" />
                    <TextBlock
                        Margin="8"
                        FontWeight="Medium"
                        Text="Stability Matrix" />
                    <Panel>
                        <Button
                            Name="VersionButton"
                            Margin="8,0,8,8"
                            Padding="2,0,2,0"
                            BorderThickness="0"
                            Classes="transparent"
                            Command="{Binding OnVersionClick}"
                            Content="{Binding AppVersion}" />
                        <ui:TeachingTip
                            Title="{Binding VersionFlyoutText}"
                            IsOpen="{Binding IsVersionTapTeachingTipOpen}"
                            PreferredPlacement="RightTop"
                            Target="{Binding #VersionButton}" />
                    </Panel>

                    <StackPanel HorizontalAlignment="Left" Orientation="Horizontal">
                        <Button
                            Margin="8"
                            HorizontalAlignment="Left"
                            Command="{Binding ShowLicensesDialogCommand}"
                            Content="License and Open Source Notices" />
                    </StackPanel>
                </StackPanel>
            </Grid>

            <!--  Extra space at the bottom  -->
            <Panel Margin="0,0,0,16" />
        </StackPanel>
    </ScrollViewer>


</controls:UserControlBase><|MERGE_RESOLUTION|>--- conflicted
+++ resolved
@@ -1,274 +1,3 @@
-<<<<<<< HEAD
-﻿<controls:UserControlBase xmlns="https://github.com/avaloniaui"
-             xmlns:x="http://schemas.microsoft.com/winfx/2006/xaml"
-             xmlns:d="http://schemas.microsoft.com/expression/blend/2008"
-             xmlns:mc="http://schemas.openxmlformats.org/markup-compatibility/2006"
-             xmlns:vm="clr-namespace:StabilityMatrix.Avalonia.ViewModels"
-             xmlns:ui="using:FluentAvalonia.UI.Controls"
-             xmlns:mocks="clr-namespace:StabilityMatrix.Avalonia.DesignData"
-             xmlns:controls="clr-namespace:StabilityMatrix.Avalonia.Controls"
-             xmlns:avalonia="clr-namespace:Projektanker.Icons.Avalonia;assembly=Projektanker.Icons.Avalonia"
-             xmlns:icons="clr-namespace:Projektanker.Icons.Avalonia;assembly=Projektanker.Icons.Avalonia"
-             mc:Ignorable="d" d:DesignWidth="800" d:DesignHeight="700"
-             x:DataType="vm:SettingsViewModel"
-             x:CompileBindings="True"
-             d:DataContext="{x:Static mocks:DesignData.SettingsViewModel}"
-             x:Class="StabilityMatrix.Avalonia.Views.SettingsPage">
-    
-    <Grid>
-        <ScrollViewer VerticalScrollBarVisibility="Auto">
-            <Grid RowDefinitions="Auto, Auto, Auto, Auto, Auto, Auto, Auto, Auto, Auto, Auto"
-                  Margin="8, 16">
-                    <!-- Theme -->
-                    <Grid Grid.Row="0" RowDefinitions="auto,*">
-                        <TextBlock 
-                            FontWeight="Medium"
-                            Text="Appearance" 
-                            Margin="0,0,0,8" />
-                            <ui:SettingsExpander 
-                                Grid.Row="1"
-                                Header="Theme" 
-                                IconSource="WeatherMoon"
-                                Margin="8,0,8,4">
-                                <ui:SettingsExpander.Footer>
-                                    <ComboBox
-                                        ItemsSource="{Binding AvailableThemes}"
-                                        SelectedItem="{Binding SelectedTheme}"
-                                        MinWidth="100"/>
-                                </ui:SettingsExpander.Footer>
-                            </ui:SettingsExpander>
-                    </Grid>
-                    
-                    <!--  TODO: Text2Image host port settings  -->
-                    
-                    <!-- Checkpoints Manager Options -->
-                    <Grid Grid.Row="1" Margin="0,8,0,0" RowDefinitions="auto,*,Auto">
-                        <TextBlock 
-                            FontWeight="Medium"
-                            Text="Checkpoint Manager" 
-                            Margin="0,0,0,8" />
-                        <ui:SettingsExpander
-                            Grid.Row="1"
-                            IconSource="Folder"
-                            Header="Remove shared checkpoints directory symbolic links on shutdown"
-                            Description="Select this option if you're having problems moving Stability Matrix to another drive"
-                            Margin="8,0">
-                            <ui:SettingsExpander.Footer>
-                                <CheckBox Margin="8"
-                                          IsChecked="{Binding RemoveSymlinksOnShutdown}"/>
-                            </ui:SettingsExpander.Footer>
-                        </ui:SettingsExpander>
-                        <ui:SettingsExpander
-                            Grid.Row="2"
-                            IconSource="Refresh"
-                            Header="Reset Checkpoints Cache"
-                            Description="Rebuilds the installed checkpoints cache. Use if checkpoints are incorrectly labeled in the Model Browser."
-                            Margin="8, 4">
-                            <ui:SettingsExpander.Footer>
-                                <Button Command="{Binding ResetCheckpointCache}"
-                                        Content="Reset Checkpoints Cache"/>
-                            </ui:SettingsExpander.Footer>
-                        </ui:SettingsExpander>
-                    </Grid>
-                    
-                    <!-- Environment Options -->
-                    <Grid Grid.Row="2" Margin="0,8,0,0" RowDefinitions="Auto, Auto, Auto">
-                        <TextBlock 
-                            FontWeight="Medium"
-                            Text="Package Environment" 
-                            Margin="0,0,0,8" />
-                        
-                            <ui:SettingsExpander Grid.Row="1"
-                                Header="Environment Variables"
-                                IconSource="OtherUser"
-                                Margin="8,0">
-                                <ui:SettingsExpander.Footer>
-                                    <Button Content="Edit"
-                                            Command="{Binding OpenEnvVarsDialogCommand}"/>
-                                </ui:SettingsExpander.Footer>
-                            </ui:SettingsExpander>
-                        
-                            <ui:SettingsExpander Grid.Row="2"
-                                Header="Embedded Python"
-                                Margin="8,4">
-                                <ui:SettingsExpander.IconSource>
-                                    <controls:FASymbolIconSource Symbol="fa-brands fa-python"/>
-                                </ui:SettingsExpander.IconSource>
-                                <ui:SettingsExpander.Footer>
-                                    <StackPanel Orientation="Horizontal" Spacing="16">
-                                        <controls:ProgressRing 
-                                            IsEnabled="{Binding CheckPythonVersionCommand.IsRunning}"
-                                            IsVisible="{Binding CheckPythonVersionCommand.IsRunning}"
-                                            IsIndeterminate="True" 
-                                            BorderThickness="3"/>
-                                        <Button Content="Check Version" Command="{Binding CheckPythonVersionCommand}"/>
-                                    </StackPanel>
-                                </ui:SettingsExpander.Footer>
-                            </ui:SettingsExpander>
-                    </Grid>
-                    
-                    <!-- Inference UI -->
-                    <Grid Grid.Row="3" Margin="0,8,0,0" RowDefinitions="auto,*">
-                        <TextBlock 
-                            FontWeight="Medium"
-                            Text="Inference UI" 
-                            Margin="0,0,0,8" />
-                        <!-- Auto Completion -->
-                        <ui:SettingsExpander  Grid.Row="1"
-                                              Header="Prompt Auto Completion" 
-                                              Margin="8,0,8,4">
-                            <ui:SettingsExpander.IconSource>
-                                <controls:FASymbolIconSource Symbol="fa-solid fa-wand-magic-sparkles"/>
-                            </ui:SettingsExpander.IconSource>
-                            
-                            <!-- Enable toggle -->
-                            <ui:SettingsExpanderItem Content="Enable">
-                                <ui:SettingsExpanderItem.Footer>
-                                    <ToggleSwitch
-                                        IsChecked="{Binding IsPromptCompletionEnabled}" />
-                                </ui:SettingsExpanderItem.Footer>
-                            </ui:SettingsExpanderItem>
-                            
-                            <!-- Tag csv selection -->
-                            <ui:SettingsExpanderItem Content="Tag Source"
-                                                     IconSource="Tag"
-                                                     IsEnabled="{Binding IsPromptCompletionEnabled}"
-                                                     Description="Tags to use for completion in .csv format (Compatible with a1111-sd-webui-tagcomplete)">
-                                <ui:SettingsExpanderItem.Footer>
-                                    <ui:FAComboBox 
-                                        ItemsSource="{Binding AvailableTagCompletionCsvs}"
-                                        SelectedItem="{Binding SelectedTagCompletionCsv}"/>
-                                </ui:SettingsExpanderItem.Footer>
-                            </ui:SettingsExpanderItem>
-                            
-                            <!-- Tag csv import -->
-                            <ui:SettingsExpanderItem Content="Import Tag Source .csv"
-                                                     IconSource="Add"
-                                                     IsEnabled="{Binding IsPromptCompletionEnabled}">
-                                <ui:SettingsExpanderItem.Footer>
-                                    <Button
-                                        Command="{Binding ImportTagCsvCommand}"
-                                        Content="Import"/>
-                                </ui:SettingsExpanderItem.Footer>
-                            </ui:SettingsExpanderItem>
-                            
-                            <!-- Remove underscores -->
-                            <ui:SettingsExpanderItem 
-                                Content="Replace underscores with spaces when inserting completions"
-                                IconSource="Underline"
-                                IsEnabled="{Binding IsPromptCompletionEnabled}">
-                                <ui:SettingsExpanderItem.Footer>
-                                    <CheckBox Margin="8"
-                                              IsChecked="{Binding IsCompletionRemoveUnderscoresEnabled}"/>
-                                </ui:SettingsExpanderItem.Footer>
-                            </ui:SettingsExpanderItem>
-                        </ui:SettingsExpander>
-                    </Grid>
-                    
-                    <!-- Integrations -->
-                    <Grid Grid.Row="4" Margin="0,8,0,0" RowDefinitions="auto,*">
-                        <TextBlock 
-                            FontWeight="Medium"
-                            Text="Integrations" 
-                            Margin="0,0,0,8" />
-                        <ui:SettingsExpander  Grid.Row="1"
-                            Header="Discord Rich Presence" 
-                            Margin="8,0,8,4">
-                            <ui:SettingsExpander.IconSource>
-                                <controls:FASymbolIconSource Symbol="fa-brands fa-discord"/>
-                            </ui:SettingsExpander.IconSource>
-                            <ui:SettingsExpander.Footer>
-                                <ToggleSwitch
-                                    IsChecked="{Binding IsDiscordRichPresenceEnabled}" />
-                            </ui:SettingsExpander.Footer>
-                        </ui:SettingsExpander>
-                    </Grid>
-                    
-                    <!-- System Options -->
-                    <Grid Grid.Row="5" Margin="0,8,0,0" RowDefinitions="auto,*,*">
-                        <TextBlock 
-                            FontWeight="Medium"
-                            Text="System" 
-                            Margin="0,0,0,8" />
-                        <ui:SettingsExpander
-                            Grid.Row="1"
-                            ToolTip.Tip="{OnPlatform Default='Only available on Windows', Windows={x:Null}}"
-                            Header="Add Stability Matrix to the Start Menu"
-                            Description="Uses the current app location, you can run this again if you move the app"
-                            IconSource="StarAdd"
-                            Margin="8,0,8,4">
-                            <ui:SettingsExpander.Footer>
-                                <StackPanel Orientation="Horizontal" Spacing="8">
-                                    <controls:ProgressRing 
-                                        IsIndeterminate="True" 
-                                        IsEnabled="{Binding IsVisible, RelativeSource={RelativeSource Self}}"
-                                        BorderThickness="3">
-                                        <controls:ProgressRing.IsVisible>
-                                            <MultiBinding Converter="{x:Static BoolConverters.Or}">
-                                                <Binding Path="AddToStartMenuCommand.IsRunning"/>
-                                                <Binding Path="AddToGlobalStartMenuCommand.IsRunning"/>
-                                            </MultiBinding>
-                                        </controls:ProgressRing.IsVisible>
-                                    </controls:ProgressRing>
-                                    
-                                    <SplitButton 
-                                        Command="{Binding AddToStartMenuCommand}"
-                                        IsEnabled="{OnPlatform Default=False, Windows=True}"
-                                        Content="Add for Current User">
-                                        <SplitButton.Flyout>
-                                            <ui:FAMenuFlyout Placement="Bottom">
-                                                <ui:MenuFlyoutItem 
-                                                    Command="{Binding AddToGlobalStartMenuCommand}"
-                                                    IconSource="Admin" 
-                                                    Text="Add for All Users"/>
-                                            </ui:FAMenuFlyout>
-                                        </SplitButton.Flyout>
-                                    </SplitButton>
-                                </StackPanel>
-                            </ui:SettingsExpander.Footer>
-                        </ui:SettingsExpander>
-                        <ui:SettingsExpander Grid.Row="2"
-                                             Header="Select New Data Directory"
-                                             Description="Does not move existing data"
-                                             IconSource="MoveToFolder"
-                                             Margin="8,0">
-                            <ui:SettingsExpander.Footer>
-                                <Button Command="{Binding PickNewDataDirectory}">
-                                    <Grid ColumnDefinitions="Auto, Auto">
-                                        <avalonia:Icon Grid.Row="0" Value="fa-solid fa-folder-open"
-                                                     Margin="0,0,8,0"
-                                                     VerticalAlignment="Center" />
-                                        <TextBlock Grid.Column="1"
-                                                   VerticalAlignment="Center"
-                                                   Text="Select Directory"/>
-                                    </Grid>
-                                </Button>
-                            </ui:SettingsExpander.Footer>
-                        </ui:SettingsExpander>
-                    </Grid>
-                    
-                    <!-- Debug Options -->
-                    <Grid Grid.Row="6" RowDefinitions="auto,*" 
-                          Margin="0,8,0,0"
-                          IsVisible="{Binding SharedState.IsDebugMode}" >
-                        <TextBlock 
-                            FontWeight="Medium"
-                            Text="Debug Options" 
-                            Margin="0,0,0,8" />
-                            <ui:SettingsExpander
-                                Grid.Row="1"
-                                IconSource="Code"
-                                Command="{Binding LoadDebugInfo}"
-                                Header="Debug Options"
-                                Margin="8, 0,8,0">
-                                
-                                <ui:SettingsExpanderItem Description="Paths" IconSource="Folder"
-                                                         Margin="4, 0">
-                                    <SelectableTextBlock Text="{Binding DebugPaths}"
-                                                         Foreground="{DynamicResource TextControlPlaceholderForeground}"
-                                                         TextWrapping="WrapWithOverflow" />
-                                </ui:SettingsExpanderItem>
-=======
 ﻿<controls:UserControlBase
     x:Class="StabilityMatrix.Avalonia.Views.SettingsPage"
     xmlns="https://github.com/avaloniaui"
@@ -287,7 +16,6 @@
     x:CompileBindings="True"
     x:DataType="vm:SettingsViewModel"
     mc:Ignorable="d">
->>>>>>> 5eab5dde
 
     <ScrollViewer VerticalScrollBarVisibility="Auto">
         <StackPanel Margin="8,16" Spacing="8">
@@ -325,147 +53,6 @@
                 </ui:SettingsExpander>
             </Grid>
 
-<<<<<<< HEAD
-                                <ui:SettingsExpanderItem Content="Animation Scale" IconSource="Clock"
-                                                         Description="Lower values = faster animations. 0x means animations are instant."
-                                                         Margin="4,0">
-                                    <ui:SettingsExpanderItem.Footer>
-                                        <ComboBox ItemsSource="{Binding AnimationScaleOptions}"
-                                                  SelectedItem="{Binding SelectedAnimationScale}">
-                                            <ComboBox.ItemTemplate>
-                                                <DataTemplate>
-                                                    <TextBlock>
-                                                        <Run Text="{Binding }"/><Run Text="x"/>
-                                                    </TextBlock>
-                                                </DataTemplate>
-                                            </ComboBox.ItemTemplate>
-                                        </ComboBox>
-                                    </ui:SettingsExpanderItem.Footer>
-                                </ui:SettingsExpanderItem>
-                                
-                                <ui:SettingsExpanderItem Content="Notification" IconSource="CommentAdd"
-                                                         Margin="4,0">
-                                    <ui:SettingsExpanderItem.Footer>
-                                        <Button
-                                            Command="{Binding DebugNotificationCommand}"
-                                            Content="New Notification"/>
-                                    </ui:SettingsExpanderItem.Footer>
-                                </ui:SettingsExpanderItem>
-                                
-                                <ui:SettingsExpanderItem Content="Content Dialog" IconSource="NewWindow"
-                                                         Margin="4,0">
-                                    <ui:SettingsExpanderItem.Footer>
-                                        <Button
-                                            Command="{Binding DebugContentDialogCommand}"
-                                            Content="Show Dialog"/>
-                                    </ui:SettingsExpanderItem.Footer>
-                                </ui:SettingsExpanderItem>
-                                
-                                <ui:SettingsExpanderItem Content="Exceptions" IconSource="Flag"
-                                                         Margin="4,0">
-                                    <ui:SettingsExpanderItem.Footer>
-                                        <Button
-                                            Command="{Binding DebugThrowExceptionCommand}"
-                                            Content="Unhandled Exception"/>
-                                    </ui:SettingsExpanderItem.Footer>
-                                </ui:SettingsExpanderItem>
-                                
-                                <ui:SettingsExpanderItem Content="Download Manager tests" IconSource="Flag"
-                                                         Margin="4,0,4,4">
-                                    <ui:SettingsExpanderItem.Footer>
-                                        <SplitButton
-                                            Margin="0, 8"
-                                            Command="{Binding DebugThrowExceptionCommand}"
-                                            Content="Command Exception">
-                                            
-                                            <SplitButton.Flyout>
-                                                <ui:FAMenuFlyout>
-                                                    
-                                                    <ui:MenuFlyoutItem 
-                                                        Text="Async Command Exception"
-                                                        Command="{Binding DebugThrowAsyncExceptionCommand}"/>
-                                                    
-                                                </ui:FAMenuFlyout>
-                                            </SplitButton.Flyout>
-                                            
-                                        </SplitButton>
-                                    </ui:SettingsExpanderItem.Footer>
-                                </ui:SettingsExpanderItem>
-                                
-                                <ui:SettingsExpanderItem Content="Image Processor Demos" IconSource="ImageCopy">
-                                    <ui:SettingsExpanderItem.Footer>
-                                        <Button
-                                            Command="{Binding DebugMakeImageGridCommand}"
-                                            Content="Make Image Grid from Files"/>
-                                    </ui:SettingsExpanderItem.Footer>
-                                </ui:SettingsExpanderItem>
-                                
-                                <ui:SettingsExpanderItem Content="Load Completion Source" IconSource="ImageCopy">
-                                    <ui:SettingsExpanderItem.Footer>
-                                        <Button
-                                            Command="{Binding DebugLoadCompletionCsvCommand}"
-                                            Content="Load CSV File"/>
-                                    </ui:SettingsExpanderItem.Footer>
-                                </ui:SettingsExpanderItem>
-                                
-                            </ui:SettingsExpander>
-                    </Grid>
-                    
-                    <!-- TODO: Python card -->
-                    
-                    <!-- TODO: Debug card -->
-                    
-                    <!-- TODO: Directories card -->
-                    
-                    <Grid Grid.Row="7" RowDefinitions="auto,*" Margin="0,4,0,0">
-                        <StackPanel 
-                            Grid.Row="1" 
-                            HorizontalAlignment="Left" 
-                            Orientation="Vertical">
-                            <TextBlock
-                                FontSize="15"
-                                FontWeight="Bold"
-                                Margin="0,8"
-                                Text="About" />
-                            <Image
-                                Height="112"
-                                HorizontalAlignment="Left"
-                                Margin="8"
-                                Source="/Assets/Icon.png"
-                                Width="112" />
-                            <TextBlock
-                                FontWeight="Medium"
-                                Margin="8"
-                                Text="Stability Matrix" />
-                            <Panel>
-                                <Button
-                                    Name="VersionButton"
-                                    Command="{Binding OnVersionClick}"
-                                    Classes="transparent"
-                                    BorderThickness="0"
-                                    Content="{Binding AppVersion}"
-                                    Margin="8,0,8,8"
-                                    Padding="2,0,2,0"/>
-                                <ui:TeachingTip
-                                    PreferredPlacement="RightTop"
-                                    Target="{Binding #VersionButton}"
-                                    IsOpen="{Binding IsVersionTapTeachingTipOpen}"
-                                    Title="{Binding VersionFlyoutText}"/>
-                            </Panel>
-                            
-                            <StackPanel HorizontalAlignment="Left" Orientation="Horizontal">
-                                <Button
-                                    Content="License and Open Source Notices"
-                                    Command="{Binding ShowLicensesDialogCommand}"
-                                    HorizontalAlignment="Left"
-                                    Margin="8" />
-                            </StackPanel>
-                        </StackPanel>
-                    </Grid>
-                    
-                    <!-- Extra space at the bottom -->
-                    <Panel Grid.Row="8" Margin="0,0,0,16" />
-=======
             <!--  Checkpoints Manager Options  -->
             <Grid RowDefinitions="auto,*,Auto">
                 <TextBlock
@@ -617,7 +204,6 @@
                         </Button>
                     </ui:SettingsExpander.Footer>
                 </ui:SettingsExpander>
->>>>>>> 5eab5dde
             </Grid>
 
             <!--  Debug Options  -->
