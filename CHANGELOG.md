--- conflicted
+++ resolved
@@ -6,19 +6,15 @@
 and this project adheres to [Semantic Versioning 2.0](https://semver.org/spec/v2.0.0.html).
 
 ## v2.10.1
-<<<<<<< HEAD
-### Fixed
+### Changed
+- Improved error message when logging in with a Lykos account fails due to incorrect email or password.
+### Fixed
+- Fixed package launch not working when environment variable `SETUPTOOLS_USE_DISTUTILS` is set due to conflict with a default environment variable. User environment variables will now correctly override any default environment variables.
+- Fixed "No refresh token found" error when failing to login with Lykos account in some cases.
 - Fixed [#584](https://github.com/LykosAI/StabilityMatrix/issues/584) - `--launch-package` argument not working
 - Fixed [#581](https://github.com/LykosAI/StabilityMatrix/issues/581) - Inference teaching tip showing more often than it should
-=======
-### Changed
-- Improved error message when logging in with a Lykos account fails due to incorrect email or password.
-### Fixed
-- Fixed package launch not working when environment variable `SETUPTOOLS_USE_DISTUTILS` is set due to conflict with a default environment variable. User environment variables will now correctly override any default environment variables.
-- Fixed "No refresh token found" error when failing to login with Lykos account in some cases.
 - Fixed [#574](https://github.com/LykosAI/StabilityMatrix/issues/574) - local images not showing on macOS or Linux
 - Fixed [#578](https://github.com/LykosAI/StabilityMatrix/issues/578) - "python setup.py egg_info did not run successfully" failure when installing Auto1111 or SDWebUI Forge
->>>>>>> 42545f03
 
 ## v2.10.0
 ### Added
