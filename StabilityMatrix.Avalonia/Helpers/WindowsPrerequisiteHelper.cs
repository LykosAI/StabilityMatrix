--- conflicted
+++ resolved
@@ -105,7 +105,8 @@
         Path.Combine(Environment.GetFolderPath(Environment.SpecialFolder.ProgramFiles), "AMD", "ROCm", "6.2");
 
     public string GitBinPath => Path.Combine(PortableGitInstallDir, "bin");
-<<<<<<< HEAD
+    public bool IsVcBuildToolsInstalled => Directory.Exists(VcBuildToolsExistsPath);
+    public bool IsHipSdkInstalled => Directory.Exists(HipInstalledPath);
 
     // Check if a specific Python version is installed
     public bool IsPythonVersionInstalled(PyVersion version) => File.Exists(GetPythonDllPath(version));
@@ -124,11 +125,6 @@
     {
         return InstallTkinterIfNecessary(PyInstallationManager.DefaultVersion, progress);
     }
-=======
-    public bool IsPythonInstalled => File.Exists(PythonDllPath);
-    public bool IsVcBuildToolsInstalled => Directory.Exists(VcBuildToolsExistsPath);
-    public bool IsHipSdkInstalled => Directory.Exists(HipInstalledPath);
->>>>>>> 66d57d9e
 
     public async Task RunGit(
         ProcessArgs args,
