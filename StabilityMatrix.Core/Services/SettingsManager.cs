using System.ComponentModel;
using System.Diagnostics.CodeAnalysis;
using System.Linq.Expressions;
using System.Reactive.Disposables;
using System.Reactive.Linq;
using System.Reflection;
using System.Text.Json;
using AsyncAwaitBestPractices;
using CompiledExpressions;
using Microsoft.Extensions.Logging;
using StabilityMatrix.Core.Attributes;
using StabilityMatrix.Core.Helper;
using StabilityMatrix.Core.Models;
using StabilityMatrix.Core.Models.FileInterfaces;
using StabilityMatrix.Core.Models.Settings;
using StabilityMatrix.Core.Python;

namespace StabilityMatrix.Core.Services;

[Singleton(typeof(ISettingsManager))]
public class SettingsManager(ILogger<SettingsManager> logger) : ISettingsManager
{
    private static string GlobalSettingsPath => Path.Combine(Compat.AppDataHome, "global.json");

    private readonly SemaphoreSlim fileLock = new(1, 1);

    private bool isLoaded;

    private DirectoryPath? libraryDirOverride;

    // Library properties
    public bool IsPortableMode { get; private set; }

    private DirectoryPath? libraryDir;
    public DirectoryPath LibraryDir
    {
        get
        {
            if (libraryDir is null)
            {
                throw new InvalidOperationException("LibraryDir is not set");
            }

            return libraryDir;
        }
        private set
        {
            var isChanged = libraryDir != value;

            libraryDir = value;

            // Only invoke if different
            if (isChanged)
            {
                LibraryDirChanged?.Invoke(this, value);
            }
        }
    }

    [MemberNotNullWhen(true, nameof(libraryDir))]
    public bool IsLibraryDirSet => libraryDir is not null;

    // Dynamic paths from library
    private FilePath SettingsFile => LibraryDir.JoinFile("settings.json");
    public string ModelsDirectory => Path.Combine(LibraryDir, "Models");
    public string DownloadsDirectory => Path.Combine(LibraryDir, ".downloads");
    public DirectoryPath WorkflowDirectory => LibraryDir.JoinDir("Workflows");
    public DirectoryPath TagsDirectory => LibraryDir.JoinDir("Tags");
    public DirectoryPath ImagesDirectory => LibraryDir.JoinDir("Images");
    public DirectoryPath ImagesInferenceDirectory => ImagesDirectory.JoinDir("Inference");
    public DirectoryPath ConsolidatedImagesDirectory => ImagesDirectory.JoinDir("Consolidated");

    public Settings Settings { get; private set; } = new();

    public List<string> PackageInstallsInProgress { get; set; } = [];

    /// <inheritdoc />
    public event EventHandler<string>? LibraryDirChanged;

    /// <inheritdoc />
    public event EventHandler<RelayPropertyChangedEventArgs>? SettingsPropertyChanged;

    /// <inheritdoc />
    public event EventHandler? Loaded;

    /// <inheritdoc />
    public void SetLibraryDirOverride(DirectoryPath path)
    {
        libraryDirOverride = path;
    }

    /// <inheritdoc />
    public void RegisterOnLibraryDirSet(Action<string> handler)
    {
        if (IsLibraryDirSet)
        {
            handler(LibraryDir);
            return;
        }

        LibraryDirChanged += Handler;

        return;

        void Handler(object? sender, string dir)
        {
            LibraryDirChanged -= Handler;
            handler(dir);
        }
    }

    /// <inheritdoc />
    public SettingsTransaction BeginTransaction()
    {
        if (!IsLibraryDirSet)
        {
            throw new InvalidOperationException("LibraryDir not set when BeginTransaction was called");
        }
        return new SettingsTransaction(this, () => SaveSettings(), () => SaveSettingsAsync());
    }

    /// <inheritdoc />
    public void Transaction(Action<Settings> func, bool ignoreMissingLibraryDir = false)
    {
        if (!IsLibraryDirSet)
        {
            if (ignoreMissingLibraryDir)
            {
                func(Settings);
                return;
            }
            throw new InvalidOperationException("LibraryDir not set when Transaction was called");
        }
        using var transaction = BeginTransaction();
        func(transaction.Settings);
    }

    /// <inheritdoc />
    public void Transaction<TValue>(Expression<Func<Settings, TValue>> expression, TValue value)
    {
        if (expression.Body is not MemberExpression memberExpression)
        {
            throw new ArgumentException(
                $"Expression must be a member expression, not {expression.Body.NodeType}"
            );
        }

        var propertyInfo = memberExpression.Member as PropertyInfo;
        if (propertyInfo == null)
        {
            throw new ArgumentException(
                $"Expression member must be a property, not {memberExpression.Member.MemberType}"
            );
        }

        var name = propertyInfo.Name;

        // Set value
        using var transaction = BeginTransaction();
        propertyInfo.SetValue(transaction.Settings, value);

        // Invoke property changed event
        SettingsPropertyChanged?.Invoke(this, new RelayPropertyChangedEventArgs(name));
    }

    /// <inheritdoc />
    public IDisposable RelayPropertyFor<T, TValue>(
        T source,
        Expression<Func<T, TValue>> sourceProperty,
        Expression<Func<Settings, TValue>> settingsProperty,
        bool setInitial = false,
        TimeSpan? delay = null
    )
        where T : INotifyPropertyChanged
    {
        var sourceInstanceAccessor = CompiledExpression.CreateAccessor(sourceProperty).WithInstance(source);
        var settingsAccessor = CompiledExpression.CreateAccessor(settingsProperty);

        var sourcePropertyPath = sourceInstanceAccessor.FullName;
        var settingsPropertyPath = settingsAccessor.FullName;

        var sourceTypeName = source.GetType().Name;

        // Update source when settings change
        void OnSettingsPropertyChanged(object? sender, RelayPropertyChangedEventArgs args)
        {
            if (args.PropertyName != settingsPropertyPath)
                return;

            // Skip if event is relay and the sender is the source, to prevent duplicate
            if (args.IsRelay && ReferenceEquals(sender, source))
                return;

            logger.LogTrace(
                "[RelayPropertyFor] " + "Settings.{SettingsProperty:l} -> {SourceType:l}.{SourceProperty:l}",
                settingsPropertyPath,
                sourceTypeName,
                sourcePropertyPath
            );

            sourceInstanceAccessor.Set(source, settingsAccessor.Get(Settings));
        }

        // Set and Save settings when source changes
        void OnSourcePropertyChanged(object? sender, PropertyChangedEventArgs args)
        {
            if (args.PropertyName != sourcePropertyPath)
                return;

            logger.LogTrace(
                "[RelayPropertyFor] {SourceType:l}.{SourceProperty:l} -> Settings.{SettingsProperty:l}",
                sourceTypeName,
                sourcePropertyPath,
                settingsPropertyPath
            );

            settingsAccessor.Set(Settings, sourceInstanceAccessor.Get());

            if (IsLibraryDirSet)
            {
                if (delay != null)
                {
                    SaveSettingsDelayed(delay.Value).SafeFireAndForget();
                }
                else
                {
                    SaveSettingsAsync().SafeFireAndForget();
                }
            }
            else
            {
                logger.LogWarning(
                    "[RelayPropertyFor] LibraryDir not set when saving ({SourceType:l}.{SourceProperty:l} -> Settings.{SettingsProperty:l})",
                    sourceTypeName,
                    sourcePropertyPath,
                    settingsPropertyPath
                );
            }

            // Invoke property changed event, passing along sender
            SettingsPropertyChanged?.Invoke(
                sender,
                new RelayPropertyChangedEventArgs(settingsPropertyPath, true)
            );
        }
<<<<<<< HEAD

        var subscription = Disposable.Create(() =>
        {
            source.PropertyChanged -= OnSourcePropertyChanged;
            SettingsPropertyChanged -= OnSettingsPropertyChanged;
        });

        try
        {
=======

        var subscription = Disposable.Create(() =>
        {
            source.PropertyChanged -= OnSourcePropertyChanged;
            SettingsPropertyChanged -= OnSettingsPropertyChanged;
        });

        try
        {
>>>>>>> 78476fcb
            SettingsPropertyChanged += OnSettingsPropertyChanged;
            source.PropertyChanged += OnSourcePropertyChanged;

            // Set initial value if requested
            if (setInitial)
            {
                sourceInstanceAccessor.Set(settingsAccessor.Get(Settings));
            }
        }
        catch
        {
            subscription.Dispose();
            throw;
        }

        return subscription;
    }

    /// <inheritdoc />
    public IDisposable RegisterPropertyChangedHandler<T>(
        Expression<Func<Settings, T>> settingsProperty,
        Action<T> onPropertyChanged
    )
    {
<<<<<<< HEAD
        var settingsAccessor = CompiledExpression.CreateAccessor(settingsProperty);

        // Invoke handler when settings change
        SettingsPropertyChanged += (_, args) =>
        {
            if (args.PropertyName != settingsAccessor.FullName)
                return;

            onPropertyChanged(settingsAccessor.Get(Settings));
        };
=======
        var handlerName = onPropertyChanged.Method.Name;
        var settingsAccessor = CompiledExpression.CreateAccessor(settingsProperty);

        return Observable
            .FromEventPattern<EventHandler<RelayPropertyChangedEventArgs>, RelayPropertyChangedEventArgs>(
                h => SettingsPropertyChanged += h,
                h => SettingsPropertyChanged -= h
            )
            .Where(args => args.EventArgs.PropertyName == settingsAccessor.FullName)
            .Subscribe(_ =>
            {
                logger.LogTrace(
                    "[RegisterPropertyChangedHandler] Settings.{SettingsProperty:l} -> Handler ({Action})",
                    settingsAccessor.FullName,
                    handlerName
                );

                onPropertyChanged(settingsAccessor.Get(Settings));
            });
>>>>>>> 78476fcb
    }

    /// <summary>
    /// Attempts to locate and set the library path
    /// Return true if found, false otherwise
    /// </summary>
    public bool TryFindLibrary(bool forceReload = false)
    {
        if (IsLibraryDirSet && !forceReload)
            return true;

        // 0. Check Override
        if (libraryDirOverride is not null)
        {
            logger.LogInformation("Using library override path {Path}", libraryDirOverride.FullPath);

            LibraryDir = libraryDirOverride;
            SetStaticLibraryPaths();
            LoadSettings();
            return true;
        }

        // 1. Check portable mode
        var appDir = Compat.AppCurrentDir;
        IsPortableMode = File.Exists(Path.Combine(appDir, "Data", ".sm-portable"));
        if (IsPortableMode)
        {
            LibraryDir = appDir + "Data";
            SetStaticLibraryPaths();
            LoadSettings();
            return true;
        }

        // 2. Check %APPDATA%/StabilityMatrix/library.json
        FilePath libraryJsonFile = Compat.AppDataHome + "library.json";
        if (!libraryJsonFile.Exists)
            return false;

        try
        {
            var libraryJson = libraryJsonFile.ReadAllText();
            var librarySettings = JsonSerializer.Deserialize<LibrarySettings>(libraryJson);

            if (
                !string.IsNullOrWhiteSpace(librarySettings?.LibraryPath)
                && Directory.Exists(librarySettings.LibraryPath)
            )
            {
                LibraryDir = librarySettings.LibraryPath;
                SetStaticLibraryPaths();
                LoadSettings();
                return true;
            }
        }
        catch (Exception e)
        {
            logger.LogWarning("Failed to read library.json in AppData: {Message}", e.Message);
        }
        return false;
    }

    // Set static classes requiring library path
    private void SetStaticLibraryPaths()
    {
        GlobalConfig.LibraryDir = LibraryDir;
        ArchiveHelper.HomeDir = LibraryDir;
        PyRunner.HomeDir = LibraryDir;
    }

    /// <summary>
    /// Save a new library path to %APPDATA%/StabilityMatrix/library.json
    /// </summary>
    public void SetLibraryPath(string path)
    {
        Compat.AppDataHome.Create();
        var libraryJsonFile = Compat.AppDataHome.JoinFile("library.json");

        var library = new LibrarySettings { LibraryPath = path };
        var libraryJson = JsonSerializer.Serialize(
            library,
            new JsonSerializerOptions { WriteIndented = true }
        );
        libraryJsonFile.WriteAllText(libraryJson);

        // actually create the LibraryPath directory
        Directory.CreateDirectory(path);
    }

    /// <summary>
    /// Enable and create settings files for portable mode
    /// Creates the ./Data directory and the `.sm-portable` marker file
    /// </summary>
    public void SetPortableMode()
    {
        // Get app directory
        var appDir = Compat.AppCurrentDir;
        // Create data directory
        var dataDir = appDir.JoinDir("Data");
        dataDir.Create();
        // Create marker file
        dataDir.JoinFile(".sm-portable").Create();
    }

    public void SaveLaunchArgs(Guid packageId, IEnumerable<LaunchOption> launchArgs)
    {
        var packageData = Settings.InstalledPackages.FirstOrDefault(x => x.Id == packageId);
        if (packageData == null)
        {
            return;
        }
        // Only save if not null or default
        var toSave = launchArgs.Where(opt => !opt.IsEmptyOrDefault()).ToList();

        packageData.LaunchArgs = toSave;
        SaveSettings();
    }

    public bool IsEulaAccepted()
    {
        if (!File.Exists(GlobalSettingsPath))
        {
            Directory.CreateDirectory(Path.GetDirectoryName(GlobalSettingsPath)!);
            File.Create(GlobalSettingsPath).Close();
            File.WriteAllText(GlobalSettingsPath, "{}");
            return false;
        }

        var json = File.ReadAllText(GlobalSettingsPath);
        var globalSettings = JsonSerializer.Deserialize<GlobalSettings>(json);
        return globalSettings?.EulaAccepted ?? false;
    }

    public void SetEulaAccepted()
    {
        var globalSettings = new GlobalSettings { EulaAccepted = true };
        var json = JsonSerializer.Serialize(globalSettings);
        File.WriteAllText(GlobalSettingsPath, json);
    }

    /// <summary>
    /// Loads settings from the settings file. Continues without loading if the file does not exist or is empty.
    /// Will set <see cref="isLoaded"/> to true when finished in any case.
    /// </summary>
    protected virtual void LoadSettings(CancellationToken cancellationToken = default)
    {
        fileLock.Wait(cancellationToken);

        try
        {
            if (!SettingsFile.Exists)
            {
                return;
            }

            using var fileStream = SettingsFile.Info.OpenRead();

            if (fileStream.Length == 0)
            {
                logger.LogWarning("Settings file is empty, using default settings");
                return;
            }

            var loadedSettings = JsonSerializer.Deserialize(
                fileStream,
                SettingsSerializerContext.Default.Settings
            );

            if (loadedSettings is not null)
            {
                Settings = loadedSettings;
            }
        }
        finally
        {
            fileLock.Release();

            isLoaded = true;

            Loaded?.Invoke(this, EventArgs.Empty);
        }
    }

    /// <summary>
    /// Loads settings from the settings file. Continues without loading if the file does not exist or is empty.
    /// Will set <see cref="isLoaded"/> to true when finished in any case.
    /// </summary>
    protected virtual async Task LoadSettingsAsync(CancellationToken cancellationToken = default)
    {
        await fileLock.WaitAsync(cancellationToken).ConfigureAwait(false);

        try
        {
            if (!SettingsFile.Exists)
            {
                return;
            }

            await using var fileStream = SettingsFile.Info.OpenRead();

            if (fileStream.Length == 0)
            {
                logger.LogWarning("Settings file is empty, using default settings");
                return;
            }

            var loadedSettings = await JsonSerializer
                .DeserializeAsync(fileStream, SettingsSerializerContext.Default.Settings, cancellationToken)
                .ConfigureAwait(false);

            if (loadedSettings is not null)
            {
                Settings = loadedSettings;
            }

            Loaded?.Invoke(this, EventArgs.Empty);
        }
        finally
        {
            fileLock.Release();

            isLoaded = true;

            Loaded?.Invoke(this, EventArgs.Empty);
        }
    }

    protected virtual void SaveSettings(CancellationToken cancellationToken = default)
    {
        // Skip saving if not loaded yet
        if (!isLoaded)
            return;

        fileLock.Wait(cancellationToken);

        try
        {
            // Create empty settings file if it doesn't exist
            if (!SettingsFile.Exists)
            {
                SettingsFile.Directory?.Create();
                SettingsFile.Create();
            }

            // Check disk space
            if (SystemInfo.GetDiskFreeSpaceBytes(SettingsFile) is < 1 * SystemInfo.Mebibyte)
            {
                logger.LogWarning("Not enough disk space to save settings");
                return;
            }

            var jsonBytes = JsonSerializer.SerializeToUtf8Bytes(
                Settings,
                SettingsSerializerContext.Default.Settings
            );

            if (jsonBytes.Length == 0)
            {
                logger.LogError("JsonSerializer returned empty bytes for some reason");
                return;
            }

            using var fs = File.Open(SettingsFile, FileMode.Open);
            if (fs.CanWrite)
            {
                fs.Write(jsonBytes, 0, jsonBytes.Length);
                fs.Flush();
                fs.SetLength(jsonBytes.Length);
            }
        }
        finally
        {
            fileLock.Release();
        }
    }

    protected virtual async Task SaveSettingsAsync(CancellationToken cancellationToken = default)
    {
        // Skip saving if not loaded yet
        if (!isLoaded)
            return;

        await fileLock.WaitAsync(cancellationToken).ConfigureAwait(false);

        try
        {
            // Create empty settings file if it doesn't exist
            if (!SettingsFile.Exists)
            {
                SettingsFile.Directory?.Create();
                SettingsFile.Create();
            }

            // Check disk space
            if (SystemInfo.GetDiskFreeSpaceBytes(SettingsFile) is < 1 * SystemInfo.Mebibyte)
            {
                logger.LogWarning("Not enough disk space to save settings");
                return;
            }

            var jsonBytes = JsonSerializer.SerializeToUtf8Bytes(
                Settings,
                SettingsSerializerContext.Default.Settings
            );

            if (jsonBytes.Length == 0)
            {
                logger.LogError("JsonSerializer returned empty bytes for some reason");
                return;
            }

            await using var fs = File.Open(SettingsFile, FileMode.Open);
            if (fs.CanWrite)
            {
                await fs.WriteAsync(jsonBytes, cancellationToken).ConfigureAwait(false);
                await fs.FlushAsync(cancellationToken).ConfigureAwait(false);
                fs.SetLength(jsonBytes.Length);
            }
        }
        finally
        {
            fileLock.Release();
        }
    }

    private volatile CancellationTokenSource? delayedSaveCts;

    private Task SaveSettingsDelayed(TimeSpan delay)
    {
        var cts = new CancellationTokenSource();

        var oldCancellationToken = Interlocked.Exchange(ref delayedSaveCts, cts);

        try
        {
            oldCancellationToken?.Cancel();
        }
        catch (ObjectDisposedException) { }

        return Task.Run(
            async () =>
            {
                try
                {
                    await Task.Delay(delay, cts.Token).ConfigureAwait(false);

                    await SaveSettingsAsync(cts.Token).ConfigureAwait(false);
                }
                catch (TaskCanceledException) { }
                finally
                {
                    cts.Dispose();
                }
            },
            CancellationToken.None
        );
    }
}<|MERGE_RESOLUTION|>--- conflicted
+++ resolved
@@ -243,7 +243,6 @@
                 new RelayPropertyChangedEventArgs(settingsPropertyPath, true)
             );
         }
-<<<<<<< HEAD
 
         var subscription = Disposable.Create(() =>
         {
@@ -253,17 +252,6 @@
 
         try
         {
-=======
-
-        var subscription = Disposable.Create(() =>
-        {
-            source.PropertyChanged -= OnSourcePropertyChanged;
-            SettingsPropertyChanged -= OnSettingsPropertyChanged;
-        });
-
-        try
-        {
->>>>>>> 78476fcb
             SettingsPropertyChanged += OnSettingsPropertyChanged;
             source.PropertyChanged += OnSourcePropertyChanged;
 
@@ -288,18 +276,6 @@
         Action<T> onPropertyChanged
     )
     {
-<<<<<<< HEAD
-        var settingsAccessor = CompiledExpression.CreateAccessor(settingsProperty);
-
-        // Invoke handler when settings change
-        SettingsPropertyChanged += (_, args) =>
-        {
-            if (args.PropertyName != settingsAccessor.FullName)
-                return;
-
-            onPropertyChanged(settingsAccessor.Get(Settings));
-        };
-=======
         var handlerName = onPropertyChanged.Method.Name;
         var settingsAccessor = CompiledExpression.CreateAccessor(settingsProperty);
 
@@ -319,7 +295,6 @@
 
                 onPropertyChanged(settingsAccessor.Get(Settings));
             });
->>>>>>> 78476fcb
     }
 
     /// <summary>
