﻿using System;
using System.Collections.Generic;
using StabilityMatrix.Core.Models.Api.Comfy.NodeTypes;
using StabilityMatrix.Core.Models.Api.Comfy.Nodes;

namespace StabilityMatrix.Avalonia.Models.Inference;

/// <summary>
/// Event args for applying a <see cref="IComfyStep"/>.
/// </summary>
public class ModuleApplyStepEventArgs : EventArgs
{
    public required ComfyNodeBuilder Builder { get; init; }

    public NodeDictionary Nodes => Builder.Nodes;

    public ModuleApplyStepTemporaryArgs Temp { get; } = new();

    /// <summary>
    /// Index of the step in the pipeline.
    /// </summary>
    public int StepIndex { get; init; }

    /// <summary>
    /// Index
    /// </summary>
    public int StepTypeIndex { get; init; }

    /// <summary>
    /// Generation overrides (like hires fix generate, current seed generate, etc.)
    /// </summary>
    public IReadOnlyDictionary<Type, bool> IsEnabledOverrides { get; init; } = new Dictionary<Type, bool>();

    public class ModuleApplyStepTemporaryArgs
    {
        /// <summary>
        /// Temporary conditioning apply step, used by samplers to apply control net.
        /// </summary>
<<<<<<< HEAD
        public (ConditioningNodeConnection Positive, ConditioningNodeConnection Negative)? Conditioning { get; set; }
=======
        public ConditioningConnections? Conditioning { get; set; }
>>>>>>> 35f30f95

        /// <summary>
        /// Temporary refiner conditioning apply step, used by samplers to apply control net.
        /// </summary>
        public ConditioningConnections? RefinerConditioning { get; set; }

        /// <summary>
        /// Temporary model apply step, used by samplers to apply control net.
        /// </summary>
        public ModelNodeConnection? Model { get; set; }
    }
}<|MERGE_RESOLUTION|>--- conflicted
+++ resolved
@@ -36,11 +36,7 @@
         /// <summary>
         /// Temporary conditioning apply step, used by samplers to apply control net.
         /// </summary>
-<<<<<<< HEAD
-        public (ConditioningNodeConnection Positive, ConditioningNodeConnection Negative)? Conditioning { get; set; }
-=======
         public ConditioningConnections? Conditioning { get; set; }
->>>>>>> 35f30f95
 
         /// <summary>
         /// Temporary refiner conditioning apply step, used by samplers to apply control net.
