--- conflicted
+++ resolved
@@ -815,11 +815,9 @@
             new CommandItem(DebugClearImageCacheCommand),
             new CommandItem(DebugGCCollectCommand),
             new CommandItem(DebugExtractImagePromptsToTxtCommand),
-<<<<<<< HEAD
             new CommandItem(DebugShowImageMaskEditorCommand),
-=======
+            new CommandItem(DebugExtractImagePromptsToTxtCommand),
             new CommandItem(DebugShowConfirmDeleteDialogCommand),
->>>>>>> fc1270dc
         ];
 
     [RelayCommand]
