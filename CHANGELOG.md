--- conflicted
+++ resolved
@@ -9,12 +9,9 @@
 ### Changed
 - Backend changes for auto-update schema v3, supporting customizable release channels and faster downloads with zip compression
 ### Fixed
-<<<<<<< HEAD
 - Better error reporting including outputs for git subprocess errors during package install / update
-=======
 - Fixed `'accelerate' is not recognized as an internal or external command` error when starting training in kohya_ss
 - Fixed some instances of `ModuleNotFoundError: No module named 'bitsandbytes.cuda_setup.paths'` error when using 8-bit optimizers in kohya_ss
->>>>>>> 441778d8
 
 ## v2.6.1
 ### Changed
