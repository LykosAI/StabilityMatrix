--- conflicted
+++ resolved
@@ -27,12 +27,9 @@
 - Fixed issue when parsing index URLs in Python Dependencies Override menu
 - Fixed ComfyUI-Zluda not respecting pip user overrides
 - Fixed issue with Checkpoint Manager not displaying any models
-<<<<<<< HEAD
 - (dev.2 re-release) Fixed autocomplete not showing in certain cases when using wildcards
 - (dev.2 re-release) Fixed package restart button not working 
-=======
 - (dev.2 re-release) Fixed [#1120](https://github.com/LykosAI/StabilityMatrix/issues/1120) - crash when right clicking in the console after restarting a package
->>>>>>> b998261d
 ### Supporters
 #### Visionaries
 - A huge thank you to our incredible Visionary-tier Patreon supporters, **Waterclouds**, **TheTekknician**, and our newest Visionary, **Corey**! Your generous support is greatly appreciated!
