﻿using System.Diagnostics.CodeAnalysis;
using StabilityMatrix.Core.Extensions;

namespace StabilityMatrix.Core.Models;

[SuppressMessage("ReSharper", "InconsistentNaming")]
[SuppressMessage("ReSharper", "IdentifierTypo")]
[Flags]
public enum SharedFolderType : ulong
{
    Unknown = 0,

    [Description("Base Models")]
    StableDiffusion = 1 << 0,
    Lora = 1 << 1,
    LyCORIS = 1 << 2,
    ESRGAN = 1 << 3,
    GFPGAN = 1 << 4,
    BSRGAN = 1 << 5,
    Codeformer = 1 << 6,
    Diffusers = 1 << 7,
    RealESRGAN = 1 << 8,
    SwinIR = 1 << 9,
    VAE = 1 << 10,
    ApproxVAE = 1 << 11,
    Karlo = 1 << 12,
    DeepDanbooru = 1 << 13,

    [Description("TextualInversion (Embeddings)")]
    TextualInversion = 1 << 14,
    Hypernetwork = 1 << 15,
    ControlNet = 1 << 16,
    LDSR = 1 << 17,
    CLIP = 1 << 18,
    ScuNET = 1 << 19,
    GLIGEN = 1 << 20,
    AfterDetailer = 1 << 21,
    IpAdapter = 1 << 22,
    T2IAdapter = 1 << 23,
    InvokeIpAdapters15 = 1 << 24,
    InvokeIpAdaptersXl = 1 << 25,
    InvokeClipVision = 1 << 26,
    SVD = 1 << 27,
<<<<<<< HEAD

    PromptExpansion = 1 << 30,
    Unet = 1 << 31
=======
    Ultralytics = 1 << 28,
    Sams = 1 << 29,
    PromptExpansion = 1 << 30,
    Unet = 1ul << 31,
>>>>>>> b47b8f65
}<|MERGE_RESOLUTION|>--- conflicted
+++ resolved
@@ -41,14 +41,8 @@
     InvokeIpAdaptersXl = 1 << 25,
     InvokeClipVision = 1 << 26,
     SVD = 1 << 27,
-<<<<<<< HEAD
-
-    PromptExpansion = 1 << 30,
-    Unet = 1 << 31
-=======
     Ultralytics = 1 << 28,
     Sams = 1 << 29,
     PromptExpansion = 1 << 30,
     Unet = 1ul << 31,
->>>>>>> b47b8f65
 }