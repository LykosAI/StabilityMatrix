--- conflicted
+++ resolved
@@ -211,16 +211,14 @@
         var vm = new ImageViewerViewModel { ImageSource = image, LocalImageFile = item.ImageFile };
 
         using var onNext = Observable
-            .FromEventPattern<DirectionalNavigationEventArgs>(vm, nameof(ImageViewerViewModel.NavigationRequested))
+            .FromEventPattern<DirectionalNavigationEventArgs>(
+                vm,
+                nameof(ImageViewerViewModel.NavigationRequested)
+            )
             .Subscribe(ctx =>
             {
                 Dispatcher
-<<<<<<< HEAD
-                    .UIThread
-                    .InvokeAsync(async () =>
-=======
                     .UIThread.InvokeAsync(async () =>
->>>>>>> 65b37858
                     {
                         var sender = (ImageViewerViewModel)ctx.Sender!;
                         var newIndex = currentIndex + (ctx.EventArgs.IsNext ? 1 : -1);
@@ -228,7 +226,9 @@
                         if (newIndex >= 0 && newIndex < Outputs.Count)
                         {
                             var newImage = Outputs[newIndex];
-                            var newImageSource = new ImageSource(new FilePath(newImage.ImageFile.AbsolutePath));
+                            var newImageSource = new ImageSource(
+                                new FilePath(newImage.ImageFile.AbsolutePath)
+                            );
 
                             // Preload
                             await newImageSource.GetBitmapAsync();
@@ -380,34 +380,30 @@
     public async Task ConsolidateImages()
     {
         var stackPanel = new StackPanel();
-        stackPanel
-            .Children
-            .Add(
-                new TextBlock
+        stackPanel.Children.Add(
+            new TextBlock
+            {
+                Text = Resources.Label_ConsolidateExplanation,
+                TextWrapping = TextWrapping.Wrap,
+                Margin = new Thickness(0, 8, 0, 16)
+            }
+        );
+        foreach (var category in Categories)
+        {
+            if (category.Name == "Shared Output Folder")
+            {
+                continue;
+            }
+
+            stackPanel.Children.Add(
+                new CheckBox
                 {
-                    Text = Resources.Label_ConsolidateExplanation,
-                    TextWrapping = TextWrapping.Wrap,
-                    Margin = new Thickness(0, 8, 0, 16)
+                    Content = $"{category.Name} ({category.Path})",
+                    IsChecked = true,
+                    Margin = new Thickness(0, 8, 0, 0),
+                    Tag = category.Path
                 }
             );
-        foreach (var category in Categories)
-        {
-            if (category.Name == "Shared Output Folder")
-            {
-                continue;
-            }
-
-            stackPanel
-                .Children
-                .Add(
-                    new CheckBox
-                    {
-                        Content = $"{category.Name} ({category.Path})",
-                        IsChecked = true,
-                        Margin = new Thickness(0, 8, 0, 0),
-                        Tag = category.Path
-                    }
-                );
         }
 
         var confirmationDialog = new BetterContentDialog
@@ -430,7 +426,10 @@
 
         foreach (var category in stackPanel.Children.OfType<CheckBox>().Where(c => c.IsChecked == true))
         {
-            if (string.IsNullOrWhiteSpace(category.Tag?.ToString()) || !Directory.Exists(category.Tag?.ToString()))
+            if (
+                string.IsNullOrWhiteSpace(category.Tag?.ToString())
+                || !Directory.Exists(category.Tag?.ToString())
+            )
                 continue;
 
             var directory = category.Tag.ToString();
@@ -486,7 +485,10 @@
 
         if (
             !Directory.Exists(directory)
-            && (SelectedCategory.Path != settingsManager.ImagesDirectory || SelectedOutputType != SharedOutputType.All)
+            && (
+                SelectedCategory.Path != settingsManager.ImagesDirectory
+                || SelectedOutputType != SharedOutputType.All
+            )
         )
         {
             Directory.CreateDirectory(directory);
@@ -519,13 +521,7 @@
         var previouslySelectedCategory = SelectedCategory;
 
         var packageCategories = settingsManager
-<<<<<<< HEAD
-            .Settings
-            .InstalledPackages
-            .Where(x => !x.UseSharedOutputFolder)
-=======
             .Settings.InstalledPackages.Where(x => !x.UseSharedOutputFolder)
->>>>>>> 65b37858
             .Select(packageFactory.GetPackagePair)
             .WhereNotNull()
             .Where(p => p.BasePackage.SharedOutputFolders != null && p.BasePackage.SharedOutputFolders.Any())
@@ -533,7 +529,10 @@
                 pair =>
                     new PackageOutputCategory
                     {
-                        Path = Path.Combine(pair.InstalledPackage.FullPath!, pair.BasePackage.OutputFolderName),
+                        Path = Path.Combine(
+                            pair.InstalledPackage.FullPath!,
+                            pair.BasePackage.OutputFolderName
+                        ),
                         Name = pair.InstalledPackage.DisplayName ?? ""
                     }
             )
@@ -541,7 +540,11 @@
 
         packageCategories.Insert(
             0,
-            new PackageOutputCategory { Path = settingsManager.ImagesDirectory, Name = "Shared Output Folder" }
+            new PackageOutputCategory
+            {
+                Path = settingsManager.ImagesDirectory,
+                Name = "Shared Output Folder"
+            }
         );
 
         packageCategories.Insert(
@@ -550,10 +553,6 @@
         );
 
         Categories = new ObservableCollection<PackageOutputCategory>(packageCategories);
-<<<<<<< HEAD
-        SelectedCategory =
-            Categories.FirstOrDefault(x => x.Name == previouslySelectedCategory?.Name) ?? Categories.First();
-=======
 
         if (updateProperty)
         {
@@ -567,6 +566,5 @@
                 Categories.FirstOrDefault(x => x.Name == previouslySelectedCategory?.Name)
                 ?? Categories.First();
         }
->>>>>>> 65b37858
     }
 }