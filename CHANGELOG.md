# Changelog

All notable changes to Stability Matrix will be documented in this file.

The format is based on [Keep a Changelog](https://keepachangelog.com/en/1.1.0/),
and this project adheres to [Semantic Versioning 2.0](https://semver.org/spec/v2.0.0.html).

<<<<<<< HEAD
## v2.10.0-dev.1
### Added
- Added OpenArt.AI workflow browser for ComfyUI workflows
=======
## v2.9.0-pre.2
### Added
- Added `--launch-package` argument to launch a specific package on startup, using display name or package ID (i.e. `--launch-package "Stable Diffusion WebUI Forge"` or `--launch-package c0b3ecc5-9664-4be9-952d-a10b3dcaee14`)
### Changed
- (Internal) Updated to Avalonia 11.0.9
### Fixed
- Fixed image viewer dialog arrow key navigation not working
>>>>>>> 60a5ae4d

## v2.9.0-pre.1
### Added
- Added Inference Prompt Styles, with Prompt Expansion model support (i.e. Fooocus V2)
- Added copy image support on linux and macOS for Inference outputs viewer menu
### Fixed
- Fixed StableSwarmUI not installing properly on macOS
- Fixed output sharing for Stable Diffusion WebUI Forge
- Hopefully actually fixed [#464](https://github.com/LykosAI/StabilityMatrix/issues/464) - error when installing InvokeAI on macOS
- Fixed default command line args for SDWebUI Forge on macOS
- Fixed output paths and output sharing for SDWebUI Forge
- Maybe fixed update hanging for Auto1111 and SDWebUI Forge
- Fixed Inference output viewer menu "Copy" not copying image 

## v2.9.0-dev.2
### Added
#### Inference
- Added option to load a .yaml config file next to the model with the same name. Can be used with VPred and other models that require a config file.
### Fixed
- Fixed icon sizes of Inference Addons and Steps buttons

## v2.9.0-dev.1
### Added
- Added new package: [StableSwarmUI](https://github.com/Stability-AI/StableSwarmUI) by Stability AI
- Added new package: [Stable Diffusion WebUI Forge](https://github.com/lllyasviel/stable-diffusion-webui-forge) by lllyasviel
- Added extension management for SD.Next and Stable Diffusion WebUI-UX
- Added the ability to choose where CivitAI model downloads are saved

## v2.8.4
### Fixed
- Hopefully actually fixed [#464](https://github.com/LykosAI/StabilityMatrix/issues/464) - error when installing InvokeAI on macOS

## v2.8.3
### Fixed
- Fixed user tokens read error causing failed downloads
- Failed downloads will now log error messages
- Fixed [#458](https://github.com/LykosAI/StabilityMatrix/issues/458) - Save Intermediate Image not working
- Fixed [#453](https://github.com/LykosAI/StabilityMatrix/issues/453) - Update Fooocus `--output-directory` argument to `--output-path`

## v2.8.2
### Added
- Added missing GFPGAN link to Automatic1111 packages
### Fixed
- Fixed Inference Image to Image Denoise setting becoming hidden after changing schedulers
- Fixed Inference ControlNet models showing as downloadable even when they are already installed
- Fixed Inference Sampler Addon conditioning not applying (i.e. ControlNet)
- Fixed extension modification dialog not showing any progress messages

## v2.8.1
### Fixed
- Fixed model links not working in RuinedFooocus for new installations
- Fixed incorrect nodejs download link on Linux (thanks to slogonomo for the fix)
- Fixed failing InvokeAI install on macOS due to missing nodejs
- Increased timeout on Recommended Models call to prevent potential timeout errors on slow connections
- Fixed SynchronizationLockException when saving settings
- Improved error messages with process output for 7z extraction errors
- Fixed missing tkinter dependency for OneTrainer on Windows
- Fixed auto-update on macOS not starting new version from an issue in starting .app bundles with arguments
- Fixed [#436](https://github.com/LykosAI/StabilityMatrix/issues/436) - Crash on invalid json files during checkpoint indexing

## v2.8.0
### Added
- Added Image to Video project type
- Added CLIP Skip setting to inference, toggleable from the model settings button
- Added image and model details in model selection boxes
- Added new package: [OneTrainer](https://github.com/Nerogar/OneTrainer)
- Added native desktop push notifications for some events (i.e. Downloads, Package installs, Inference generation)
  - Currently available on Windows and Linux, macOS support is pending
- Added Package Extensions (Plugins) management - accessible from the Packages' 3-dot menu. Currently supports ComfyUI and Automatic1111.
- Added new launch argument options for Fooocus
- Added "Config" Shared Model Folder option for Fooocus
- Added Recommended Models dialog after one-click installer
- Added "Copy Details" button to Unexpected Error dialog
- Added German language option, thanks to Mario da Graca for the translation
- Added Portuguese language options, thanks to nextosai for the translation
- Added base model filter to Checkpoints page
- Added "Compatible Images" category when selecting images for Inference projects
- Added "Find in Model Browser" option to the right-click menu on the Checkpoints page
- Added `--use-directml` launch argument for SDWebUI DirectML fork
- Added release builds for macOS (Apple Silicon)
- Added ComfyUI launch argument configs: Cross Attention Method, Force Floating Point Precision, VAE Precision
- Added Delete button to the CivitAI Model Browser details dialog
- Added "Copy Link to Clipboard" for connected models in the Checkpoints page
- Added support for webp files to the Output Browser
- Added "Send to Image to Image" and "Send to Image to Video" options to the context menu
### Changed
- New package installation flow
- Changed one-click installer to match the new package installation style
- Automatic1111 packages will now use PyTorch v2.1.2. Upgrade will occur during the next package update or upon fresh installation.
- Search box on Checkpoints page now searches tags and trigger words
- Changed the Close button on the package install dialog to "Hide"
  - Functionality remains the same, just a name change
- Updated translations for the following languages:
  - Spanish
  - French
  - Japanese
  - Turkish
- Inference file name patterns with directory separator characters will now have the subdirectories created automatically
- Changed how settings file is written to disk to reduce potential data loss risk
- (Internal) Updated to Avalonia 11.0.7
### Fixed
- Fixed error when ControlNet module image paths are not found, even if the module is disabled
- Fixed error when finding metadata for archived models
- Fixed error when extensions folder is missing
- Fixed crash when model was not selected in Inference
- Fixed Fooocus Config shared folder mode overwriting unknown config keys
- Fixed potential SD.Next update issues by moving to shared update process
- Fixed crash on startup when Outputs page failed to load categories properly
- Fixed image gallery arrow key navigation requiring clicking before responding
- Fixed crash when loading extensions list with no internet connection
- Fixed crash when invalid launch arguments are passed
- Fixed missing up/downgrade buttons on the Python Packages dialog when the version was not semver compatible


## v2.8.0-pre.5
### Fixed
- Fixed error when ControlNet module image paths are not found, even if the module is disabled
- Fixed error when finding metadata for archived models
- Fixed error when extensions folder is missing
- Fixed error when webp files have incorrect metadata
- Fixed crash when model was not selected in Inference
- Fixed Fooocus Config shared folder mode overwriting unknown config keys

## v2.8.0-pre.4
### Added
- Added Recommended Models dialog after one-click installer
- Added native desktop push notifications for some events (i.e. Downloads, Package installs, Inference generation)
  - Currently available on Windows and Linux, macOS support is pending
- Added settings options for notifications
- Added new launch argument options for Fooocus
- Added Automatic1111 & Stable Diffusion WebUI-UX to the compatible macOS packages
### Changed
- Changed one-click installer to match the new package installation style
- Automatic1111 packages will now use PyTorch v2.1.2. Upgrade will occur during the next package update or upon fresh installation.
- Updated French translation with the latest changes
### Fixed
- Fixed [#413](https://github.com/LykosAI/StabilityMatrix/issues/413) - Environment Variables are editable again
- Fixed potential SD.Next update issues by moving to shared update process
- Fixed Invoke install trying to use system nodejs
- Fixed crash on startup when Outputs page failed to load categories properly

## v2.8.0-pre.3
### Added
- Added "Config" Shared Model Folder option for Fooocus
- Added "Copy Details" button to Unexpected Error dialog
### Changed
- (Internal) Updated to Avalonia 11.0.7
- Changed the Close button on the package install dialog to "Hide" 
  - Functionality remains the same, just a name change
- Updated French translation (thanks Greg!)
### Fixed
- Webp static images can now be shown alongside existing webp animation support
- Fixed image gallery arrow key navigation requiring clicking before responding
- Fixed crash when loading extensions list with no internet connection
- Fixed crash when invalid launch arguments are passed
- Fixed "must give at least one requirement to install" error when installing extensions with empty requirements.txt

## v2.8.0-pre.2
### Added
- Added German language option, thanks to Mario da Graca for the translation
- Added Portuguese language options, thanks to nextosai for the translation
### Changed
- Updated translations for the following languages:
  - Spanish
  - French
  - Japanese
  - Turkish
### Fixed
- Fixed Auto-update failing to start new version on Windows and Linux when path contains spaces
- Fixed InvokeAI v3.6.0 `"detail": "Not Found"` error when opening the UI
- Install button will now be properly disabled when the duplicate warning is shown

## v2.8.0-pre.1
### Added
- Added Package Extensions (Plugins) management - accessible from the Packages' 3-dot menu. Currently supports ComfyUI and A1111.
- Added base model filter to Checkpoints page
- Search box on Checkpoints page now searches tags and trigger words
- Added "Compatible Images" category when selecting images for Inference projects
- Added "Find in Model Browser" option to the right-click menu on the Checkpoints page
### Changed
- Removed "Failed to load image" notification when loading some images on the Checkpoints page
- Installed models will no longer be selectable on the Hugging Face tab of the model browser
### Fixed
- Inference file name patterns with directory separator characters will now have the subdirectories created automatically
- Fixed missing up/downgrade buttons on the Python Packages dialog when the version was not semver compatible
- Automatic1111 package installs will now install the missing `jsonmerge` package

## v2.8.0-dev.4
### Added
- Auto-update support for macOS
- New package installation flow
- Added `--use-directml` launch argument for SDWebUI DirectML fork
### Changed
- Changed default Period to "AllTime" in the Model Browser
### Fixed
- Fixed SDTurboScheduler's missing denoise parameter

## v2.8.0-dev.3
### Added
- Added release builds for macOS (Apple Silicon)
- Added new package: [OneTrainer](https://github.com/Nerogar/OneTrainer)
- Added ComfyUI launch argument configs: Cross Attention Method, Force Floating Point Precision, VAE Precision
- Added Delete button to the CivitAI Model Browser details dialog
- Added "Copy Link to Clipboard" for connected models in the Checkpoints page
### Changed
- Python Packages install dialog now allows entering multiple arguments or option flags
### Fixed
- Fixed environment variables grid not being editable related to [Avalonia #13843](https://github.com/AvaloniaUI/Avalonia/issues/13843)

## v2.8.0-dev.2
### Added
#### Inference
- Added Image to Video project type
#### Output Browser
- Added support for webp files
- Added "Send to Image to Image" and "Send to Image to Video" options to the context menu
### Changed
- Changed how settings file is written to disk to reduce potential data loss risk

## v2.8.0-dev.1
### Added
#### Inference
- Added image and model details in model selection boxes
- Added CLIP Skip setting, toggleable from the model settings button

## v2.7.9
### Fixed
- Fixed InvokeAI v3.6.0 `"detail": "Not Found"` error when opening the UI

## v2.7.8
### Changed
- Python Packages install dialog now allows entering multiple arguments or option flags
### Fixed
- Fixed InvokeAI Package dependency versions ([#395](https://github.com/LykosAI/StabilityMatrix/pull/395))

## v2.7.7
### Added
- Added `--use-directml` launch argument for SDWebUI DirectML fork
### Changed
- Model Browser downloads will no longer be disabled if the free drive space is unavailable
- Default Linux installation folder changed to prevent issues with hidden folders
- Changed default Period to "AllTime" in the Model Browser
### Fixed
- Fixed error where Environment Variables were not editable
- Fixed SDTurboScheduler's missing denoise parameter

## v2.7.6
### Added
- Added SDXL Turbo and Stable Video Diffusion to the Hugging Face tab
### Changed
- ControlNet model selector will now show the parent directory of a model when relevant
### Fixed
- Fixed Python Packages dialog crash due to pip commands including warnings
- Fixed Base Model downloads from the Hugging Face tab downloading to the wrong folder
- Fixed InvokeAI `! [rejected] v3.4.0post2 -> v3.4.0post2 (would clobber existing tag)` error on updating to the latest version 
- Fixed settings not saving in some scenarios, such as when the `settings.json` file existed but was empty

## v2.7.5
### Fixed
- Fixed Python Packages manager crash when pip list returns warnings in json
- Fixed slowdown when loading PNGs with large amounts of metadata
- Fixed crash when scanning directories for missing metadata

## v2.7.4
### Changed
- Improved low disk space handling
### Fixed
- Fixed denoise strength in Inference Text to Image
- Fixed PathTooLongException for IPAdapter folders when using ComfyUI in Symlink mode
- Fixed configs and symlinks not being cleaned up when switched to the opposite mode
- Fixed model indexing stopping when encountering paths longer than 1021 bytes in length
- Fixed repeated nested folders being created in `Models/ControlNet` when using ComfyUI in Symlink mode. Existing folders will be repaired to their original structure on launch.

## v2.7.3
### Added
- Added missing IPAdapter and CLIP Vision folder links for ComfyUI
### Fixed
- Fixed UnicodeDecodeError when using extra_model_paths.yaml in ComfyUI on certain locales
- Fixed SDXL CLIP Vision model directory name conflict
- Fixed [#334](https://github.com/LykosAI/StabilityMatrix/issues/334) - Win32Exception if Settings are opened

## v2.7.2
### Changed
- Changed Symlink shared folder link targets for Automatic1111 and ComfyUI. From `ControlNet -> models/controlnet` to `ControlNet -> models/controlnet/ControlNet` and `T2IAdapter -> models/controlnet/T2IAdapter`.
- Changed FreeU defaults to match recommended SD1.5 defaults
- Changed default denoise strength from 1.0 to 0.7
### Fixed
- Fixed ControlNet / T2IAdapter shared folder links for Automatic1111 conflicting with each other
- Fixed URIScheme registration errors on Linux
- Fixed RuinedFooocus missing output folder on startup
- Fixed incorrect Fooocus VRAM launch arguments

## v2.7.1
### Added
- Added Turkish UI language option, thanks to Progesor for the translation
### Fixed
- Fixed Inference Image to Image projects missing denoise strength setting

## v2.7.0
### Added
#### General
- New package: [RuinedFooocus](https://github.com/runew0lf/RuinedFooocus)
- Added an X button to all search fields to instantly clear them (Esc key also works)
- Added System Information section to Settings
#### Inference
- Added Image to Image project type
- Added Modular custom steps
  - Use the plus button to add new steps (Hires Fix, Upscaler, and Save Image are currently available), and the edit button to enable removing or dragging steps to reorder them. This enables multi-pass Hires Fix, mixing different upscalers, and saving intermediate images at any point in the pipeline.
- Added Sampler addons
  - Addons usually affect guidance like ControlNet, T2I, FreeU, and other addons to come. They apply to the individual sampler, so you can mix and match different ControlNets for Base and Hires Fix, or use the current output from a previous sampler as ControlNet guidance image for HighRes passes.
- Added SD Turbo Scheduler
- Added display names for new samplers ("Heun++ 2", "DDPM", "LCM")
- Added Ctrl+Enter as a shortcut for the Generate Image button
#### Accounts Settings Subpage
- Lykos Account sign-up and login - currently for Patreon OAuth connections but GitHub requests caching and settings sync are planned
- Supporters can now connect your Patreon accounts, then head to the Updates page to choose to receive auto-updates from the Dev or Preview channels
- CivitAI Account login with API key - enables downloading models from the Browser page that require CivitAI logins, more integrations like liking and commenting are also planned
#### Updates Settings Subpage
- Toggle auto-update notifications and manually check for updates
- Choose between Stable, Preview, and Dev update channels
#### Inference Settings Subpage
- Moved Inference settings to subpage
- Updated with more localized labels
#### Outputs Page
- Added Refresh button to update gallery from file system changes
#### Checkpoints Page
- Added the ability to drag & drop checkpoints between different folders 
- Added "Copy Trigger Words" option to the three-dots menu on the Checkpoints page (when data is available)
- Added trigger words on checkpoint card and tooltip
- Added "Find Connected Metadata" options for root-level and file-level scans
- Added "Update Existing Metadata" button
#### Model Browser
- Added Hugging Face tab to the Model Browser
- Added additional base model filter options for CivitAI ("SD 1.5 LCM", "SDXL 1.0 LCM", "SDXL Turbo", "Other")
- Added the ability to type in a specific page number in the CivitAI Model Browser
- Right clicking anywhere on the model card will open the same menu as the three-dots button
- New model downloads will save trigger words in metadata, if available
- Model author username and avatar display, with clickable link to their profile
### Changed
#### General
- Model Browser page has been redesigned, featuring more information like rating and download counts
- Model Browser navigation has improved animations on hover and compact number formatting
- Updated Outputs Page button and menu layout
- Rearranged Add Package dialog slightly to accommodate longer package list
- Folder-level "Find Connected Metadata" now scans the selected folder and its subfolders
- Model Browser now split into "CivitAI" and "Hugging Face" tabs
#### Inference
- Selected images (i.e. Image2Image, Upscale, ControlNet) will now save their source paths saved and restored on load. If the image is moved or deleted, the selection will show as missing and can be reselected
- Project files (.smproj) have been updated to v3, existing projects will be upgraded on load and will no longer be compatible with older versions of Stability Matrix
### Fixed
- Fixed Outputs page reverting back to Shared Output Folder every time the page is reloaded
- Potentially fixed updates sometimes clearing settings or launching in the wrong directory
- Improved startup time and window load time after exiting dialogs
- Fixed control character decoding that caused some progress bars to show as `\u2588`
- Fixed Python `rich` package's progress bars not showing in console
- Optimized ProgressRing animation bindings to reduce CPU usage
- Improved safety checks in custom control rendering to reduce potential graphical artifacts
- Improved console rendering safety with cursor line increment clamping, as potential fix for [#111](https://github.com/LykosAI/StabilityMatrix/issues/111)
- Fixed [#290](https://github.com/LykosAI/StabilityMatrix/issues/290) - Model browser crash due to text trimming certain unicode characters
- Fixed crash when loading an empty settings file
- Improve Settings save and load performance with .NET 8 Source Generating Serialization
- Fixed ApplicationException during database shutdown
- InvokeAI model links for T2I/IpAdapters now point to the correct folders
- Added extra checks to help prevent settings resetting in certain scenarios
- Fixed Refiner model enabled state not saving to Inference project files
- Fixed NullReference error labels when clearing the Inference batch size settings, now shows improved message with minimum and maximum value constraints

## v2.7.0-pre.4
### Added
#### Inference
- Added Image to Image project type
- Added Modular custom steps
  - Use the plus button to add new steps (Hires Fix, Upscaler, and Save Image are currently available), and the edit button to enable removing or dragging steps to reorder them. This enables multi-pass Hires Fix, mixing different upscalers, and saving intermediate images at any point in the pipeline.
- Added Sampler addons
  - Addons usually affect guidance like ControlNet, T2I, FreeU, and other addons to come. They apply to the individual sampler, so you can mix and match different ControlNets for Base and Hires Fix, or use the current output from a previous sampler as ControlNet guidance image for HighRes passes.
- Added SD Turbo Scheduler
- Added display names for new samplers ("Heun++ 2", "DDPM", "LCM")
#### Model Browser
- Added additional base model filter options ("SD 1.5 LCM", "SDXL 1.0 LCM", "SDXL Turbo", "Other")
### Changed
#### Inference
- Selected images (i.e. Image2Image, Upscale, ControlNet) will now save their source paths saved and restored on load. If the image is moved or deleted, the selection will show as missing and can be reselected
- Project files (.smproj) have been updated to v3, existing projects will be upgraded on load and will no longer be compatible with older versions of Stability Matrix
### Fixed
- Fixed Refiner model enabled state not saving to Inference project files
 
## v2.7.0-pre.3
### Added
- Added "Find Connected Metadata" options for root-level and file-level scans to the Checkpoints page
- Added "Update Existing Metadata" button to the Checkpoints page
- Added Hugging Face tab to the Model Browser
- Added the ability to type in a specific page number in the CivitAI Model Browser
### Changed
- Folder-level "Find Connected Metadata" now scans the selected folder and its subfolders
- Model Browser now split into "CivitAI" and "Hugging Face" tabs
### Fixed
- InvokeAI model links for T2I/IpAdapters now point to the correct folders
- Added extra checks to help prevent settings resetting in certain scenarios

## v2.7.0-pre.2
### Added
- Added System Information section to Settings
### Changed
- Moved Inference Settings to subpage
### Fixed
- Fixed crash when loading an empty settings file
- Improve Settings save and load performance with .NET 8 Source Generating Serialization
- Fixed ApplicationException during database shutdown

## v2.7.0-pre.1
### Fixed
- Fixed control character decoding that caused some progress bars to show as `\u2588`
- Fixed Python `rich` package's progress bars not showing in console
- Optimized ProgressRing animation bindings to reduce CPU usage
- Improved safety checks in custom control rendering to reduce potential graphical artifacts
- Improved console rendering safety with cursor line increment clamping, as potential fix for [#111](https://github.com/LykosAI/StabilityMatrix/issues/111)

## v2.7.0-dev.4
### Fixed
- Fixed [#290](https://github.com/LykosAI/StabilityMatrix/issues/290) - Model browser crash due to text trimming certain unicode characters 

## v2.7.0-dev.3
### Added
- New package: [RuinedFooocus](https://github.com/runew0lf/RuinedFooocus)
#### Model Browser
- Right clicking anywhere on the model card will open the same menu as the three-dots button
- New model downloads will save trigger words in metadata, if available
- Model author username and avatar display, with clickable link to their profile
#### Checkpoints Page
- Added "Copy Trigger Words" option to the three-dots menu on the Checkpoints page (when data is available)
- Added trigger words on checkpoint card and tooltip
### Changed
#### Model Browser
- Improved number formatting with K/M suffixes for download and favorite counts
- Animated zoom effect on hovering over model images
#### Checkpoints Page
- Rearranged top row layout to use CommandBar
### Fixed
- Improved startup time and window load time after exiting dialogs

## v2.7.0-dev.2
### Added
#### General
- Added an X button to all search fields to instantly clear them (Esc key also works) 
#### Outputs Page 
- Added Refresh button to update gallery from file system changes
#### Checkpoints Page
- Added the ability to drag & drop checkpoints between different folders
### Changed
#### Outputs Page
- Updated button and menu layout
#### Packages Page
- Rearranged Add Package dialog slightly to accommodate longer package list
### Fixed
- Fixed InvalidOperation errors when signing into accounts shortly after signing out, while the previous account update is still running
- Fixed Outputs page reverting back to Shared Output Folder every time the page is reloaded
- Potentially fixed updates sometimes clearing settings or launching in the wrong directory

## v2.7.0-dev.1
### Added
- Accounts Settings Subpage
  - Lykos Account sign-up and login - currently for Patreon OAuth connections but GitHub requests caching and settings sync are planned
  - Supporters can now connect your Patreon accounts, then head to the Updates page to choose to receive auto-updates from the Dev or Preview channels
  - CivitAI Account login with API key - enables downloading models from the Browser page that require CivitAI logins, more integrations like liking and commenting are also planned
- Updates Settings Subpage
  - Toggle auto-update notifications and manually check for updates
  - Choose between Stable, Preview, and Dev update channels
### Changed
- Model Browser page has been redesigned, featuring more information like rating and download counts

## v2.6.7
### Fixed
- Fixed prerequisite install not unpacking due to improperly formatted 7z argument (Caused the "python310._pth FileNotFoundException")
- Fixed [#301](https://github.com/LykosAI/StabilityMatrix/issues/301) - Package updates failing silently because of a PortableGit error

## v2.6.6
### Fixed
- Fixed [#297](https://github.com/LykosAI/StabilityMatrix/issues/297) - Model browser LiteAsyncException occuring when fetching entries with unrecognized values from enum name changes

## v2.6.5
### Fixed
- Fixed error when receiving unknown model format values from the Model Browser
- Fixed process errors when installing or updating Pip packages using the Python packages dialog

## v2.6.4
### Fixed
- Fixed errors preventing Model Browser from finding results with certain search queries

## v2.6.3
### Fixed
- Fixed InvalidOperationException during prerequisite installs on certain platforms where process name and duration reporting are not supported

## v2.6.2
### Changed
- Backend changes for auto-update schema v3, supporting customizable release channels and faster downloads with zip compression
### Fixed
- Better error reporting including outputs for git subprocess errors during package install / update
- Fixed `'accelerate' is not recognized as an internal or external command` error when starting training in kohya_ss
- Fixed some instances of `ModuleNotFoundError: No module named 'bitsandbytes.cuda_setup.paths'` error when using 8-bit optimizers in kohya_ss
- Fixed errors preventing Inference outputs from loading in the img2img tabs of other packages 

## v2.6.1
### Changed
- NVIDIA GPU users will be updated to use CUDA 12.1 for the InvokeAI package for a slight performance improvement
  - Update will occur the next time the package is updated, or on a fresh install
  - Note: CUDA 12.1 is only available on Maxwell (GTX 900 series) and newer GPUs  
### Fixed
- Reduced the amount of calls to GitHub to help prevent rate limiting
- Fixed rate limit crash on startup preventing app from starting

## v2.6.0
### Added
- Added **Output Sharing** option for all packages in the three-dots menu on the Packages page
  - This will link the package's output folders to the relevant subfolders in the "Outputs" directory
    - When a package only has a generic "outputs" folder, all generated images from that package will be linked to the "Outputs\Text2Img" folder when this option is enabled
- Added **Outputs page** for viewing generated images from any package, or the shared output folder
- Added [Stable Diffusion WebUI/UX](https://github.com/anapnoe/stable-diffusion-webui-ux) package
- Added [Stable Diffusion WebUI-DirectML](https://github.com/lshqqytiger/stable-diffusion-webui-directml) package
- Added [kohya_ss](https://github.com/bmaltais/kohya_ss) package
- Added [Fooocus-ControlNet-SDXL](https://github.com/fenneishi/Fooocus-ControlNet-SDXL) package
- Added GPU compatibility badges to the installers
- Added filtering of "incompatible" packages (ones that do not support your GPU) to all installers 
  - This can be overridden by checking the new "Show All Packages" checkbox
- Added more launch options for Fooocus, such as the `--preset` option
- Added Ctrl+ScrollWheel to change image size in the inference output gallery and new Outputs page
- Added "No Images Found" placeholder for non-connected models on the Checkpoints tab
- Added "Open on GitHub" option to the three-dots menu on the Packages page
### Changed
- If ComfyUI for Inference is chosen during the One-Click Installer, the Inference page will be opened after installation instead of the Launch page
- Changed all package installs & updates to use git commands instead of downloading zip files
- The One-Click Installer now uses the new progress dialog with console
- NVIDIA GPU users will be updated to use CUDA 12.1 for ComfyUI & Fooocus packages for a slight performance improvement
  - Update will occur the next time the package is updated, or on a fresh install
  - Note: CUDA 12.1 is only available on Maxwell (GTX 900 series) and newer GPUs
- Improved Model Browser download stability with automatic retries for download errors
- Optimized page navigation and syntax formatting configurations to improve startup time
### Fixed
- Fixed crash when clicking Inference gallery image after the image is deleted externally in file explorer
- Fixed Inference popup Install button not working on One-Click Installer
- Fixed Inference Prompt Completion window sometimes not showing while typing
- Fixed "Show Model Images" toggle on Checkpoints page sometimes displaying cut-off model images
- Fixed missing httpx package during Automatic1111 install
- Fixed some instances of localized text being cut off from controls being too small

## v2.5.7
### Fixed
- Fixed error `got an unexpected keyword argument 'socket_options'` on fresh installs of Automatic1111 Stable Diffusion WebUI due to missing httpx dependency specification from gradio

## v2.5.6
### Added
- Added Russian UI language option, thanks to aolko for the translation

## v2.5.5
### Added
- Added Spanish UI language options, thanks to Carlos Baena and Lautaroturina for the translations
- Manual input prompt popup on package input requests besides Y/n confirmations
- Added `--disable-gpu` launch argument to disable hardware accelerated rendering
### Fixed
- Fixed infinite progress wheel when package uninstall fails

## v2.5.4
### Fixed
- Fixed [#208](https://github.com/LykosAI/StabilityMatrix/issues/208) - error when installing xformers

## v2.5.3
### Added
- Added French UI language option, thanks to eephyne for the translation
### Fixed
- Fixed Automatic 1111 missing dependencies on startup by no longer enabling `--skip-install` by default.

## v2.5.2
### Added
- Right click Inference Batch options to enable selecting a "Batch Index". This can be used to reproduce a specific image from a batch generation. The field will be automatically populated in metadata of individual images from a batch generation.
  - The index is 1-based, so the first image in a batch is index 1, and the last image is the batch size.
  - Currently this generates different individual images for batches using Ancestral samplers, due to an upstream ComfyUI issue with noise masking. Looking into fixing this.
- Inference Batches option now is implemented, previously the setting had no effect
### Changed
- Default upscale factor for Inference is now 2x instead of 1x
### Fixed
- Fixed batch combined image grids not showing metadata and not being importable
- Fixed "Call from invalid thread" errors that sometimes occured during update notifications

## v2.5.1
### Added
- `--skip-install` default launch argument for Automatic1111 Package
### Fixed
- Fixed Prompt weights showing syntax error in locales where decimal separator is not a period

## v2.5.0
### Added
- Added Inference, a built-in native Stable Diffusion interface, powered by ComfyUI
- Added option to change the Shared Folder method for packages using the three-dots menu on the Packages page
- Added the ability to Favorite models in the Model Browser
- Added "Favorites" sort option to the Model Browser
- Added notification flyout for new available updates. Dismiss to hide until the next update version.
- Added Italian UI language options, thanks to Marco Capelli for the translations
### Changed
- Model Browser page size is now 20 instead of 14  
- Update changelog now only shows the difference between the current version and the latest version
### Fixed
- Fixed [#141](https://github.com/LykosAI/StabilityMatrix/issues/141) - Search not working when sorting by Installed on Model Browser
- Fixed SD.Next not showing "Open Web UI" button when finished loading
- Fixed model index startup errors when `./Models` contains unknown custom folder names
- Fixed ストップ button being cut off in Japanese translation 
- Fixed update progress freezing in some cases
- Fixed light theme being default in first time setup window
- Fixed shared folder links not recreating fully when partially missing

## v2.4.6
### Added
- LDSR / ADetailer shared folder links for Automatic1111 Package
### Changed
- Made Dark Mode background slightly lighter

## v2.4.5
### Fixed
- Fixed "Library Dir not set" error on launch

## v2.4.4
### Added
- Added button to toggle automatic scrolling of console output
### Fixed
- Fixed [#130](https://github.com/LykosAI/StabilityMatrix/issues/130) ComfyUI extra_model_paths.yaml file being overwritten on each launch
- Fixed some package updates not showing any console output
- Fixed auto-close of update dialog when package update is complete 

## v2.4.3
### Added
- Added "--no-download-sd-model" launch argument option for Stable Diffusion Web UI
- Added Chinese (Simplified) and Chinese (Traditional) UI language options, thanks to jimlovewine for the translations
### Changed
- Package updates now use the new progress dialog with console output
### Fixed
- Updated Japanese translation for some terms

## v2.4.2
### Added
- Added Japanese UI language option, thanks to kgmkm_mkgm for the translation
- Language selection available in Settings, and defaults to system language if supported

## v2.4.1
### Fixed
- Fixed deleting checkpoints not updating the visual grid until the page is refreshed
- Fixed updates sometimes freezing on "Installing Requirements" step

## v2.4.0
### Added
- New installable Package - [Fooocus-MRE](https://github.com/MoonRide303/Fooocus-MRE)
- Added toggle to show connected model images in the Checkpoints tab
- Added "Find Connected Metadata" option to the context menu of Checkpoint Folders in the Checkpoints tab to connect models that don't have any metadata
### Changed
- Revamped package installer
  - Added "advanced options" section for commit, shared folder method, and pytorch options
  - Can be run in the background
  - Shows progress in the Downloads tab
- Even more performance improvements for loading and searching the Checkpoints page
### Fixed
- Fixed [#97](https://github.com/LykosAI/StabilityMatrix/issues/97) - Codeformer folder should now get linked correctly
- Fixed [#106](https://github.com/LykosAI/StabilityMatrix/issues/106) - ComfyUI should now install correctly on Windows machines with an AMD GPU using DirectML
- Fixed [#107](https://github.com/LykosAI/StabilityMatrix/issues/107) - Added `--autolaunch` option to SD.Next
- Fixed [#110](https://github.com/LykosAI/StabilityMatrix/issues/110) - Model Browser should properly navigate to the next page of Installed models
- Installed tag on model browser should now show for connected models imported via drag & drop

## v2.3.4
### Fixed
- Fixed [#108](https://github.com/LykosAI/StabilityMatrix/issues/108) - (Linux) Fixed permission error on updates [#103](https://github.com/LykosAI/StabilityMatrix/pull/103)

## v2.3.3
### Fixed
- Fixed GPU recognition for Nvidia Tesla GPUs
- Fixed checkpoint file index extension identification with some path names
- Fixed issue where config file may be overwritten during Automatic1111 package updates
- Fixed "Directory Not Found" error on startup when previously selected Data directory does not exist
- Fixed [#83](https://github.com/LykosAI/StabilityMatrix/issues/83) - Display of packages with long names in the Package Manager
- Fixed [#64](https://github.com/LykosAI/StabilityMatrix/issues/64) - Package install error if venv already exists

## v2.3.2
### Added
- Added warning for exFAT / FAT32 drives when selecting a data directory
### Fixed
- Automatic1111 and ComfyUI should now install the correct version of pytorch for AMD GPUs
- Fixed "Call from invalid thread" exceptions preventing download completion notifications from showing
- Fixed model preview image downloading with incorrect name
### Changed
- Redesigned "Select Model Version" dialog to include model description and all preview images

## v2.3.1
### Fixed
- Fixed Auto update not appearing in some regions due to date formatting issues
- Local package import now migrates venvs and existing models

## v2.3.0
### Added
- New installable Package - [Fooocus](https://github.com/lllyasviel/Fooocus)
- Added "Select New Data Directory" button to Settings
- Added "Skip to First/Last Page" buttons to the Model Browser
- Added VAE as a checkpoint category in the Model Browser
- Pause/Resume/Cancel buttons on downloads popup. Paused downloads persists and may be resumed after restarting the app
- Unknown Package installs in the Package directory will now show up with a button to import them
### Fixed
- Fixed issue where model version wouldn't be selected in the "All Versions" section of the Model Browser
- Improved Checkpoints page indexing performance
- Fixed issue where Checkpoints page may not show all checkpoints after clearing search filter
- Fixed issue where Checkpoints page may show incorrect checkpoints for the given filter after changing pages
- Fixed issue where Open Web UI button would try to load 0.0.0.0 addresses
- Fixed Dictionary error when launch arguments saved with duplicate arguments
- Fixed Launch arguments search not working
### Changed
- Changed update method for SD.Next to use the built-in upgrade functionality
- Model Browser navigation buttons are no longer disabled while changing pages

## v2.2.1
### Fixed
- Fixed SD.Next shared folders config not working with new config format, reverted to Junctions / Symlinks

## v2.2.1

### Fixed
- Fixed SD.Next shared folders config not working with new config format, reverted to Junctions / Symlinks

## v2.2.0

### Added
- Added option to search by Base Model in the Model Browser
- Animated page transitions

### Fixed
- Fixed [#59](https://github.com/LykosAI/StabilityMatrix/issues/61) - `GIT` environment variable is now set for the embedded portable git on Windows as A1111 uses it instead of default `PATH` resolution
- Fixed embedded Python install check on Linux when an incompatible windows DLL is in the Python install directory
- Fixed "ObjectDisposed" database errors that sometimes appeared when closing the app

### Changed
- Revamped Package Manager UI
- InvokeAI installations can now use checkpoints from the Shared Models folder

## v2.1.2

### Changed
- SD.Next install now uses ROCm PyTorch backend on Linux AMD GPU machines for better performance over DirectML

## v2.1.1

### Added
- Discord Rich Presence support can now be enabled in Settings

### Fixed
- Launch Page selected package now persists in settings

## v2.1.0

### Added
- New installable Package - [VoltaML](https://github.com/VoltaML/voltaML-fast-stable-diffusion)
- New installable Package - [InvokeAI](https://github.com/invoke-ai/InvokeAI)
- Launch button can now support alternate commands / modes - currently only for InvokeAI
  > ![](https://github.com/LykosAI/StabilityMatrix/assets/13956642/16a8ffdd-a3cb-4f4f-acc5-c062d3ade363)
- Settings option to set global environment variables for Packages
  > ![](https://github.com/LykosAI/StabilityMatrix/assets/13956642/d577918e-82bb-46d4-9a3a-9b5318d3d4d8)

### Changed
- Compatible packages (ComfyUI, Vlad/SD.Next) now use config files / launch args instead of symbolic links for shared model folder redirect

### Fixed
- Fixed [#48](https://github.com/LykosAI/StabilityMatrix/issues/48) - model folders not showing in UI when they were empty
- Updater now shows correct current version without trailing `.0`
- Fixed program sometimes starting off-screen on multi-monitor setups 
- Fixed console input box transparency
- Fixed [#52](https://github.com/LykosAI/StabilityMatrix/issues/52) - A1111 default approx-vae model download errors by switching default preview method to TAESD
- Fixes [#50](https://github.com/LykosAI/StabilityMatrix/issues/50) - model browser crash when no model versions exist
- Fixed [#31](https://github.com/LykosAI/StabilityMatrix/issues/31) - missing ControlNet link to Shared Models Folder for SD.Next
- Fixed [#49](https://github.com/LykosAI/StabilityMatrix/issues/49) - download progress disappearing when changing pages in Model Browser

## v2.0.4

### Fixed
- Fixed Model Browser downloading files without extensions

## v2.0.3

### Added
- (Windows) New settings option to add Stability Matrix to the start menu
- (Windows) Improved background "Mica" effect on Windows 11, should be smoother with less banding artifacts

### Fixed
- Fixed model categories sometimes not showing if they are empty
- Improved model download hash verification performance
- Fixed some text wrapping visuals on expanded model version dialog on model browser
- Added cancel button for create folder dialog
- One click first time installer now defaults to using the "Package" name instead of the display name ("stable-diffusion-webui" instead of "Stable Diffusion WebUI") for the install folder name - probably safer against upstream issues on folder names with spaces.

## v2.0.2

### Fixed
- (Linux) Updater now sets correct execute permissions
- Image loading (i.e. Checkpoints File preview thumbnail) now has a notification for unsupported local image formats instead of crashing
- Fix unable to start app issues on some machines and dropdowns showing wrong categories - disabled assembly trimming

## v2.0.1

### Added
- Fully rewritten using Avalonia for improved UI and cross-platform support, our biggest update so far, with over 18,000 lines of code.
- Release support for Windows and Linux, with macOS coming soon
- Model Browser now indicates models that are already downloaded / need updates
- Checkpoints Manager now supports filtering/searching
- One-click installer now suggests all 3 WebUI packages for selection
- Hardware compatibility and GPU detection is now more accurate
- Download Indicator on the nav menu for ongoing downloads and progress; supports multiple concurrent model downloads
- Improved console with syntax highlighting, and provisional ANSI rendering for progress bars and advanced graphics
- Input can now be sent to the running package process using the top-right keyboard button on the Launch page. Package input requests for a (y/n) response will now have an interactive popup.

### Fixed
- Fixed crash on exit
- Fixed updating from versions prior to 2.x.x
- Fixed page duplication memory leak that caused increased memory usage when switching between pages
- Package page launch button will now navigate and launch the package, instead of just navigating to launch page<|MERGE_RESOLUTION|>--- conflicted
+++ resolved
@@ -5,11 +5,10 @@
 The format is based on [Keep a Changelog](https://keepachangelog.com/en/1.1.0/),
 and this project adheres to [Semantic Versioning 2.0](https://semver.org/spec/v2.0.0.html).
 
-<<<<<<< HEAD
 ## v2.10.0-dev.1
 ### Added
 - Added OpenArt.AI workflow browser for ComfyUI workflows
-=======
+
 ## v2.9.0-pre.2
 ### Added
 - Added `--launch-package` argument to launch a specific package on startup, using display name or package ID (i.e. `--launch-package "Stable Diffusion WebUI Forge"` or `--launch-package c0b3ecc5-9664-4be9-952d-a10b3dcaee14`)
@@ -17,7 +16,6 @@
 - (Internal) Updated to Avalonia 11.0.9
 ### Fixed
 - Fixed image viewer dialog arrow key navigation not working
->>>>>>> 60a5ae4d
 
 ## v2.9.0-pre.1
 ### Added
