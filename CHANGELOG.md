# Changelog

All notable changes to Stability Matrix will be documented in this file.

The format is based on [Keep a Changelog](https://keepachangelog.com/en/1.1.0/),
and this project adheres to [Semantic Versioning 2.0](https://semver.org/spec/v2.0.0.html).

<<<<<<< HEAD
## v2.11.8
### Added
- Added Flux & AuraFlow types to CivitAI Browser
=======
## v2.12.0-pre.2
### Added
- Added "Show NSFW Images" toggle to the Checkpoints page
### Fixed
- Fixed CivitAI Model Browser sometimes incorrectly showing "No models found" before toggling "Show NSFW" or "Hide Installed" filters
- Fixed Automatic1111 & related packages not including the gradio-allowed-path argument for the shared output folder

## v2.12.0-pre.1
### Added
- Added "Hide Installed Models" toggle to the CivitAI Model Browser
### Changed
- ComfyUI will no longer be pinned to torch 2.1.2 for nvidia users on Windows
- Model browser download progress no longer covers the entire card for the entire duration of the download
- Updated torch index to `rocm6.0` for AMD users of ComfyUI
- (Internal) Updated to Avalonia 11.1.2
- OAuth-type connection errors in Account Settings now show a more detailed error message
### Fixed
- Fixed Inference not connecting with "Could not connect to backend - JSON value could not be converted" error with API changes from newer ComfyUI versions
- (macOS) Fixed OAuth connection prompts in Account Settings not automatically updating status after connection. Custom URL schemes are now also supported on macOS builds.

## v2.12.0-dev.3
### Added
- Added Settings option "Console: History Size" to adjust the number of lines stored in the console history when running packages. Defaults to 9001 lines.
#### Inference
- Added new project type, "Flux Text to Image", a Flux-native workflow for text-to-image projects
- Added support for the FP8 version of Flux in the regular Text to Image and Image to Image workflows via the "Use Flux Guidance" Sampler Addon
#### Model Browser
- Added AuraFlow & Flux base model types to the CivitAI model browser
- Added CLIP/Text Encoders section to HuggingFace model browser
#### Checkpoint Manager
- Added new Metadata Editor (accessible via the right-click menu), allowing you to create or edit metadata for models 
- Added "New Directory" and "Delete" options to the context menu of the tree view.
- Added new toggle for drag & drop - when enabled, all selected models will now move together with the dragged model
- Added "File Size" sorting option
- Added "Hide Empty Categories" toggle
- Added "Select All" button to the InfoBar (shown when at least one model is selected)
- Added "unet" shared model folder for ComfyUI
### Changed
- Optimized image loading across the app, with loading speed now up to 4x faster for local images, and up to 17x faster for remote images
- Image loading in the Outputs page now uses native memory management for ~2x less peak memory usage, and will release memory more quickly when switching away from the Outputs page or scrolling images out of view
- Improved animation fluidity of image rendering while scrolling quickly across large collections (e.g. Outputs, Model Browser)
- The "Download Failed" message for model downloads is now persistent until dismissed
- Separated the Generate button from the prompt control in Inference so it can be moved like other controls
### Fixed
- Fixed "The version of the native libSkiaSharp library (88.1) is incompatible with this version of SkiaSharp." error for Linux users
- Fixed download links for IPAdapters in the HuggingFace model browser
- Fixed potential memory leak of transient controls (Inference Prompt and Output Image Viewer) not being garbage collected due to event subscriptions
- Fixed Batch Count seeds not being recorded properly in Inference projects and image metadata
### Supporters
#### Visionaries
- A heartfelt thank you to our Visionary-tier Patreon supporter, **Scopp Mcdee**! We truly appreciate your continued support!

## v2.12.0-dev.2
### Added
- Added Face Detailer module to Inference
- Added ultralytics models to HuggingFace model browser
- Added DoRA category to CivitAI model browser
- Added macOS support for Fooocus & related forks
- (Windows, Linux) Added Vulkan rendering support using launch argument `--vulkan`. (On Windows, the default WinUI composition renderer is likely still preferrable. Linux users are encouraged to try the new renderer to see if it improves performance and responsiveness.)
### Changed
- (Internal) Updated Avalonia to 11.1.1 - Includes major rendering and performance optimizations, animation refinements, improved IME / text selection, and improvements for window sizing / z-order / multi-monitor DPI scaling. ([avaloniaui.net/blog/avalonia-11-1-a-quantum-leap-in-cross-platform-ui-development](https://avaloniaui.net/blog/avalonia-11-1-a-quantum-leap-in-cross-platform-ui-development))
- (Internal) Updated SkiaSharp (Rendering Backend) to 3.0.0-preview.4.1, potentially fixes issues with window rendering artifacts on some machines.
- (Internal) Updated other dependencies for security and bug fixes.
### Fixed
- Fixed some ScrollViewers changing scroll position when focus changes
- Fixed [#782](https://github.com/LykosAI/StabilityMatrix/issues/782) - conflict error when launching new versions of Forge
- Fixed incorrect torch versions being installed for InvokeAI
### Supporters
#### Visionaries
- A huge thank you goes out to our esteemed Visionary-tier Patreon backers: **Scopp Mcdee**, **Waterclouds**, and **Akiro_Senkai**. Your kind support means the world!

## v2.12.0-dev.1
### Added
- Added new package: [Fooocus - mashb1t's 1-Up Edition](https://github.com/mashb1t/Fooocus) by mashb1t
- Added new package: [Stable Diffusion WebUI reForge](https://github.com/Panchovix/stable-diffusion-webui-reForge/) by Panchovix
- Image viewer context menus now have 2 options: `Copy (Ctrl+C)` which now always copies the image as a file, and `Copy as Bitmap (Shift+Ctrl+C)` (Available on Windows) which copies to the clipboard as native bitmap. This changes the previous single `Copy` button behavior that would first attempt a native bitmap copy on Windows when available, and fall back to a file copy if not.
- Added "Change Version" option to the package card overflow menu, allowing you to downgrade or upgrade a package to a specific version or commit
- Added "Disable Update Check" option to the package card overflow menu, allowing you to disable update checks for a specific package
- Added "Run Command" option in Settings for running a command with the embedded Python or Git executables
- Added Intel OneAPI XPU backend (IPEX) option for SD.Next
### Supporters
#### Visionaries
- Shoutout to our Visionary-tier Patreon supporters, **Scopp Mcdee**, **Waterclouds**, and our newest Visionary, **Akiro_Senkai**! Many thanks for your generous support!

## v2.11.8
>>>>>>> 78476fcb
### Fixed
- Fixed CivitAI model browser not loading search results
- Fixed SwarmUI settings being overwritten on launch

## v2.11.7
### Changed
- Forge will use the recommended pytorch version 2.3.1 the next time it is updated
- InvokeAI users with AMD GPUs on Linux will be upgraded to the rocm5.6 version of pytorch the next time it is updated
### Fixed
- Fixed Inference not connecting with "Could not connect to backend - JSON value could not be converted" error with API changes from newer ComfyUI versions
### Supporters
#### Pioneers
- Shoutout to our Pioneer-tier supporters on Patreon: **tankfox**, **tanangular**, **Mr. Unknown**, and **Szir777**! Thanks for all of your continued support!

## v2.11.6
### Fixed
- Fixed incorrect IPAdapter download links in the HuggingFace model browser
- Fixed potential memory leak of transient controls (Inference Prompt and Output Image Viewer) not being garbage collected due to event subscriptions
- Fixed Batch Count seeds not being recorded properly in Inference projects and image metadata
- Fixed [#795](https://github.com/LykosAI/StabilityMatrix/issues/795) - SwarmUI launch args not working properly
- Fixed [#745](https://github.com/LykosAI/StabilityMatrix/issues/745) - not passing Environment Variables to SwarmUI
### Supporters
#### Visionaries
- Shoutout to our Visionary-tier Patreon supporter, **Scopp Mcdee**! Huge thanks for your continued support!
#### Pioneers
- Many thanks to our Pioneer-tier supporters on Patreon: **tankfox**, **tanangular**, **Mr. Unknown**, and **Szir777**! Your continued support is greatly appreciated!

## v2.11.5
### Added
- Added DoRA category to CivitAI model browser
### Fixed
- Fixed `TaskCanceledException` when adding CivitAI Api key or searching for models when the API takes too long to respond. Retry and timeout behavior has been improved.
- Fixed [#782](https://github.com/LykosAI/StabilityMatrix/issues/782) - conflict error when launching new versions of Forge
- Fixed incorrect torch versions being installed for InvokeAI
- Fixed `ArgumentOutOfRangeException` with the Python Packages dialog ItemSourceView when interacting too quickly after loading.
### Supporters
#### Visionaries
- Shoutout to our Visionary-tier Patreon supporters, **Scopp Mcdee**, **Waterclouds**, and our newest Visionary, **Akiro_Senkai**! Many thanks for your generous support!
#### Pioneers
- Many thanks to our Pioneer-tier supporters on Patreon, **tankfox**, **tanangular**, and our newest Pioneers, **Mr. Unknown** and **Szir777**! Your support is greatly appreciated!

## v2.11.4
### Changed
- Base Python install will now use `setuptools==69.5.1` for compatibility with `torchsde`. Individual Packages can upgrade as required.
- Improved formatting of "Copy Details" action on the Unexpected Error dialog
- (Debug) Logging verbosity for classes can now be configured with environment variables (`Logging__LogLevel__<TypeFullName>`).  
### Fixed
- Fixed ComfyUI slower generation speed with new torch versions not including flash attention for windows, pinned `torch==2.1.2` for ComfyUI on Windows CUDA
- Fixed [#719](https://github.com/LykosAI/StabilityMatrix/issues/719) - Fix comments in Inference prompt not being ignored
- Fixed TaskCanceledException when Inference prompts finish before the delayed progress handler (250ms)
### Supporters
#### Visionaries
- Huge thanks to our Visionary-tier supporters on Patreon, **Scopp Mcdee** and **Waterclouds**! Your support helps us continue to improve Stability Matrix!
#### Pioneers
- Thank you to our Pioneer-tier supporters on Patreon, **tankfox** and **tanangular**! Your support is greatly appreciated!

## v2.11.3
### Changed
- Base Python install will now use `pip>=23.3.2,<24.1` for compatibility with `torchsde`.Individual Packages can upgrade as required.
- Added default `PIP_DISABLE_PIP_VERSION_CHECK=1` environment variable to suppress notices about pip version checks.
  - As with other default environment variables, this can be overridden by setting your own value in `Settings > Environment Variables [Edit]`.
### Fixed
- Fooocus Package - Added `pip>=23.3.2,<24.1` specifier before install, fixes potential install errors due to deprecated requirement spec used by `torchsde`.
- Fixed error when launching SwarmUI when installed to a path with spaces
- Fixed issue where model folders were being created too late in certain cases
- Fixed [#683](https://github.com/LykosAI/StabilityMatrix/issues/683) - Model indexing causing LiteDB errors after upgrading from older versions due to updated enum values
### Supporters
#### Visionaries
- Huge thanks to our Visionary-tier supporters on Patreon, **Scopp Mcdee** and **Waterclouds**! Your support helps us continue to improve Stability Matrix!
#### Pioneers
- Thank you to our Pioneer-tier supporters on Patreon, **tankfox** and **tanangular**! Your support is greatly appreciated!

## v2.11.2
### Changed
- StableSwarmUI installs will be migrated to SwarmUI by mcmonkeyprojects the next time the package is updated
  - Note: As of 2024/06/21 StableSwarmUI will no longer be maintained under Stability AI. The original developer will be maintaining an independent version of this project
### Fixed
- Fixed [#700](https://github.com/LykosAI/StabilityMatrix/issues/700) - `cannot import 'packaging'` error for Forge
### Supporters
#### Visionaries
- Huge thanks to our Visionary-tier supporters on Patreon, **Scopp Mcdee** and **Waterclouds**! Your support helps us continue to improve Stability Matrix!
#### Pioneers
- Thank you to our Pioneer-tier supporters on Patreon, **tankfox** and **tanangular**! Your support is greatly appreciated!

## v2.11.1
### Added
- Added Rename option back to the Checkpoints page
### Changed
- Unobserved Task Exceptions across the app will now show a toast notification to aid in debugging
- Updated SD.Next Package details and thumbnail - [#697](https://github.com/LykosAI/StabilityMatrix/pull/697)
### Fixed
- Fixed [#689](https://github.com/LykosAI/StabilityMatrix/issues/689) - New ComfyUI installs encountering launch error due to torch 2.0.0 update, added pinned `numpy==1.26.4` to install and update.
- Fixed Inference image mask editor's 'Load Mask' not able to load image files
- Fixed Fooocus ControlNet default config shared folder mode not taking effect
- Fixed tkinter python libraries not working on macOS with 'Can't find a usable init.tcl' error
### Supporters
#### Visionaries
- Shoutout to our Visionary-tier supporters on Patreon, **Scopp Mcdee** and **Waterclouds**! Your generous support is appreciated and helps us continue to make Stability Matrix better for everyone!
#### Pioneers
- A big thank you to our Pioneer-tier supporters on Patreon, **tankfox** and **tanangular**! Your support helps us continue to improve Stability Matrix!

## v2.11.0
### Added
#### Packages
- Added new package: [SDFX](https://github.com/sdfxai/sdfx/) by sdfxai
- Added ZLUDA option for SD.Next
- Added more launch options for Forge - [#618](https://github.com/LykosAI/StabilityMatrix/issues/618)
- Added search bar to the Python Packages dialog
#### Inference
- Added Inpainting support for Image To Image projects using the new image mask canvas editor
- Added alternate Lora / LyCORIS drop-down model selection, can be toggled via the model settings button. Allows choosing both CLIP and Model Weights. The existing prompt-based `<lora:model:1.0>` method is still available.
- Added optional Recycle Bin mode when deleting images in the Inference image browser, can be disabled in settings (Currently available on Windows and macOS)
#### Model Browsers
- Added PixArt, SDXL Hyper, and SD3 options to the CivitAI Model Browser
- Added XL ControlNets section to HuggingFace model browser
- Added download speed indicator to model downloads in the Downloads tab
#### Output Browser
- Added support for indexing and displaying jpg/jpeg & gif images (in additional to png and webp / animated webp), with metadata parsing and search for compatible formats
#### Settings
- Added setting for locale specific or invariant number formatting
- Added setting for toggling model browser auto-search on load
- Added option in Settings to choose whether to Copy or Move files when dragging and dropping files into the Checkpoint Manager
- Added folder shortcuts in Settings for opening common app and system folders, such as Data Directory and Logs
#### Translations
- Added Brazilian Portuguese language option, thanks to jbostroski for the translation!
### Changed
- Maximized state is now stored on exit and restored on launch
- Drag & drop imports now move files by default instead of copying
- Clicking outside the Select Model Version dialog will now close it
- Changed Package card buttons to better indicate that they are buttons
- Log file storage has been moved from `%AppData%/StabilityMatrix` to a subfolder: `%AppData%/StabilityMatrix/Logs`
- Archived log files now have an increased rolling limit of 9 files, from 2 files previously. Their file names will now be in the format `app.{yyyy-MM-dd HH_mm_ss}.log`. The current session log file remains named `app.log`.
- Updated image controls on Recommended Models dialog to match the rest of the app
- Improved app shutdown clean-up process reliability and speed
- Improved ProcessTracker speed and clean-up safety for faster subprocess and package launching performance
- Updated HuggingFace page so the command bar stays fixed at the top
- Revamped Checkpoints page now shows available model updates and has better drag & drop functionality
- Revamped file deletion confirmation dialog with affected file paths display and recycle bin / permanent delete options (Checkpoint and Output Browsers) (Currently available on Windows and macOS)
### Fixed
- Fixed crash when parsing invalid generated images in Output Browser and Inference image viewer, errors will be logged instead and the image will be skipped
- Fixed missing progress text during package updates
- (Windows) Fixed "Open in Explorer" buttons across the app not opening the correct path on ReFS partitions
- (macOS, Linux) Fixed Subprocesses of packages sometimes not being closed when the app is closed
- Fixed Inference tabs sometimes not being restored from previous sessions
- Fixed multiple log files being archived in a single session, and losing some log entries
- Fixed error when installing certain packages with comments in the requirements file
- Fixed error when deleting Inference browser images in a nested project path with recycle bin mode
- Fixed extra text in positive prompt when loading image parameters in Inference with empty negative prompt value
- Fixed NullReferenceException that sometimes occurred when closing Inference tabs with images due to Avalonia.Bitmap.Size accessor issue
- Fixed [#598](https://github.com/LykosAI/StabilityMatrix/issues/598) - program not exiting after printing help or version text
- Fixed [#630](https://github.com/LykosAI/StabilityMatrix/issues/630) - InvokeAI update hangs forever waiting for input
- Fixed issue where the "installed" state on HuggingFace model browser was not always correct
- Fixed model folders not being created on startup

### Supporters
#### Visionaries
- Shoutout to our Visionary-tier supporters on Patreon, **Scopp Mcdee** and **Waterclouds**! Your generous support is appreciated and helps us continue to make Stability Matrix better for everyone!
#### Pioneers
- A big thank you to our Pioneer-tier supporters on Patreon, **tankfox** and **tanangular**! Your support helps us continue to improve Stability Matrix!

## v2.11.0-pre.2
### Added
- Added folder shortcuts in Settings for opening common app and system folders, such as Data Directory and Logs.
### Changed
- Log file storage have been moved from `%AppData%/StabilityMatrix` to a subfolder: `%AppData%/StabilityMatrix/Logs`
- Archived log files now have an increased rolling limit of 9 files, from 2 files previously. Their file names will now be in the format `app.{yyyy-MM-dd HH_mm_ss}.log`. The current session log file remains named `app.log`.
- Updated image controls on Recommended Models dialog to match the rest of the app
- Improved app shutdown clean-up process reliability and speed
- Improved ProcessTracker speed and clean-up safety for faster subprocess and package launching performance
### Fixed
- Fixed crash when parsing invalid generated images in Output Browser and Inference image viewer, errors will be logged instead and the image will be skipped
- Fixed issue where blue and red color channels were swapped in the mask editor dialog
- Fixed missing progress text during package updates
- Fixed "Git and Node.js are required" error during SDFX install
- (Windows) Fixed "Open in Explorer" buttons across the app not opening the correct path on ReFS partitions
- (Windows) Fixed Sdfx electron window not closing when stopping the package
- (macOS, Linux) Fixed Subprocesses of packages sometimes not being closed when the app is closed
- Fixed Inference tabs sometimes not being restored from previous sessions
- Fixed multiple log files being archived in a single session, and losing some log entries
- Fixed error when installing certain packages with comments in the requirements file
- Fixed some more missing progress texts during various activities
### Supporters
#### Visionaries
- A heartfelt thank you to our Visionary-tier Patreon supporters, **Scopp Mcdee** and **Waterclouds**! Your generous contributions enable us to keep enhancing Stability Matrix!

## v2.11.0-pre.1
### Added
- Added new package: [SDFX](https://github.com/sdfxai/sdfx/) by sdfxai
- Added "Show Nested Models" toggle for new Checkpoints page, allowing users to show or hide models in subfolders of the selected folder
- Added ZLUDA option for SD.Next
- Added PixArt & SDXL Hyper options to the Civitai model browser
- Added release date to model update notification card on the Checkpoints page
- Added option in Settings to choose whether to Copy or Move files when dragging and dropping files into the Checkpoint Manager
- Added more launch options for Forge - [#618](https://github.com/LykosAI/StabilityMatrix/issues/618)
#### Inference
- Added Inpainting support for Image To Image projects using the new image mask canvas editor
### Changed
- Maximized state is now stored on exit and restored on launch
- Clicking outside the Select Model Version dialog will now close it
- Changed Package card buttons to better indicate that they are buttons
### Fixed
- Fixed error when deleting Inference browser images in a nested project path with recycle bin mode
- Fixed extra text in positive prompt when loading image parameters in Inference with empty negative prompt value
- Fixed NullReferenceException that sometimes occured when closing Inference tabs with images due to Avalonia.Bitmap.Size accessor issue
- Fixed package installs not showing any progress messages
- Fixed crash when viewing model details for Unknown model types in the Checkpoint Manager
- Fixed [#598](https://github.com/LykosAI/StabilityMatrix/issues/598) - program not exiting after printing help or version text
- Fixed [#630](https://github.com/LykosAI/StabilityMatrix/issues/630) - InvokeAI update hangs forever waiting for input
### Supporters
#### Visionaries
- Many thanks to our Visionary-tier supporters on Patreon, **Scopp Mcdee** and **Waterclouds**! Your generous support helps us continue to improve Stability Matrix!

## v2.11.0-dev.3
### Added
- Added download speed indicator to model downloads in the Downloads tab
- Added XL ControlNets section to HuggingFace model browser
- Added toggle in Settings for model browser auto-search on load
- Added optional Recycle Bin mode when deleting images in the Inference image browser, can be disabled in settings (Currently on Windows only)
### Changed
- Revamped Checkpoints page now shows available model updates and has better drag & drop functionality
- Updated HuggingFace page so the command bar stays fixed at the top
- Revamped file deletion confirmation dialog with affected file paths display and recycle bin / permanent delete options (Checkpoint and Output Browsers) (Currently on Windows only)
### Fixed
- Fixed issue where the "installed" state on HuggingFace model browser was not always correct
### Supporters
#### Visionaries
- Special shoutout to our first two Visionaries on Patreon, **Scopp Mcdee** and **Waterclouds**! Thank you for your generous support!

## v2.11.0-dev.2
### Added
- Added Brazilian Portuguese language option, thanks to jbostroski for the translation!
- Added setting for locale specific or invariant number formatting
- Added support for jpg/jpeg & gif images in the Output Browser
### Changed
- Centered OpenArt browser cards
### Fixed
- Fixed MPS install on macOS for ComfyUI, A1111, SDWebUI Forge, and SDWebUI UX causing torch to be upgraded to dev nightly versions and causing incompatibilities with dependencies.
- Fixed "Auto Scroll to End" not working in some scenarios
- Fixed "Auto Scroll to End" toggle button not scrolling to the end when toggled on
- Fixed/reverted output folder name changes for Automatic1111
- Fixed xformers being uninstalled with every ComfyUI update
- Fixed Inference Lora menu strength resetting to default if out of slider range (0 to 1)
- Fixed missing progress text during package installs

## v2.11.0-dev.1
### Added
- Added search bar to the Python Packages dialog
#### Inference
- Alternate Lora / LyCORIS drop-down model selection, can be toggled via the model settings button. The existing prompt-based Lora / LyCORIS method is still available.
### Fixed
- Fixed crash when failing to parse Python package details

## v2.10.3
### Changed
- Centered OpenArt browser cards
### Fixed
- Fixed MPS install on macOS for ComfyUI, A1111, SDWebUI Forge, and SDWebUI UX causing torch to be upgraded to dev nightly versions and causing incompatibilities with dependencies.
- Fixed crash when failing to parse Python package details
- Fixed "Auto Scroll to End" not working in some scenarios
- Fixed "Auto Scroll to End" toggle button not scrolling to the end when toggled on
- Fixed/reverted output folder name changes for Automatic1111
- Fixed xformers being uninstalled with every ComfyUI update
- Fixed missing progress text during package installs

## v2.10.2
### Changed
- Updated translations for Spanish and Turkish
### Fixed
- Fixed more crashes when loading invalid connected model info files
- Fixed pip installs not parsing comments properly
- Fixed crash when sending input to a process that isn't running
- Fixed breadcrumb on console page showing incorrect running package name
- Fixed [#576](https://github.com/LykosAI/StabilityMatrix/issues/576) - drag & drop crashes on macOS & Linux
- Fixed [#594](https://github.com/LykosAI/StabilityMatrix/issues/594) - missing thumbnails in Inference model selector
- Fixed [#600](https://github.com/LykosAI/StabilityMatrix/issues/600) - kohya_ss v24+ not launching
- Downgraded Avalonia back to 11.0.9 to fix [#589](https://github.com/LykosAI/StabilityMatrix/issues/589) and possibly other rendering issues

## v2.10.1
### Added
- Added SVD Shared Model & Output Folders for Forge (fixes [#580](https://github.com/LykosAI/StabilityMatrix/issues/580))
### Changed
- Improved error message when logging in with a Lykos account fails due to incorrect email or password
- Model Browser & Workflow Browser now auto-load when first navigating to those pages
- Removed update confirmation dialog, instead showing the new version in the update button tooltip
### Fixed
- Fixed package launch not working when environment variable `SETUPTOOLS_USE_DISTUTILS` is set due to conflict with a default environment variable. User environment variables will now correctly override any default environment variables.
- Fixed "No refresh token found" error when failing to login with Lykos account in some cases
- Fixed blank entries appearing in the Categories dropdown on the Checkpoints page
- Fixed crash when loading invalid connected model info files
- Fixed [#585](https://github.com/LykosAI/StabilityMatrix/issues/585) - Crash when drag & drop source and destination are the same
- Fixed [#584](https://github.com/LykosAI/StabilityMatrix/issues/584) - `--launch-package` argument not working
- Fixed [#581](https://github.com/LykosAI/StabilityMatrix/issues/581) - Inference teaching tip showing more often than it should
- Fixed [#578](https://github.com/LykosAI/StabilityMatrix/issues/578) - "python setup.py egg_info did not run successfully" failure when installing Auto1111 or SDWebUI Forge
- Fixed [#574](https://github.com/LykosAI/StabilityMatrix/issues/574) - local images not showing on macOS or Linux

## v2.10.0
### Added
- Added Reference-Only mode for Inference ControlNet, used for guiding the sampler with an image without a pretrained model. Part of the latent and attention layers will be connected to the reference image, similar to Image to Image or Inpainting.
- Inference ControlNet module now supports over 42 preprocessors, a new button next to the preprocessors dropdown allows previewing the output of the selected preprocessor on the image.
- Added resolution selection for Inference ControlNet module, this controls preprocessor resolution too.
- Added Layer Diffuse sampler addon to Inference, allows generating foreground with transparency with SD1.5 and SDXL.
- Added support for deep links from the new Stability Matrix Chrome extension
- Added OpenArt.AI workflow browser for ComfyUI workflows
- Added more metadata to the image dialog info flyout
- Added Output Sharing toggle in Advanced Options during install flow
### Changed
- Revamped the Packages page to enable running multiple packages at the same time
- Changed the Outputs Page to use a TreeView for the directory selection instead of a dropdown selector
- Model download location selector now searches all subfolders
- Inference Primary Sampler Addons (i.e. ControlNet, FreeU) are now inherited by Hires Fix Samplers, this can be overriden from the Hires Fix module's settings menu by disabling the "Inherit Primary Sampler Addons" option.
- Revisited the way images are loaded on the outputs page, with improvements to loading speed & not freezing the UI while loading
- Updated translations for French, Spanish, and Turkish
- Changed to a new image control for pages with many images
- (Internal) Updated to Avalonia 11.0.10
### Fixed
- Fixed [#559](https://github.com/LykosAI/StabilityMatrix/issues/559) - "Unable to load bitmap from provided data" error in Checkpoints page
- Fixed [#522](https://github.com/LykosAI/StabilityMatrix/issues/522) - Incorrect output directory path for latest Auto1111
- Fixed [#529](https://github.com/LykosAI/StabilityMatrix/issues/529) - OneTrainer requesting input during update
- Fixed Civitai model browser error when sorting by Installed with more than 100 installed models
- Fixed CLIP Install errors due to setuptools distutils conflict, added default environment variable setting `SETUPTOOLS_USE_DISTUTILS=stdlib`
- Fixed progress bars not displaying properly during package installs & updates
- Fixed ComfyUI extension updates not running install.py / updating requirements.txt
- Improved performance when deleting many images from the Outputs page
- Fixed ComfyUI torch downgrading to 2.1.2 when updating
- Fixed Inference HiresFix module "Inherit Primary Sampler Addons" setting not effectively disabling when unchecked
- Fixed model download location options for VAEs in the CivitAI Model Browser
### Removed
- Removed the main Launch page, as it is no longer needed with the new Packages page

## v2.10.0-pre.2
### Added
- Added more metadata to the image dialog info flyout
- Added Restart button to console page
### Changed
- Model download location selector now searches all subfolders
### Fixed
- Fixed Civitai model browser not showing images when "Show NSFW" is disabled
- Fixed crash when Installed Workflows page is opened with no Workflows folder
- Fixed progress bars not displaying properly during package installs & updates
- Fixed ComfyUI extension updates not running install.py / updating requirements.txt

## v2.10.0-pre.1
### Added
- Added OpenArt.AI workflow browser for ComfyUI workflows
- Added Output Sharing toggle in Advanced Options during install flow
### Changed
- Changed to a new image control for pages with many images
- Removed Symlink option for InvokeAI due to changes with InvokeAI v4.0+
- Output sharing is now enabled by default for new installations
- (Internal) Updated to Avalonia 11.0.10
### Fixed
- Improved performance when deleting many images from the Outputs page
- Fixed ComfyUI torch downgrading to 2.1.2 when updating
- Fixed [#529](https://github.com/LykosAI/StabilityMatrix/issues/529) - OneTrainer requesting input during update
- Fixed "Could not find entry point for InvokeAI" error on InvokeAI v4.0+

## v2.10.0-dev.3
### Added
- Added support for deep links from the new Stability Matrix Chrome extension
### Changed
- Due to changes on the CivitAI API, you can no longer select a specific page in the CivitAI Model Browser
- Due to the above API changes, new pages are now loaded via "infinite scrolling"
### Fixed
- Fixed Inference HiresFix module "Inherit Primary Sampler Addons" setting not effectively disabling when unchecked
- Fixed model download location options for VAEs in the CivitAI Model Browser
- Fixed crash on startup when library directory is not set
- Fixed One-Click install progress dialog not disappearing after completion
- Fixed ComfyUI with Inference pop-up during one-click install appearing below the visible scroll area
- Fixed no packages being available for one-click install on PCs without a GPU
- Fixed models not being removed from the installed models cache when deleting them from the Checkpoints page
- Fixed missing ratings on some models in the CivitAI Model Browser
- Fixed missing favorite count in the CivitAI Model Browser
- Fixed recommended models not showing all SDXL models

## v2.10.0-dev.2
### Added
- Added Reference-Only mode for Inference ControlNet, used for guiding the sampler with an image without a pretrained model. Part of the latent and attention layers will be connected to the reference image, similar to Image to Image or Inpainting.
### Changed
- Inference Primary Sampler Addons (i.e. ControlNet, FreeU) are now inherited by Hires Fix Samplers, this can be overriden from the Hires Fix module's settings menu by disabling the "Inherit Primary Sampler Addons" option.
- Revisited the way images are loaded on the outputs page, with improvements to loading speed & not freezing the UI while loading
### Fixed
- Fixed Outputs page not remembering where the user last was in the TreeView in certain circumstances
- Fixed Inference extension upgrades not being added to missing extensions list for prompted install
- Fixed "The Open Web UI button has moved" teaching tip spam

## v2.10.0-dev.1
### Added
- Inference ControlNet module now supports over 42 preprocessors, a new button next to the preprocessors dropdown allows previewing the output of the selected preprocessor on the image.
- Added resolution selection for Inference ControlNet module, this controls preprocessor resolution too.
### Changed
- Revamped the Packages page to enable running multiple packages at the same time
- Changed the Outputs Page to use a TreeView for the directory selection instead of a dropdown selector
### Removed
- Removed the main Launch page, as it is no longer needed with the new Packages page

## v2.9.3
### Changed
- Removed Symlink option for InvokeAI to prevent InvokeAI from moving models into its own directories (will be replaced with a Config option in a future update)
### Fixed
- Fixed images not appearing in Civitai Model Browser when "Show NSFW" was disabled
- Fixed [#556](https://github.com/LykosAI/StabilityMatrix/issues/556) - "Could not find entry point for InvokeAI" error

## v2.9.2
### Changed
- Due to changes with the CivitAI API, you can no longer select a specific page in the CivitAI Model Browser
- Due to the above API changes, new pages are now loaded via "infinite scrolling"
### Fixed
- Fixed models not being removed from the installed models cache when deleting them from the Checkpoints page
- Fixed model download location options for VAEs in the CivitAI Model Browser
- Fixed One-Click install progress dialog not disappearing after completion
- Fixed ComfyUI with Inference pop-up during one-click install appearing below the visible scroll area
- Fixed no packages being available for one-click install on PCs without a GPU

## v2.9.1
### Added
- Fixed [#498](https://github.com/LykosAI/StabilityMatrix/issues/498) Added "Pony" category to CivitAI Model Browser
### Changed
- Changed package deletion warning dialog to require additional confirmation
### Fixed
- Fixed [#502](https://github.com/LykosAI/StabilityMatrix/issues/502) - missing launch options for Forge
- Fixed [#500](https://github.com/LykosAI/StabilityMatrix/issues/500) - missing output images in Forge when using output sharing
- Fixed [#490](https://github.com/LykosAI/StabilityMatrix/issues/490) - `mpmath has no attribute 'rational'` error on macOS
- Fixed [#510](https://github.com/ionite34/StabilityMatrix/pull/564/files) - kohya_ss packages with v23.0.x failing to install due to missing 'packaging' dependency
- Fixed incorrect progress text when deleting a checkpoint from the Checkpoints page
- Fixed incorrect icon colors on macOS

## v2.9.0
### Added
- Added new package: [StableSwarmUI](https://github.com/Stability-AI/StableSwarmUI) by Stability AI
- Added new package: [Stable Diffusion WebUI Forge](https://github.com/lllyasviel/stable-diffusion-webui-forge) by lllyasviel
- Added extension management for SD.Next and Stable Diffusion WebUI-UX
- Added the ability to choose where CivitAI model downloads are saved
- Added `--launch-package` argument to launch a specific package on startup, using display name or package ID (i.e. `--launch-package "Stable Diffusion WebUI Forge"` or `--launch-package c0b3ecc5-9664-4be9-952d-a10b3dcaee14`)
- Added more Base Model search options to the CivitAI Model Browser
- Added Stable Cascade to the HuggingFace Model Browser
#### Inference
- Added Inference Prompt Styles, with Prompt Expansion model support (i.e. Fooocus V2)
- Added option to load a .yaml config file next to the model with the same name. Can be used with VPred and other models that require a config file.
- Added copy image support on linux and macOS for Inference outputs viewer menu
### Changed
- Updated translations for German, Spanish, French, Japanese, Portuguese, and Turkish
- (Internal) Updated to Avalonia 11.0.9
### Fixed
- Fixed StableSwarmUI not installing properly on macOS
- Fixed [#464](https://github.com/LykosAI/StabilityMatrix/issues/464) - error when installing InvokeAI on macOS
- Fixed [#335](https://github.com/LykosAI/StabilityMatrix/issues/335) Update hanging indefinitely after git step for Auto1111 and SDWebUI Forge
- Fixed Inference output viewer menu "Copy" not copying image
- Fixed image viewer dialog arrow key navigation not working
- Fixed CivitAI login prompt not showing when downloading models that require CivitAI logins
- Fixed unknown model types not showing on checkpoints page (thanks Jerry!)
- Improved error handling for Inference Select Image hash calculation in case file is being written to while being read

## v2.9.0-pre.2
### Added
- Added `--launch-package` argument to launch a specific package on startup, using display name or package ID (i.e. `--launch-package "Stable Diffusion WebUI Forge"` or `--launch-package c0b3ecc5-9664-4be9-952d-a10b3dcaee14`)
- Added more Base Model search options to the CivitAI Model Browser
- Added Stable Cascade to the HuggingFace Model Browser
### Changed
- (Internal) Updated to Avalonia 11.0.9
### Fixed
- Fixed image viewer dialog arrow key navigation not working
- Fixed CivitAI login prompt not showing when downloading models that require CivitAI logins

## v2.9.0-pre.1
### Added
- Added Inference Prompt Styles, with Prompt Expansion model support (i.e. Fooocus V2)
- Added copy image support on linux and macOS for Inference outputs viewer menu
### Fixed
- Fixed StableSwarmUI not installing properly on macOS
- Fixed output sharing for Stable Diffusion WebUI Forge
- Hopefully actually fixed [#464](https://github.com/LykosAI/StabilityMatrix/issues/464) - error when installing InvokeAI on macOS
- Fixed default command line args for SDWebUI Forge on macOS
- Fixed output paths and output sharing for SDWebUI Forge
- Maybe fixed update hanging for Auto1111 and SDWebUI Forge
- Fixed Inference output viewer menu "Copy" not copying image 

## v2.9.0-dev.2
### Added
#### Inference
- Added option to load a .yaml config file next to the model with the same name. Can be used with VPred and other models that require a config file.
### Fixed
- Fixed icon sizes of Inference Addons and Steps buttons

## v2.9.0-dev.1
### Added
- Added new package: [StableSwarmUI](https://github.com/Stability-AI/StableSwarmUI) by Stability AI
- Added new package: [Stable Diffusion WebUI Forge](https://github.com/lllyasviel/stable-diffusion-webui-forge) by lllyasviel
- Added extension management for SD.Next and Stable Diffusion WebUI-UX
- Added the ability to choose where CivitAI model downloads are saved

## v2.8.4
### Fixed
- Hopefully actually fixed [#464](https://github.com/LykosAI/StabilityMatrix/issues/464) - error when installing InvokeAI on macOS

## v2.8.3
### Fixed
- Fixed user tokens read error causing failed downloads
- Failed downloads will now log error messages
- Fixed [#458](https://github.com/LykosAI/StabilityMatrix/issues/458) - Save Intermediate Image not working
- Fixed [#453](https://github.com/LykosAI/StabilityMatrix/issues/453) - Update Fooocus `--output-directory` argument to `--output-path`

## v2.8.2
### Added
- Added missing GFPGAN link to Automatic1111 packages
### Fixed
- Fixed Inference Image to Image Denoise setting becoming hidden after changing schedulers
- Fixed Inference ControlNet models showing as downloadable even when they are already installed
- Fixed Inference Sampler Addon conditioning not applying (i.e. ControlNet)
- Fixed extension modification dialog not showing any progress messages

## v2.8.1
### Fixed
- Fixed model links not working in RuinedFooocus for new installations
- Fixed incorrect nodejs download link on Linux (thanks to slogonomo for the fix)
- Fixed failing InvokeAI install on macOS due to missing nodejs
- Increased timeout on Recommended Models call to prevent potential timeout errors on slow connections
- Fixed SynchronizationLockException when saving settings
- Improved error messages with process output for 7z extraction errors
- Fixed missing tkinter dependency for OneTrainer on Windows
- Fixed auto-update on macOS not starting new version from an issue in starting .app bundles with arguments
- Fixed [#436](https://github.com/LykosAI/StabilityMatrix/issues/436) - Crash on invalid json files during checkpoint indexing

## v2.8.0
### Added
- Added Image to Video project type
- Added CLIP Skip setting to inference, toggleable from the model settings button
- Added image and model details in model selection boxes
- Added new package: [OneTrainer](https://github.com/Nerogar/OneTrainer)
- Added native desktop push notifications for some events (i.e. Downloads, Package installs, Inference generation)
  - Currently available on Windows and Linux, macOS support is pending
- Added Package Extensions (Plugins) management - accessible from the Packages' 3-dot menu. Currently supports ComfyUI and Automatic1111.
- Added new launch argument options for Fooocus
- Added "Config" Shared Model Folder option for Fooocus
- Added Recommended Models dialog after one-click installer
- Added "Copy Details" button to Unexpected Error dialog
- Added German language option, thanks to Mario da Graca for the translation
- Added Portuguese language options, thanks to nextosai for the translation
- Added base model filter to Checkpoints page
- Added "Compatible Images" category when selecting images for Inference projects
- Added "Find in Model Browser" option to the right-click menu on the Checkpoints page
- Added `--use-directml` launch argument for SDWebUI DirectML fork
- Added release builds for macOS (Apple Silicon)
- Added ComfyUI launch argument configs: Cross Attention Method, Force Floating Point Precision, VAE Precision
- Added Delete button to the CivitAI Model Browser details dialog
- Added "Copy Link to Clipboard" for connected models in the Checkpoints page
- Added support for webp files to the Output Browser
- Added "Send to Image to Image" and "Send to Image to Video" options to the context menu
### Changed
- New package installation flow
- Changed one-click installer to match the new package installation style
- Automatic1111 packages will now use PyTorch v2.1.2. Upgrade will occur during the next package update or upon fresh installation.
- Search box on Checkpoints page now searches tags and trigger words
- Changed the Close button on the package install dialog to "Hide"
  - Functionality remains the same, just a name change
- Updated translations for the following languages:
  - Spanish
  - French
  - Japanese
  - Turkish
- Inference file name patterns with directory separator characters will now have the subdirectories created automatically
- Changed how settings file is written to disk to reduce potential data loss risk
- (Internal) Updated to Avalonia 11.0.7
### Fixed
- Fixed error when ControlNet module image paths are not found, even if the module is disabled
- Fixed error when finding metadata for archived models
- Fixed error when extensions folder is missing
- Fixed crash when model was not selected in Inference
- Fixed Fooocus Config shared folder mode overwriting unknown config keys
- Fixed potential SD.Next update issues by moving to shared update process
- Fixed crash on startup when Outputs page failed to load categories properly
- Fixed image gallery arrow key navigation requiring clicking before responding
- Fixed crash when loading extensions list with no internet connection
- Fixed crash when invalid launch arguments are passed
- Fixed missing up/downgrade buttons on the Python Packages dialog when the version was not semver compatible


## v2.8.0-pre.5
### Fixed
- Fixed error when ControlNet module image paths are not found, even if the module is disabled
- Fixed error when finding metadata for archived models
- Fixed error when extensions folder is missing
- Fixed error when webp files have incorrect metadata
- Fixed crash when model was not selected in Inference
- Fixed Fooocus Config shared folder mode overwriting unknown config keys

## v2.8.0-pre.4
### Added
- Added Recommended Models dialog after one-click installer
- Added native desktop push notifications for some events (i.e. Downloads, Package installs, Inference generation)
  - Currently available on Windows and Linux, macOS support is pending
- Added settings options for notifications
- Added new launch argument options for Fooocus
- Added Automatic1111 & Stable Diffusion WebUI-UX to the compatible macOS packages
### Changed
- Changed one-click installer to match the new package installation style
- Automatic1111 packages will now use PyTorch v2.1.2. Upgrade will occur during the next package update or upon fresh installation.
- Updated French translation with the latest changes
### Fixed
- Fixed [#413](https://github.com/LykosAI/StabilityMatrix/issues/413) - Environment Variables are editable again
- Fixed potential SD.Next update issues by moving to shared update process
- Fixed Invoke install trying to use system nodejs
- Fixed crash on startup when Outputs page failed to load categories properly

## v2.8.0-pre.3
### Added
- Added "Config" Shared Model Folder option for Fooocus
- Added "Copy Details" button to Unexpected Error dialog
### Changed
- (Internal) Updated to Avalonia 11.0.7
- Changed the Close button on the package install dialog to "Hide" 
  - Functionality remains the same, just a name change
- Updated French translation (thanks Greg!)
### Fixed
- Webp static images can now be shown alongside existing webp animation support
- Fixed image gallery arrow key navigation requiring clicking before responding
- Fixed crash when loading extensions list with no internet connection
- Fixed crash when invalid launch arguments are passed
- Fixed "must give at least one requirement to install" error when installing extensions with empty requirements.txt

## v2.8.0-pre.2
### Added
- Added German language option, thanks to Mario da Graca for the translation
- Added Portuguese language options, thanks to nextosai for the translation
### Changed
- Updated translations for the following languages:
  - Spanish
  - French
  - Japanese
  - Turkish
### Fixed
- Fixed Auto-update failing to start new version on Windows and Linux when path contains spaces
- Fixed InvokeAI v3.6.0 `"detail": "Not Found"` error when opening the UI
- Install button will now be properly disabled when the duplicate warning is shown

## v2.8.0-pre.1
### Added
- Added Package Extensions (Plugins) management - accessible from the Packages' 3-dot menu. Currently supports ComfyUI and A1111.
- Added base model filter to Checkpoints page
- Search box on Checkpoints page now searches tags and trigger words
- Added "Compatible Images" category when selecting images for Inference projects
- Added "Find in Model Browser" option to the right-click menu on the Checkpoints page
### Changed
- Removed "Failed to load image" notification when loading some images on the Checkpoints page
- Installed models will no longer be selectable on the Hugging Face tab of the model browser
### Fixed
- Inference file name patterns with directory separator characters will now have the subdirectories created automatically
- Fixed missing up/downgrade buttons on the Python Packages dialog when the version was not semver compatible
- Automatic1111 package installs will now install the missing `jsonmerge` package

## v2.8.0-dev.4
### Added
- Auto-update support for macOS
- New package installation flow
- Added `--use-directml` launch argument for SDWebUI DirectML fork
### Changed
- Changed default Period to "AllTime" in the Model Browser
### Fixed
- Fixed SDTurboScheduler's missing denoise parameter

## v2.8.0-dev.3
### Added
- Added release builds for macOS (Apple Silicon)
- Added new package: [OneTrainer](https://github.com/Nerogar/OneTrainer)
- Added ComfyUI launch argument configs: Cross Attention Method, Force Floating Point Precision, VAE Precision
- Added Delete button to the CivitAI Model Browser details dialog
- Added "Copy Link to Clipboard" for connected models in the Checkpoints page
### Changed
- Python Packages install dialog now allows entering multiple arguments or option flags
### Fixed
- Fixed environment variables grid not being editable related to [Avalonia #13843](https://github.com/AvaloniaUI/Avalonia/issues/13843)

## v2.8.0-dev.2
### Added
#### Inference
- Added Image to Video project type
#### Output Browser
- Added support for webp files
- Added "Send to Image to Image" and "Send to Image to Video" options to the context menu
### Changed
- Changed how settings file is written to disk to reduce potential data loss risk

## v2.8.0-dev.1
### Added
#### Inference
- Added image and model details in model selection boxes
- Added CLIP Skip setting, toggleable from the model settings button

## v2.7.9
### Fixed
- Fixed InvokeAI v3.6.0 `"detail": "Not Found"` error when opening the UI

## v2.7.8
### Changed
- Python Packages install dialog now allows entering multiple arguments or option flags
### Fixed
- Fixed InvokeAI Package dependency versions ([#395](https://github.com/LykosAI/StabilityMatrix/pull/395))

## v2.7.7
### Added
- Added `--use-directml` launch argument for SDWebUI DirectML fork
### Changed
- Model Browser downloads will no longer be disabled if the free drive space is unavailable
- Default Linux installation folder changed to prevent issues with hidden folders
- Changed default Period to "AllTime" in the Model Browser
### Fixed
- Fixed error where Environment Variables were not editable
- Fixed SDTurboScheduler's missing denoise parameter

## v2.7.6
### Added
- Added SDXL Turbo and Stable Video Diffusion to the Hugging Face tab
### Changed
- ControlNet model selector will now show the parent directory of a model when relevant
### Fixed
- Fixed Python Packages dialog crash due to pip commands including warnings
- Fixed Base Model downloads from the Hugging Face tab downloading to the wrong folder
- Fixed InvokeAI `! [rejected] v3.4.0post2 -> v3.4.0post2 (would clobber existing tag)` error on updating to the latest version 
- Fixed settings not saving in some scenarios, such as when the `settings.json` file existed but was empty

## v2.7.5
### Fixed
- Fixed Python Packages manager crash when pip list returns warnings in json
- Fixed slowdown when loading PNGs with large amounts of metadata
- Fixed crash when scanning directories for missing metadata

## v2.7.4
### Changed
- Improved low disk space handling
### Fixed
- Fixed denoise strength in Inference Text to Image
- Fixed PathTooLongException for IPAdapter folders when using ComfyUI in Symlink mode
- Fixed configs and symlinks not being cleaned up when switched to the opposite mode
- Fixed model indexing stopping when encountering paths longer than 1021 bytes in length
- Fixed repeated nested folders being created in `Models/ControlNet` when using ComfyUI in Symlink mode. Existing folders will be repaired to their original structure on launch.

## v2.7.3
### Added
- Added missing IPAdapter and CLIP Vision folder links for ComfyUI
### Fixed
- Fixed UnicodeDecodeError when using extra_model_paths.yaml in ComfyUI on certain locales
- Fixed SDXL CLIP Vision model directory name conflict
- Fixed [#334](https://github.com/LykosAI/StabilityMatrix/issues/334) - Win32Exception if Settings are opened

## v2.7.2
### Changed
- Changed Symlink shared folder link targets for Automatic1111 and ComfyUI. From `ControlNet -> models/controlnet` to `ControlNet -> models/controlnet/ControlNet` and `T2IAdapter -> models/controlnet/T2IAdapter`.
- Changed FreeU defaults to match recommended SD1.5 defaults
- Changed default denoise strength from 1.0 to 0.7
### Fixed
- Fixed ControlNet / T2IAdapter shared folder links for Automatic1111 conflicting with each other
- Fixed URIScheme registration errors on Linux
- Fixed RuinedFooocus missing output folder on startup
- Fixed incorrect Fooocus VRAM launch arguments

## v2.7.1
### Added
- Added Turkish UI language option, thanks to Progesor for the translation
### Fixed
- Fixed Inference Image to Image projects missing denoise strength setting

## v2.7.0
### Added
#### General
- New package: [RuinedFooocus](https://github.com/runew0lf/RuinedFooocus)
- Added an X button to all search fields to instantly clear them (Esc key also works)
- Added System Information section to Settings
#### Inference
- Added Image to Image project type
- Added Modular custom steps
  - Use the plus button to add new steps (Hires Fix, Upscaler, and Save Image are currently available), and the edit button to enable removing or dragging steps to reorder them. This enables multi-pass Hires Fix, mixing different upscalers, and saving intermediate images at any point in the pipeline.
- Added Sampler addons
  - Addons usually affect guidance like ControlNet, T2I, FreeU, and other addons to come. They apply to the individual sampler, so you can mix and match different ControlNets for Base and Hires Fix, or use the current output from a previous sampler as ControlNet guidance image for HighRes passes.
- Added SD Turbo Scheduler
- Added display names for new samplers ("Heun++ 2", "DDPM", "LCM")
- Added Ctrl+Enter as a shortcut for the Generate Image button
#### Accounts Settings Subpage
- Lykos Account sign-up and login - currently for Patreon OAuth connections but GitHub requests caching and settings sync are planned
- Supporters can now connect your Patreon accounts, then head to the Updates page to choose to receive auto-updates from the Dev or Preview channels
- CivitAI Account login with API key - enables downloading models from the Browser page that require CivitAI logins, more integrations like liking and commenting are also planned
#### Updates Settings Subpage
- Toggle auto-update notifications and manually check for updates
- Choose between Stable, Preview, and Dev update channels
#### Inference Settings Subpage
- Moved Inference settings to subpage
- Updated with more localized labels
#### Outputs Page
- Added Refresh button to update gallery from file system changes
#### Checkpoints Page
- Added the ability to drag & drop checkpoints between different folders 
- Added "Copy Trigger Words" option to the three-dots menu on the Checkpoints page (when data is available)
- Added trigger words on checkpoint card and tooltip
- Added "Find Connected Metadata" options for root-level and file-level scans
- Added "Update Existing Metadata" button
#### Model Browser
- Added Hugging Face tab to the Model Browser
- Added additional base model filter options for CivitAI ("SD 1.5 LCM", "SDXL 1.0 LCM", "SDXL Turbo", "Other")
- Added the ability to type in a specific page number in the CivitAI Model Browser
- Right clicking anywhere on the model card will open the same menu as the three-dots button
- New model downloads will save trigger words in metadata, if available
- Model author username and avatar display, with clickable link to their profile
### Changed
#### General
- Model Browser page has been redesigned, featuring more information like rating and download counts
- Model Browser navigation has improved animations on hover and compact number formatting
- Updated Outputs Page button and menu layout
- Rearranged Add Package dialog slightly to accommodate longer package list
- Folder-level "Find Connected Metadata" now scans the selected folder and its subfolders
- Model Browser now split into "CivitAI" and "Hugging Face" tabs
#### Inference
- Selected images (i.e. Image2Image, Upscale, ControlNet) will now save their source paths saved and restored on load. If the image is moved or deleted, the selection will show as missing and can be reselected
- Project files (.smproj) have been updated to v3, existing projects will be upgraded on load and will no longer be compatible with older versions of Stability Matrix
### Fixed
- Fixed Outputs page reverting back to Shared Output Folder every time the page is reloaded
- Potentially fixed updates sometimes clearing settings or launching in the wrong directory
- Improved startup time and window load time after exiting dialogs
- Fixed control character decoding that caused some progress bars to show as `\u2588`
- Fixed Python `rich` package's progress bars not showing in console
- Optimized ProgressRing animation bindings to reduce CPU usage
- Improved safety checks in custom control rendering to reduce potential graphical artifacts
- Improved console rendering safety with cursor line increment clamping, as potential fix for [#111](https://github.com/LykosAI/StabilityMatrix/issues/111)
- Fixed [#290](https://github.com/LykosAI/StabilityMatrix/issues/290) - Model browser crash due to text trimming certain unicode characters
- Fixed crash when loading an empty settings file
- Improve Settings save and load performance with .NET 8 Source Generating Serialization
- Fixed ApplicationException during database shutdown
- InvokeAI model links for T2I/IpAdapters now point to the correct folders
- Added extra checks to help prevent settings resetting in certain scenarios
- Fixed Refiner model enabled state not saving to Inference project files
- Fixed NullReference error labels when clearing the Inference batch size settings, now shows improved message with minimum and maximum value constraints

## v2.7.0-pre.4
### Added
#### Inference
- Added Image to Image project type
- Added Modular custom steps
  - Use the plus button to add new steps (Hires Fix, Upscaler, and Save Image are currently available), and the edit button to enable removing or dragging steps to reorder them. This enables multi-pass Hires Fix, mixing different upscalers, and saving intermediate images at any point in the pipeline.
- Added Sampler addons
  - Addons usually affect guidance like ControlNet, T2I, FreeU, and other addons to come. They apply to the individual sampler, so you can mix and match different ControlNets for Base and Hires Fix, or use the current output from a previous sampler as ControlNet guidance image for HighRes passes.
- Added SD Turbo Scheduler
- Added display names for new samplers ("Heun++ 2", "DDPM", "LCM")
#### Model Browser
- Added additional base model filter options ("SD 1.5 LCM", "SDXL 1.0 LCM", "SDXL Turbo", "Other")
### Changed
#### Inference
- Selected images (i.e. Image2Image, Upscale, ControlNet) will now save their source paths saved and restored on load. If the image is moved or deleted, the selection will show as missing and can be reselected
- Project files (.smproj) have been updated to v3, existing projects will be upgraded on load and will no longer be compatible with older versions of Stability Matrix
### Fixed
- Fixed Refiner model enabled state not saving to Inference project files
 
## v2.7.0-pre.3
### Added
- Added "Find Connected Metadata" options for root-level and file-level scans to the Checkpoints page
- Added "Update Existing Metadata" button to the Checkpoints page
- Added Hugging Face tab to the Model Browser
- Added the ability to type in a specific page number in the CivitAI Model Browser
### Changed
- Folder-level "Find Connected Metadata" now scans the selected folder and its subfolders
- Model Browser now split into "CivitAI" and "Hugging Face" tabs
### Fixed
- InvokeAI model links for T2I/IpAdapters now point to the correct folders
- Added extra checks to help prevent settings resetting in certain scenarios

## v2.7.0-pre.2
### Added
- Added System Information section to Settings
### Changed
- Moved Inference Settings to subpage
### Fixed
- Fixed crash when loading an empty settings file
- Improve Settings save and load performance with .NET 8 Source Generating Serialization
- Fixed ApplicationException during database shutdown

## v2.7.0-pre.1
### Fixed
- Fixed control character decoding that caused some progress bars to show as `\u2588`
- Fixed Python `rich` package's progress bars not showing in console
- Optimized ProgressRing animation bindings to reduce CPU usage
- Improved safety checks in custom control rendering to reduce potential graphical artifacts
- Improved console rendering safety with cursor line increment clamping, as potential fix for [#111](https://github.com/LykosAI/StabilityMatrix/issues/111)

## v2.7.0-dev.4
### Fixed
- Fixed [#290](https://github.com/LykosAI/StabilityMatrix/issues/290) - Model browser crash due to text trimming certain unicode characters 

## v2.7.0-dev.3
### Added
- New package: [RuinedFooocus](https://github.com/runew0lf/RuinedFooocus)
#### Model Browser
- Right clicking anywhere on the model card will open the same menu as the three-dots button
- New model downloads will save trigger words in metadata, if available
- Model author username and avatar display, with clickable link to their profile
#### Checkpoints Page
- Added "Copy Trigger Words" option to the three-dots menu on the Checkpoints page (when data is available)
- Added trigger words on checkpoint card and tooltip
### Changed
#### Model Browser
- Improved number formatting with K/M suffixes for download and favorite counts
- Animated zoom effect on hovering over model images
#### Checkpoints Page
- Rearranged top row layout to use CommandBar
### Fixed
- Improved startup time and window load time after exiting dialogs

## v2.7.0-dev.2
### Added
#### General
- Added an X button to all search fields to instantly clear them (Esc key also works) 
#### Outputs Page 
- Added Refresh button to update gallery from file system changes
#### Checkpoints Page
- Added the ability to drag & drop checkpoints between different folders
### Changed
#### Outputs Page
- Updated button and menu layout
#### Packages Page
- Rearranged Add Package dialog slightly to accommodate longer package list
### Fixed
- Fixed InvalidOperation errors when signing into accounts shortly after signing out, while the previous account update is still running
- Fixed Outputs page reverting back to Shared Output Folder every time the page is reloaded
- Potentially fixed updates sometimes clearing settings or launching in the wrong directory

## v2.7.0-dev.1
### Added
- Accounts Settings Subpage
  - Lykos Account sign-up and login - currently for Patreon OAuth connections but GitHub requests caching and settings sync are planned
  - Supporters can now connect your Patreon accounts, then head to the Updates page to choose to receive auto-updates from the Dev or Preview channels
  - CivitAI Account login with API key - enables downloading models from the Browser page that require CivitAI logins, more integrations like liking and commenting are also planned
- Updates Settings Subpage
  - Toggle auto-update notifications and manually check for updates
  - Choose between Stable, Preview, and Dev update channels
### Changed
- Model Browser page has been redesigned, featuring more information like rating and download counts

## v2.6.7
### Fixed
- Fixed prerequisite install not unpacking due to improperly formatted 7z argument (Caused the "python310._pth FileNotFoundException")
- Fixed [#301](https://github.com/LykosAI/StabilityMatrix/issues/301) - Package updates failing silently because of a PortableGit error

## v2.6.6
### Fixed
- Fixed [#297](https://github.com/LykosAI/StabilityMatrix/issues/297) - Model browser LiteAsyncException occuring when fetching entries with unrecognized values from enum name changes

## v2.6.5
### Fixed
- Fixed error when receiving unknown model format values from the Model Browser
- Fixed process errors when installing or updating Pip packages using the Python packages dialog

## v2.6.4
### Fixed
- Fixed errors preventing Model Browser from finding results with certain search queries

## v2.6.3
### Fixed
- Fixed InvalidOperationException during prerequisite installs on certain platforms where process name and duration reporting are not supported

## v2.6.2
### Changed
- Backend changes for auto-update schema v3, supporting customizable release channels and faster downloads with zip compression
### Fixed
- Better error reporting including outputs for git subprocess errors during package install / update
- Fixed `'accelerate' is not recognized as an internal or external command` error when starting training in kohya_ss
- Fixed some instances of `ModuleNotFoundError: No module named 'bitsandbytes.cuda_setup.paths'` error when using 8-bit optimizers in kohya_ss
- Fixed errors preventing Inference outputs from loading in the img2img tabs of other packages 

## v2.6.1
### Changed
- NVIDIA GPU users will be updated to use CUDA 12.1 for the InvokeAI package for a slight performance improvement
  - Update will occur the next time the package is updated, or on a fresh install
  - Note: CUDA 12.1 is only available on Maxwell (GTX 900 series) and newer GPUs  
### Fixed
- Reduced the amount of calls to GitHub to help prevent rate limiting
- Fixed rate limit crash on startup preventing app from starting

## v2.6.0
### Added
- Added **Output Sharing** option for all packages in the three-dots menu on the Packages page
  - This will link the package's output folders to the relevant subfolders in the "Outputs" directory
    - When a package only has a generic "outputs" folder, all generated images from that package will be linked to the "Outputs\Text2Img" folder when this option is enabled
- Added **Outputs page** for viewing generated images from any package, or the shared output folder
- Added [Stable Diffusion WebUI/UX](https://github.com/anapnoe/stable-diffusion-webui-ux) package
- Added [Stable Diffusion WebUI-DirectML](https://github.com/lshqqytiger/stable-diffusion-webui-directml) package
- Added [kohya_ss](https://github.com/bmaltais/kohya_ss) package
- Added [Fooocus-ControlNet-SDXL](https://github.com/fenneishi/Fooocus-ControlNet-SDXL) package
- Added GPU compatibility badges to the installers
- Added filtering of "incompatible" packages (ones that do not support your GPU) to all installers 
  - This can be overridden by checking the new "Show All Packages" checkbox
- Added more launch options for Fooocus, such as the `--preset` option
- Added Ctrl+ScrollWheel to change image size in the inference output gallery and new Outputs page
- Added "No Images Found" placeholder for non-connected models on the Checkpoints tab
- Added "Open on GitHub" option to the three-dots menu on the Packages page
### Changed
- If ComfyUI for Inference is chosen during the One-Click Installer, the Inference page will be opened after installation instead of the Launch page
- Changed all package installs & updates to use git commands instead of downloading zip files
- The One-Click Installer now uses the new progress dialog with console
- NVIDIA GPU users will be updated to use CUDA 12.1 for ComfyUI & Fooocus packages for a slight performance improvement
  - Update will occur the next time the package is updated, or on a fresh install
  - Note: CUDA 12.1 is only available on Maxwell (GTX 900 series) and newer GPUs
- Improved Model Browser download stability with automatic retries for download errors
- Optimized page navigation and syntax formatting configurations to improve startup time
### Fixed
- Fixed crash when clicking Inference gallery image after the image is deleted externally in file explorer
- Fixed Inference popup Install button not working on One-Click Installer
- Fixed Inference Prompt Completion window sometimes not showing while typing
- Fixed "Show Model Images" toggle on Checkpoints page sometimes displaying cut-off model images
- Fixed missing httpx package during Automatic1111 install
- Fixed some instances of localized text being cut off from controls being too small

## v2.5.7
### Fixed
- Fixed error `got an unexpected keyword argument 'socket_options'` on fresh installs of Automatic1111 Stable Diffusion WebUI due to missing httpx dependency specification from gradio

## v2.5.6
### Added
- Added Russian UI language option, thanks to aolko for the translation

## v2.5.5
### Added
- Added Spanish UI language options, thanks to Carlos Baena and Lautaroturina for the translations
- Manual input prompt popup on package input requests besides Y/n confirmations
- Added `--disable-gpu` launch argument to disable hardware accelerated rendering
### Fixed
- Fixed infinite progress wheel when package uninstall fails

## v2.5.4
### Fixed
- Fixed [#208](https://github.com/LykosAI/StabilityMatrix/issues/208) - error when installing xformers

## v2.5.3
### Added
- Added French UI language option, thanks to eephyne for the translation
### Fixed
- Fixed Automatic 1111 missing dependencies on startup by no longer enabling `--skip-install` by default.

## v2.5.2
### Added
- Right click Inference Batch options to enable selecting a "Batch Index". This can be used to reproduce a specific image from a batch generation. The field will be automatically populated in metadata of individual images from a batch generation.
  - The index is 1-based, so the first image in a batch is index 1, and the last image is the batch size.
  - Currently this generates different individual images for batches using Ancestral samplers, due to an upstream ComfyUI issue with noise masking. Looking into fixing this.
- Inference Batches option now is implemented, previously the setting had no effect
### Changed
- Default upscale factor for Inference is now 2x instead of 1x
### Fixed
- Fixed batch combined image grids not showing metadata and not being importable
- Fixed "Call from invalid thread" errors that sometimes occured during update notifications

## v2.5.1
### Added
- `--skip-install` default launch argument for Automatic1111 Package
### Fixed
- Fixed Prompt weights showing syntax error in locales where decimal separator is not a period

## v2.5.0
### Added
- Added Inference, a built-in native Stable Diffusion interface, powered by ComfyUI
- Added option to change the Shared Folder method for packages using the three-dots menu on the Packages page
- Added the ability to Favorite models in the Model Browser
- Added "Favorites" sort option to the Model Browser
- Added notification flyout for new available updates. Dismiss to hide until the next update version.
- Added Italian UI language options, thanks to Marco Capelli for the translations
### Changed
- Model Browser page size is now 20 instead of 14  
- Update changelog now only shows the difference between the current version and the latest version
### Fixed
- Fixed [#141](https://github.com/LykosAI/StabilityMatrix/issues/141) - Search not working when sorting by Installed on Model Browser
- Fixed SD.Next not showing "Open Web UI" button when finished loading
- Fixed model index startup errors when `./Models` contains unknown custom folder names
- Fixed ストップ button being cut off in Japanese translation 
- Fixed update progress freezing in some cases
- Fixed light theme being default in first time setup window
- Fixed shared folder links not recreating fully when partially missing

## v2.4.6
### Added
- LDSR / ADetailer shared folder links for Automatic1111 Package
### Changed
- Made Dark Mode background slightly lighter

## v2.4.5
### Fixed
- Fixed "Library Dir not set" error on launch

## v2.4.4
### Added
- Added button to toggle automatic scrolling of console output
### Fixed
- Fixed [#130](https://github.com/LykosAI/StabilityMatrix/issues/130) ComfyUI extra_model_paths.yaml file being overwritten on each launch
- Fixed some package updates not showing any console output
- Fixed auto-close of update dialog when package update is complete 

## v2.4.3
### Added
- Added "--no-download-sd-model" launch argument option for Stable Diffusion Web UI
- Added Chinese (Simplified) and Chinese (Traditional) UI language options, thanks to jimlovewine for the translations
### Changed
- Package updates now use the new progress dialog with console output
### Fixed
- Updated Japanese translation for some terms

## v2.4.2
### Added
- Added Japanese UI language option, thanks to kgmkm_mkgm for the translation
- Language selection available in Settings, and defaults to system language if supported

## v2.4.1
### Fixed
- Fixed deleting checkpoints not updating the visual grid until the page is refreshed
- Fixed updates sometimes freezing on "Installing Requirements" step

## v2.4.0
### Added
- New installable Package - [Fooocus-MRE](https://github.com/MoonRide303/Fooocus-MRE)
- Added toggle to show connected model images in the Checkpoints tab
- Added "Find Connected Metadata" option to the context menu of Checkpoint Folders in the Checkpoints tab to connect models that don't have any metadata
### Changed
- Revamped package installer
  - Added "advanced options" section for commit, shared folder method, and pytorch options
  - Can be run in the background
  - Shows progress in the Downloads tab
- Even more performance improvements for loading and searching the Checkpoints page
### Fixed
- Fixed [#97](https://github.com/LykosAI/StabilityMatrix/issues/97) - Codeformer folder should now get linked correctly
- Fixed [#106](https://github.com/LykosAI/StabilityMatrix/issues/106) - ComfyUI should now install correctly on Windows machines with an AMD GPU using DirectML
- Fixed [#107](https://github.com/LykosAI/StabilityMatrix/issues/107) - Added `--autolaunch` option to SD.Next
- Fixed [#110](https://github.com/LykosAI/StabilityMatrix/issues/110) - Model Browser should properly navigate to the next page of Installed models
- Installed tag on model browser should now show for connected models imported via drag & drop

## v2.3.4
### Fixed
- Fixed [#108](https://github.com/LykosAI/StabilityMatrix/issues/108) - (Linux) Fixed permission error on updates [#103](https://github.com/LykosAI/StabilityMatrix/pull/103)

## v2.3.3
### Fixed
- Fixed GPU recognition for Nvidia Tesla GPUs
- Fixed checkpoint file index extension identification with some path names
- Fixed issue where config file may be overwritten during Automatic1111 package updates
- Fixed "Directory Not Found" error on startup when previously selected Data directory does not exist
- Fixed [#83](https://github.com/LykosAI/StabilityMatrix/issues/83) - Display of packages with long names in the Package Manager
- Fixed [#64](https://github.com/LykosAI/StabilityMatrix/issues/64) - Package install error if venv already exists

## v2.3.2
### Added
- Added warning for exFAT / FAT32 drives when selecting a data directory
### Fixed
- Automatic1111 and ComfyUI should now install the correct version of pytorch for AMD GPUs
- Fixed "Call from invalid thread" exceptions preventing download completion notifications from showing
- Fixed model preview image downloading with incorrect name
### Changed
- Redesigned "Select Model Version" dialog to include model description and all preview images

## v2.3.1
### Fixed
- Fixed Auto update not appearing in some regions due to date formatting issues
- Local package import now migrates venvs and existing models

## v2.3.0
### Added
- New installable Package - [Fooocus](https://github.com/lllyasviel/Fooocus)
- Added "Select New Data Directory" button to Settings
- Added "Skip to First/Last Page" buttons to the Model Browser
- Added VAE as a checkpoint category in the Model Browser
- Pause/Resume/Cancel buttons on downloads popup. Paused downloads persists and may be resumed after restarting the app
- Unknown Package installs in the Package directory will now show up with a button to import them
### Fixed
- Fixed issue where model version wouldn't be selected in the "All Versions" section of the Model Browser
- Improved Checkpoints page indexing performance
- Fixed issue where Checkpoints page may not show all checkpoints after clearing search filter
- Fixed issue where Checkpoints page may show incorrect checkpoints for the given filter after changing pages
- Fixed issue where Open Web UI button would try to load 0.0.0.0 addresses
- Fixed Dictionary error when launch arguments saved with duplicate arguments
- Fixed Launch arguments search not working
### Changed
- Changed update method for SD.Next to use the built-in upgrade functionality
- Model Browser navigation buttons are no longer disabled while changing pages

## v2.2.1
### Fixed
- Fixed SD.Next shared folders config not working with new config format, reverted to Junctions / Symlinks

## v2.2.1

### Fixed
- Fixed SD.Next shared folders config not working with new config format, reverted to Junctions / Symlinks

## v2.2.0

### Added
- Added option to search by Base Model in the Model Browser
- Animated page transitions

### Fixed
- Fixed [#59](https://github.com/LykosAI/StabilityMatrix/issues/61) - `GIT` environment variable is now set for the embedded portable git on Windows as A1111 uses it instead of default `PATH` resolution
- Fixed embedded Python install check on Linux when an incompatible windows DLL is in the Python install directory
- Fixed "ObjectDisposed" database errors that sometimes appeared when closing the app

### Changed
- Revamped Package Manager UI
- InvokeAI installations can now use checkpoints from the Shared Models folder

## v2.1.2

### Changed
- SD.Next install now uses ROCm PyTorch backend on Linux AMD GPU machines for better performance over DirectML

## v2.1.1

### Added
- Discord Rich Presence support can now be enabled in Settings

### Fixed
- Launch Page selected package now persists in settings

## v2.1.0

### Added
- New installable Package - [VoltaML](https://github.com/VoltaML/voltaML-fast-stable-diffusion)
- New installable Package - [InvokeAI](https://github.com/invoke-ai/InvokeAI)
- Launch button can now support alternate commands / modes - currently only for InvokeAI
  > ![](https://github.com/LykosAI/StabilityMatrix/assets/13956642/16a8ffdd-a3cb-4f4f-acc5-c062d3ade363)
- Settings option to set global environment variables for Packages
  > ![](https://github.com/LykosAI/StabilityMatrix/assets/13956642/d577918e-82bb-46d4-9a3a-9b5318d3d4d8)

### Changed
- Compatible packages (ComfyUI, Vlad/SD.Next) now use config files / launch args instead of symbolic links for shared model folder redirect

### Fixed
- Fixed [#48](https://github.com/LykosAI/StabilityMatrix/issues/48) - model folders not showing in UI when they were empty
- Updater now shows correct current version without trailing `.0`
- Fixed program sometimes starting off-screen on multi-monitor setups 
- Fixed console input box transparency
- Fixed [#52](https://github.com/LykosAI/StabilityMatrix/issues/52) - A1111 default approx-vae model download errors by switching default preview method to TAESD
- Fixes [#50](https://github.com/LykosAI/StabilityMatrix/issues/50) - model browser crash when no model versions exist
- Fixed [#31](https://github.com/LykosAI/StabilityMatrix/issues/31) - missing ControlNet link to Shared Models Folder for SD.Next
- Fixed [#49](https://github.com/LykosAI/StabilityMatrix/issues/49) - download progress disappearing when changing pages in Model Browser

## v2.0.4

### Fixed
- Fixed Model Browser downloading files without extensions

## v2.0.3

### Added
- (Windows) New settings option to add Stability Matrix to the start menu
- (Windows) Improved background "Mica" effect on Windows 11, should be smoother with less banding artifacts

### Fixed
- Fixed model categories sometimes not showing if they are empty
- Improved model download hash verification performance
- Fixed some text wrapping visuals on expanded model version dialog on model browser
- Added cancel button for create folder dialog
- One click first time installer now defaults to using the "Package" name instead of the display name ("stable-diffusion-webui" instead of "Stable Diffusion WebUI") for the install folder name - probably safer against upstream issues on folder names with spaces.

## v2.0.2

### Fixed
- (Linux) Updater now sets correct execute permissions
- Image loading (i.e. Checkpoints File preview thumbnail) now has a notification for unsupported local image formats instead of crashing
- Fix unable to start app issues on some machines and dropdowns showing wrong categories - disabled assembly trimming

## v2.0.1

### Added
- Fully rewritten using Avalonia for improved UI and cross-platform support, our biggest update so far, with over 18,000 lines of code.
- Release support for Windows and Linux, with macOS coming soon
- Model Browser now indicates models that are already downloaded / need updates
- Checkpoints Manager now supports filtering/searching
- One-click installer now suggests all 3 WebUI packages for selection
- Hardware compatibility and GPU detection is now more accurate
- Download Indicator on the nav menu for ongoing downloads and progress; supports multiple concurrent model downloads
- Improved console with syntax highlighting, and provisional ANSI rendering for progress bars and advanced graphics
- Input can now be sent to the running package process using the top-right keyboard button on the Launch page. Package input requests for a (y/n) response will now have an interactive popup.

### Fixed
- Fixed crash on exit
- Fixed updating from versions prior to 2.x.x
- Fixed page duplication memory leak that caused increased memory usage when switching between pages
- Package page launch button will now navigate and launch the package, instead of just navigating to launch page<|MERGE_RESOLUTION|>--- conflicted
+++ resolved
@@ -5,17 +5,13 @@
 The format is based on [Keep a Changelog](https://keepachangelog.com/en/1.1.0/),
 and this project adheres to [Semantic Versioning 2.0](https://semver.org/spec/v2.0.0.html).
 
-<<<<<<< HEAD
-## v2.11.8
-### Added
-- Added Flux & AuraFlow types to CivitAI Browser
-=======
 ## v2.12.0-pre.2
 ### Added
 - Added "Show NSFW Images" toggle to the Checkpoints page
 ### Fixed
 - Fixed CivitAI Model Browser sometimes incorrectly showing "No models found" before toggling "Show NSFW" or "Hide Installed" filters
 - Fixed Automatic1111 & related packages not including the gradio-allowed-path argument for the shared output folder
+- Fixed SwarmUI settings being overwritten on launch
 
 ## v2.12.0-pre.1
 ### Added
@@ -95,7 +91,8 @@
 - Shoutout to our Visionary-tier Patreon supporters, **Scopp Mcdee**, **Waterclouds**, and our newest Visionary, **Akiro_Senkai**! Many thanks for your generous support!
 
 ## v2.11.8
->>>>>>> 78476fcb
+### Added
+- Added Flux & AuraFlow types to CivitAI Browser
 ### Fixed
 - Fixed CivitAI model browser not loading search results
 - Fixed SwarmUI settings being overwritten on launch
