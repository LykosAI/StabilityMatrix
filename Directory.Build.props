--- conflicted
+++ resolved
@@ -1,8 +1,5 @@
 ﻿<Project>
     <PropertyGroup>
-<<<<<<< HEAD
-        <AvaloniaVersion>11.2.1</AvaloniaVersion>
-=======
         <TargetFramework>net9.0</TargetFramework>
         <Nullable>enable</Nullable>
         <ImplicitUsings>enable</ImplicitUsings>
@@ -17,6 +14,5 @@
     <PropertyGroup>
         <!-- AVLN3001: Not using the default Avalonia runtime loader so this doesn't matter -->
         <NoWarn>$(NoWarn);AVLN3001</NoWarn>
->>>>>>> 156093cd
     </PropertyGroup>
 </Project>