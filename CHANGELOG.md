# Changelog

All notable changes to Stability Matrix will be documented in this file.

The format is based on [Keep a Changelog](https://keepachangelog.com/en/1.1.0/),
and this project adheres to [Semantic Versioning 2.0](https://semver.org/spec/v2.0.0.html).

<<<<<<< HEAD
## v2.7.7
### Added
- Added ComfyUI launch argument configs: Cross Attention Method, Force Floating Point Precision, VAE Precision
### Changed
- Python Packages install dialog now allows entering multiple arguments or option flags
=======
## v2.8.0-dev.2
### Added
#### Inference
- Added Image to Video project type
#### Output Browser
- Added support for webp files
- Added "Send to Image to Image" and "Send to Image to Video" options to the context menu
### Changed
- Changed how settings file is written to disk to reduce potential data loss risk

## v2.8.0-dev.1
### Added
#### Inference
- Added image and model details in model selection boxes
- Added CLIP Skip setting, toggleable from the model settings button
>>>>>>> 0a9b590e

## v2.7.6
### Added
- Added SDXL Turbo and Stable Video Diffusion to the Hugging Face tab
### Changed
- ControlNet model selector will now show the parent directory of a model when relevant
### Fixed
- Fixed Python Packages dialog crash due to pip commands including warnings
- Fixed Base Model downloads from the Hugging Face tab downloading to the wrong folder
- Fixed InvokeAI `! [rejected] v3.4.0post2 -> v3.4.0post2 (would clobber existing tag)` error on updating to the latest version 
- Fixed settings not saving in some scenarios, such as when the `settings.json` file existed but was empty

## v2.7.5
### Fixed
- Fixed Python Packages manager crash when pip list returns warnings in json
- Fixed slowdown when loading PNGs with large amounts of metadata
- Fixed crash when scanning directories for missing metadata

## v2.7.4
### Changed
- Improved low disk space handling
### Fixed
- Fixed denoise strength in Inference Text to Image
- Fixed PathTooLongException for IPAdapter folders when using ComfyUI in Symlink mode
- Fixed configs and symlinks not being cleaned up when switched to the opposite mode
- Fixed model indexing stopping when encountering paths longer than 1021 bytes in length
- Fixed repeated nested folders being created in `Models/ControlNet` when using ComfyUI in Symlink mode. Existing folders will be repaired to their original structure on launch.

## v2.7.3
### Added
- Added missing IPAdapter and CLIP Vision folder links for ComfyUI
### Fixed
- Fixed UnicodeDecodeError when using extra_model_paths.yaml in ComfyUI on certain locales
- Fixed SDXL CLIP Vision model directory name conflict
- Fixed [#334](https://github.com/LykosAI/StabilityMatrix/issues/334) - Win32Exception if Settings are opened

## v2.7.2
### Changed
- Changed Symlink shared folder link targets for Automatic1111 and ComfyUI. From `ControlNet -> models/controlnet` to `ControlNet -> models/controlnet/ControlNet` and `T2IAdapter -> models/controlnet/T2IAdapter`.
- Changed FreeU defaults to match recommended SD1.5 defaults
- Changed default denoise strength from 1.0 to 0.7
### Fixed
- Fixed ControlNet / T2IAdapter shared folder links for Automatic1111 conflicting with each other
- Fixed URIScheme registration errors on Linux
- Fixed RuinedFooocus missing output folder on startup
- Fixed incorrect Fooocus VRAM launch arguments

## v2.7.1
### Added
- Added Turkish UI language option, thanks to Progesor for the translation
### Fixed
- Fixed Inference Image to Image projects missing denoise strength setting

## v2.7.0
### Added
#### General
- New package: [RuinedFooocus](https://github.com/runew0lf/RuinedFooocus)
- Added an X button to all search fields to instantly clear them (Esc key also works)
- Added System Information section to Settings
#### Inference
- Added Image to Image project type
- Added Modular custom steps
  - Use the plus button to add new steps (Hires Fix, Upscaler, and Save Image are currently available), and the edit button to enable removing or dragging steps to reorder them. This enables multi-pass Hires Fix, mixing different upscalers, and saving intermediate images at any point in the pipeline.
- Added Sampler addons
  - Addons usually affect guidance like ControlNet, T2I, FreeU, and other addons to come. They apply to the individual sampler, so you can mix and match different ControlNets for Base and Hires Fix, or use the current output from a previous sampler as ControlNet guidance image for HighRes passes.
- Added SD Turbo Scheduler
- Added display names for new samplers ("Heun++ 2", "DDPM", "LCM")
- Added Ctrl+Enter as a shortcut for the Generate Image button
#### Accounts Settings Subpage
- Lykos Account sign-up and login - currently for Patreon OAuth connections but GitHub requests caching and settings sync are planned
- Supporters can now connect your Patreon accounts, then head to the Updates page to choose to receive auto-updates from the Dev or Preview channels
- CivitAI Account login with API key - enables downloading models from the Browser page that require CivitAI logins, more integrations like liking and commenting are also planned
#### Updates Settings Subpage
- Toggle auto-update notifications and manually check for updates
- Choose between Stable, Preview, and Dev update channels
#### Inference Settings Subpage
- Moved Inference settings to subpage
- Updated with more localized labels
#### Outputs Page
- Added Refresh button to update gallery from file system changes
#### Checkpoints Page
- Added the ability to drag & drop checkpoints between different folders 
- Added "Copy Trigger Words" option to the three-dots menu on the Checkpoints page (when data is available)
- Added trigger words on checkpoint card and tooltip
- Added "Find Connected Metadata" options for root-level and file-level scans
- Added "Update Existing Metadata" button
#### Model Browser
- Added Hugging Face tab to the Model Browser
- Added additional base model filter options for CivitAI ("SD 1.5 LCM", "SDXL 1.0 LCM", "SDXL Turbo", "Other")
- Added the ability to type in a specific page number in the CivitAI Model Browser
- Right clicking anywhere on the model card will open the same menu as the three-dots button
- New model downloads will save trigger words in metadata, if available
- Model author username and avatar display, with clickable link to their profile
### Changed
#### General
- Model Browser page has been redesigned, featuring more information like rating and download counts
- Model Browser navigation has improved animations on hover and compact number formatting
- Updated Outputs Page button and menu layout
- Rearranged Add Package dialog slightly to accommodate longer package list
- Folder-level "Find Connected Metadata" now scans the selected folder and its subfolders
- Model Browser now split into "CivitAI" and "Hugging Face" tabs
#### Inference
- Selected images (i.e. Image2Image, Upscale, ControlNet) will now save their source paths saved and restored on load. If the image is moved or deleted, the selection will show as missing and can be reselected
- Project files (.smproj) have been updated to v3, existing projects will be upgraded on load and will no longer be compatible with older versions of Stability Matrix
### Fixed
- Fixed Outputs page reverting back to Shared Output Folder every time the page is reloaded
- Potentially fixed updates sometimes clearing settings or launching in the wrong directory
- Improved startup time and window load time after exiting dialogs
- Fixed control character decoding that caused some progress bars to show as `\u2588`
- Fixed Python `rich` package's progress bars not showing in console
- Optimized ProgressRing animation bindings to reduce CPU usage
- Improved safety checks in custom control rendering to reduce potential graphical artifacts
- Improved console rendering safety with cursor line increment clamping, as potential fix for [#111](https://github.com/LykosAI/StabilityMatrix/issues/111)
- Fixed [#290](https://github.com/LykosAI/StabilityMatrix/issues/290) - Model browser crash due to text trimming certain unicode characters
- Fixed crash when loading an empty settings file
- Improve Settings save and load performance with .NET 8 Source Generating Serialization
- Fixed ApplicationException during database shutdown
- InvokeAI model links for T2I/IpAdapters now point to the correct folders
- Added extra checks to help prevent settings resetting in certain scenarios
- Fixed Refiner model enabled state not saving to Inference project files
- Fixed NullReference error labels when clearing the Inference batch size settings, now shows improved message with minimum and maximum value constraints

## v2.7.0-pre.4
### Added
#### Inference
- Added Image to Image project type
- Added Modular custom steps
  - Use the plus button to add new steps (Hires Fix, Upscaler, and Save Image are currently available), and the edit button to enable removing or dragging steps to reorder them. This enables multi-pass Hires Fix, mixing different upscalers, and saving intermediate images at any point in the pipeline.
- Added Sampler addons
  - Addons usually affect guidance like ControlNet, T2I, FreeU, and other addons to come. They apply to the individual sampler, so you can mix and match different ControlNets for Base and Hires Fix, or use the current output from a previous sampler as ControlNet guidance image for HighRes passes.
- Added SD Turbo Scheduler
- Added display names for new samplers ("Heun++ 2", "DDPM", "LCM")
#### Model Browser
- Added additional base model filter options ("SD 1.5 LCM", "SDXL 1.0 LCM", "SDXL Turbo", "Other")
### Changed
#### Inference
- Selected images (i.e. Image2Image, Upscale, ControlNet) will now save their source paths saved and restored on load. If the image is moved or deleted, the selection will show as missing and can be reselected
- Project files (.smproj) have been updated to v3, existing projects will be upgraded on load and will no longer be compatible with older versions of Stability Matrix
### Fixed
- Fixed Refiner model enabled state not saving to Inference project files
 
## v2.7.0-pre.3
### Added
- Added "Find Connected Metadata" options for root-level and file-level scans to the Checkpoints page
- Added "Update Existing Metadata" button to the Checkpoints page
- Added Hugging Face tab to the Model Browser
- Added the ability to type in a specific page number in the CivitAI Model Browser
### Changed
- Folder-level "Find Connected Metadata" now scans the selected folder and its subfolders
- Model Browser now split into "CivitAI" and "Hugging Face" tabs
### Fixed
- InvokeAI model links for T2I/IpAdapters now point to the correct folders
- Added extra checks to help prevent settings resetting in certain scenarios

## v2.7.0-pre.2
### Added
- Added System Information section to Settings
### Changed
- Moved Inference Settings to subpage
### Fixed
- Fixed crash when loading an empty settings file
- Improve Settings save and load performance with .NET 8 Source Generating Serialization
- Fixed ApplicationException during database shutdown

## v2.7.0-pre.1
### Fixed
- Fixed control character decoding that caused some progress bars to show as `\u2588`
- Fixed Python `rich` package's progress bars not showing in console
- Optimized ProgressRing animation bindings to reduce CPU usage
- Improved safety checks in custom control rendering to reduce potential graphical artifacts
- Improved console rendering safety with cursor line increment clamping, as potential fix for [#111](https://github.com/LykosAI/StabilityMatrix/issues/111)

## v2.7.0-dev.4
### Fixed
- Fixed [#290](https://github.com/LykosAI/StabilityMatrix/issues/290) - Model browser crash due to text trimming certain unicode characters 

## v2.7.0-dev.3
### Added
- New package: [RuinedFooocus](https://github.com/runew0lf/RuinedFooocus)
#### Model Browser
- Right clicking anywhere on the model card will open the same menu as the three-dots button
- New model downloads will save trigger words in metadata, if available
- Model author username and avatar display, with clickable link to their profile
#### Checkpoints Page
- Added "Copy Trigger Words" option to the three-dots menu on the Checkpoints page (when data is available)
- Added trigger words on checkpoint card and tooltip
### Changed
#### Model Browser
- Improved number formatting with K/M suffixes for download and favorite counts
- Animated zoom effect on hovering over model images
#### Checkpoints Page
- Rearranged top row layout to use CommandBar
### Fixed
- Improved startup time and window load time after exiting dialogs

## v2.7.0-dev.2
### Added
#### General
- Added an X button to all search fields to instantly clear them (Esc key also works) 
#### Outputs Page 
- Added Refresh button to update gallery from file system changes
#### Checkpoints Page
- Added the ability to drag & drop checkpoints between different folders
### Changed
#### Outputs Page
- Updated button and menu layout
#### Packages Page
- Rearranged Add Package dialog slightly to accommodate longer package list
### Fixed
- Fixed InvalidOperation errors when signing into accounts shortly after signing out, while the previous account update is still running
- Fixed Outputs page reverting back to Shared Output Folder every time the page is reloaded
- Potentially fixed updates sometimes clearing settings or launching in the wrong directory

## v2.7.0-dev.1
### Added
- Accounts Settings Subpage
  - Lykos Account sign-up and login - currently for Patreon OAuth connections but GitHub requests caching and settings sync are planned
  - Supporters can now connect your Patreon accounts, then head to the Updates page to choose to receive auto-updates from the Dev or Preview channels
  - CivitAI Account login with API key - enables downloading models from the Browser page that require CivitAI logins, more integrations like liking and commenting are also planned
- Updates Settings Subpage
  - Toggle auto-update notifications and manually check for updates
  - Choose between Stable, Preview, and Dev update channels
### Changed
- Model Browser page has been redesigned, featuring more information like rating and download counts

## v2.6.7
### Fixed
- Fixed prerequisite install not unpacking due to improperly formatted 7z argument (Caused the "python310._pth FileNotFoundException")
- Fixed [#301](https://github.com/LykosAI/StabilityMatrix/issues/301) - Package updates failing silently because of a PortableGit error

## v2.6.6
### Fixed
- Fixed [#297](https://github.com/LykosAI/StabilityMatrix/issues/297) - Model browser LiteAsyncException occuring when fetching entries with unrecognized values from enum name changes

## v2.6.5
### Fixed
- Fixed error when receiving unknown model format values from the Model Browser
- Fixed process errors when installing or updating Pip packages using the Python packages dialog

## v2.6.4
### Fixed
- Fixed errors preventing Model Browser from finding results with certain search queries

## v2.6.3
### Fixed
- Fixed InvalidOperationException during prerequisite installs on certain platforms where process name and duration reporting are not supported

## v2.6.2
### Changed
- Backend changes for auto-update schema v3, supporting customizable release channels and faster downloads with zip compression
### Fixed
- Better error reporting including outputs for git subprocess errors during package install / update
- Fixed `'accelerate' is not recognized as an internal or external command` error when starting training in kohya_ss
- Fixed some instances of `ModuleNotFoundError: No module named 'bitsandbytes.cuda_setup.paths'` error when using 8-bit optimizers in kohya_ss
- Fixed errors preventing Inference outputs from loading in the img2img tabs of other packages 

## v2.6.1
### Changed
- NVIDIA GPU users will be updated to use CUDA 12.1 for the InvokeAI package for a slight performance improvement
  - Update will occur the next time the package is updated, or on a fresh install
  - Note: CUDA 12.1 is only available on Maxwell (GTX 900 series) and newer GPUs  
### Fixed
- Reduced the amount of calls to GitHub to help prevent rate limiting
- Fixed rate limit crash on startup preventing app from starting

## v2.6.0
### Added
- Added **Output Sharing** option for all packages in the three-dots menu on the Packages page
  - This will link the package's output folders to the relevant subfolders in the "Outputs" directory
    - When a package only has a generic "outputs" folder, all generated images from that package will be linked to the "Outputs\Text2Img" folder when this option is enabled
- Added **Outputs page** for viewing generated images from any package, or the shared output folder
- Added [Stable Diffusion WebUI/UX](https://github.com/anapnoe/stable-diffusion-webui-ux) package
- Added [Stable Diffusion WebUI-DirectML](https://github.com/lshqqytiger/stable-diffusion-webui-directml) package
- Added [kohya_ss](https://github.com/bmaltais/kohya_ss) package
- Added [Fooocus-ControlNet-SDXL](https://github.com/fenneishi/Fooocus-ControlNet-SDXL) package
- Added GPU compatibility badges to the installers
- Added filtering of "incompatible" packages (ones that do not support your GPU) to all installers 
  - This can be overridden by checking the new "Show All Packages" checkbox
- Added more launch options for Fooocus, such as the `--preset` option
- Added Ctrl+ScrollWheel to change image size in the inference output gallery and new Outputs page
- Added "No Images Found" placeholder for non-connected models on the Checkpoints tab
- Added "Open on GitHub" option to the three-dots menu on the Packages page
### Changed
- If ComfyUI for Inference is chosen during the One-Click Installer, the Inference page will be opened after installation instead of the Launch page
- Changed all package installs & updates to use git commands instead of downloading zip files
- The One-Click Installer now uses the new progress dialog with console
- NVIDIA GPU users will be updated to use CUDA 12.1 for ComfyUI & Fooocus packages for a slight performance improvement
  - Update will occur the next time the package is updated, or on a fresh install
  - Note: CUDA 12.1 is only available on Maxwell (GTX 900 series) and newer GPUs
- Improved Model Browser download stability with automatic retries for download errors
- Optimized page navigation and syntax formatting configurations to improve startup time
### Fixed
- Fixed crash when clicking Inference gallery image after the image is deleted externally in file explorer
- Fixed Inference popup Install button not working on One-Click Installer
- Fixed Inference Prompt Completion window sometimes not showing while typing
- Fixed "Show Model Images" toggle on Checkpoints page sometimes displaying cut-off model images
- Fixed missing httpx package during Automatic1111 install
- Fixed some instances of localized text being cut off from controls being too small

## v2.5.7
### Fixed
- Fixed error `got an unexpected keyword argument 'socket_options'` on fresh installs of Automatic1111 Stable Diffusion WebUI due to missing httpx dependency specification from gradio

## v2.5.6
### Added
- Added Russian UI language option, thanks to aolko for the translation

## v2.5.5
### Added
- Added Spanish UI language options, thanks to Carlos Baena and Lautaroturina for the translations
- Manual input prompt popup on package input requests besides Y/n confirmations
- Added `--disable-gpu` launch argument to disable hardware accelerated rendering
### Fixed
- Fixed infinite progress wheel when package uninstall fails

## v2.5.4
### Fixed
- Fixed [#208](https://github.com/LykosAI/StabilityMatrix/issues/208) - error when installing xformers

## v2.5.3
### Added
- Added French UI language option, thanks to eephyne for the translation
### Fixed
- Fixed Automatic 1111 missing dependencies on startup by no longer enabling `--skip-install` by default.

## v2.5.2
### Added
- Right click Inference Batch options to enable selecting a "Batch Index". This can be used to reproduce a specific image from a batch generation. The field will be automatically populated in metadata of individual images from a batch generation.
  - The index is 1-based, so the first image in a batch is index 1, and the last image is the batch size.
  - Currently this generates different individual images for batches using Ancestral samplers, due to an upstream ComfyUI issue with noise masking. Looking into fixing this.
- Inference Batches option now is implemented, previously the setting had no effect
### Changed
- Default upscale factor for Inference is now 2x instead of 1x
### Fixed
- Fixed batch combined image grids not showing metadata and not being importable
- Fixed "Call from invalid thread" errors that sometimes occured during update notifications

## v2.5.1
### Added
- `--skip-install` default launch argument for Automatic1111 Package
### Fixed
- Fixed Prompt weights showing syntax error in locales where decimal separator is not a period

## v2.5.0
### Added
- Added Inference, a built-in native Stable Diffusion interface, powered by ComfyUI
- Added option to change the Shared Folder method for packages using the three-dots menu on the Packages page
- Added the ability to Favorite models in the Model Browser
- Added "Favorites" sort option to the Model Browser
- Added notification flyout for new available updates. Dismiss to hide until the next update version.
- Added Italian UI language options, thanks to Marco Capelli for the translations
### Changed
- Model Browser page size is now 20 instead of 14  
- Update changelog now only shows the difference between the current version and the latest version
### Fixed
- Fixed [#141](https://github.com/LykosAI/StabilityMatrix/issues/141) - Search not working when sorting by Installed on Model Browser
- Fixed SD.Next not showing "Open Web UI" button when finished loading
- Fixed model index startup errors when `./Models` contains unknown custom folder names
- Fixed ストップ button being cut off in Japanese translation 
- Fixed update progress freezing in some cases
- Fixed light theme being default in first time setup window
- Fixed shared folder links not recreating fully when partially missing

## v2.4.6
### Added
- LDSR / ADetailer shared folder links for Automatic1111 Package
### Changed
- Made Dark Mode background slightly lighter

## v2.4.5
### Fixed
- Fixed "Library Dir not set" error on launch

## v2.4.4
### Added
- Added button to toggle automatic scrolling of console output
### Fixed
- Fixed [#130](https://github.com/LykosAI/StabilityMatrix/issues/130) ComfyUI extra_model_paths.yaml file being overwritten on each launch
- Fixed some package updates not showing any console output
- Fixed auto-close of update dialog when package update is complete 

## v2.4.3
### Added
- Added "--no-download-sd-model" launch argument option for Stable Diffusion Web UI
- Added Chinese (Simplified) and Chinese (Traditional) UI language options, thanks to jimlovewine for the translations
### Changed
- Package updates now use the new progress dialog with console output
### Fixed
- Updated Japanese translation for some terms

## v2.4.2
### Added
- Added Japanese UI language option, thanks to kgmkm_mkgm for the translation
- Language selection available in Settings, and defaults to system language if supported

## v2.4.1
### Fixed
- Fixed deleting checkpoints not updating the visual grid until the page is refreshed
- Fixed updates sometimes freezing on "Installing Requirements" step

## v2.4.0
### Added
- New installable Package - [Fooocus-MRE](https://github.com/MoonRide303/Fooocus-MRE)
- Added toggle to show connected model images in the Checkpoints tab
- Added "Find Connected Metadata" option to the context menu of Checkpoint Folders in the Checkpoints tab to connect models that don't have any metadata
### Changed
- Revamped package installer
  - Added "advanced options" section for commit, shared folder method, and pytorch options
  - Can be run in the background
  - Shows progress in the Downloads tab
- Even more performance improvements for loading and searching the Checkpoints page
### Fixed
- Fixed [#97](https://github.com/LykosAI/StabilityMatrix/issues/97) - Codeformer folder should now get linked correctly
- Fixed [#106](https://github.com/LykosAI/StabilityMatrix/issues/106) - ComfyUI should now install correctly on Windows machines with an AMD GPU using DirectML
- Fixed [#107](https://github.com/LykosAI/StabilityMatrix/issues/107) - Added `--autolaunch` option to SD.Next
- Fixed [#110](https://github.com/LykosAI/StabilityMatrix/issues/110) - Model Browser should properly navigate to the next page of Installed models
- Installed tag on model browser should now show for connected models imported via drag & drop

## v2.3.4
### Fixed
- Fixed [#108](https://github.com/LykosAI/StabilityMatrix/issues/108) - (Linux) Fixed permission error on updates [#103](https://github.com/LykosAI/StabilityMatrix/pull/103)

## v2.3.3
### Fixed
- Fixed GPU recognition for Nvidia Tesla GPUs
- Fixed checkpoint file index extension identification with some path names
- Fixed issue where config file may be overwritten during Automatic1111 package updates
- Fixed "Directory Not Found" error on startup when previously selected Data directory does not exist
- Fixed [#83](https://github.com/LykosAI/StabilityMatrix/issues/83) - Display of packages with long names in the Package Manager
- Fixed [#64](https://github.com/LykosAI/StabilityMatrix/issues/64) - Package install error if venv already exists

## v2.3.2
### Added
- Added warning for exFAT / FAT32 drives when selecting a data directory
### Fixed
- Automatic1111 and ComfyUI should now install the correct version of pytorch for AMD GPUs
- Fixed "Call from invalid thread" exceptions preventing download completion notifications from showing
- Fixed model preview image downloading with incorrect name
### Changed
- Redesigned "Select Model Version" dialog to include model description and all preview images

## v2.3.1
### Fixed
- Fixed Auto update not appearing in some regions due to date formatting issues
- Local package import now migrates venvs and existing models

## v2.3.0
### Added
- New installable Package - [Fooocus](https://github.com/lllyasviel/Fooocus)
- Added "Select New Data Directory" button to Settings
- Added "Skip to First/Last Page" buttons to the Model Browser
- Added VAE as a checkpoint category in the Model Browser
- Pause/Resume/Cancel buttons on downloads popup. Paused downloads persists and may be resumed after restarting the app
- Unknown Package installs in the Package directory will now show up with a button to import them
### Fixed
- Fixed issue where model version wouldn't be selected in the "All Versions" section of the Model Browser
- Improved Checkpoints page indexing performance
- Fixed issue where Checkpoints page may not show all checkpoints after clearing search filter
- Fixed issue where Checkpoints page may show incorrect checkpoints for the given filter after changing pages
- Fixed issue where Open Web UI button would try to load 0.0.0.0 addresses
- Fixed Dictionary error when launch arguments saved with duplicate arguments
- Fixed Launch arguments search not working
### Changed
- Changed update method for SD.Next to use the built-in upgrade functionality
- Model Browser navigation buttons are no longer disabled while changing pages

## v2.2.1
### Fixed
- Fixed SD.Next shared folders config not working with new config format, reverted to Junctions / Symlinks

## v2.2.1

### Fixed
- Fixed SD.Next shared folders config not working with new config format, reverted to Junctions / Symlinks

## v2.2.0

### Added
- Added option to search by Base Model in the Model Browser
- Animated page transitions

### Fixed
- Fixed [#59](https://github.com/LykosAI/StabilityMatrix/issues/61) - `GIT` environment variable is now set for the embedded portable git on Windows as A1111 uses it instead of default `PATH` resolution
- Fixed embedded Python install check on Linux when an incompatible windows DLL is in the Python install directory
- Fixed "ObjectDisposed" database errors that sometimes appeared when closing the app

### Changed
- Revamped Package Manager UI
- InvokeAI installations can now use checkpoints from the Shared Models folder

## v2.1.2

### Changed
- SD.Next install now uses ROCm PyTorch backend on Linux AMD GPU machines for better performance over DirectML

## v2.1.1

### Added
- Discord Rich Presence support can now be enabled in Settings

### Fixed
- Launch Page selected package now persists in settings

## v2.1.0

### Added
- New installable Package - [VoltaML](https://github.com/VoltaML/voltaML-fast-stable-diffusion)
- New installable Package - [InvokeAI](https://github.com/invoke-ai/InvokeAI)
- Launch button can now support alternate commands / modes - currently only for InvokeAI
  > ![](https://github.com/LykosAI/StabilityMatrix/assets/13956642/16a8ffdd-a3cb-4f4f-acc5-c062d3ade363)
- Settings option to set global environment variables for Packages
  > ![](https://github.com/LykosAI/StabilityMatrix/assets/13956642/d577918e-82bb-46d4-9a3a-9b5318d3d4d8)

### Changed
- Compatible packages (ComfyUI, Vlad/SD.Next) now use config files / launch args instead of symbolic links for shared model folder redirect

### Fixed
- Fixed [#48](https://github.com/LykosAI/StabilityMatrix/issues/48) - model folders not showing in UI when they were empty
- Updater now shows correct current version without trailing `.0`
- Fixed program sometimes starting off-screen on multi-monitor setups 
- Fixed console input box transparency
- Fixed [#52](https://github.com/LykosAI/StabilityMatrix/issues/52) - A1111 default approx-vae model download errors by switching default preview method to TAESD
- Fixes [#50](https://github.com/LykosAI/StabilityMatrix/issues/50) - model browser crash when no model versions exist
- Fixed [#31](https://github.com/LykosAI/StabilityMatrix/issues/31) - missing ControlNet link to Shared Models Folder for SD.Next
- Fixed [#49](https://github.com/LykosAI/StabilityMatrix/issues/49) - download progress disappearing when changing pages in Model Browser

## v2.0.4

### Fixed
- Fixed Model Browser downloading files without extensions

## v2.0.3

### Added
- (Windows) New settings option to add Stability Matrix to the start menu
- (Windows) Improved background "Mica" effect on Windows 11, should be smoother with less banding artifacts

### Fixed
- Fixed model categories sometimes not showing if they are empty
- Improved model download hash verification performance
- Fixed some text wrapping visuals on expanded model version dialog on model browser
- Added cancel button for create folder dialog
- One click first time installer now defaults to using the "Package" name instead of the display name ("stable-diffusion-webui" instead of "Stable Diffusion WebUI") for the install folder name - probably safer against upstream issues on folder names with spaces.

## v2.0.2

### Fixed
- (Linux) Updater now sets correct execute permissions
- Image loading (i.e. Checkpoints File preview thumbnail) now has a notification for unsupported local image formats instead of crashing
- Fix unable to start app issues on some machines and dropdowns showing wrong categories - disabled assembly trimming

## v2.0.1

### Added
- Fully rewritten using Avalonia for improved UI and cross-platform support, our biggest update so far, with over 18,000 lines of code.
- Release support for Windows and Linux, with macOS coming soon
- Model Browser now indicates models that are already downloaded / need updates
- Checkpoints Manager now supports filtering/searching
- One-click installer now suggests all 3 WebUI packages for selection
- Hardware compatibility and GPU detection is now more accurate
- Download Indicator on the nav menu for ongoing downloads and progress; supports multiple concurrent model downloads
- Improved console with syntax highlighting, and provisional ANSI rendering for progress bars and advanced graphics
- Input can now be sent to the running package process using the top-right keyboard button on the Launch page. Package input requests for a (y/n) response will now have an interactive popup.

### Fixed
- Fixed crash on exit
- Fixed updating from versions prior to 2.x.x
- Fixed page duplication memory leak that caused increased memory usage when switching between pages
- Package page launch button will now navigate and launch the package, instead of just navigating to launch page<|MERGE_RESOLUTION|>--- conflicted
+++ resolved
@@ -5,13 +5,12 @@
 The format is based on [Keep a Changelog](https://keepachangelog.com/en/1.1.0/),
 and this project adheres to [Semantic Versioning 2.0](https://semver.org/spec/v2.0.0.html).
 
-<<<<<<< HEAD
-## v2.7.7
+## v2.8.0-dev.3
 ### Added
 - Added ComfyUI launch argument configs: Cross Attention Method, Force Floating Point Precision, VAE Precision
 ### Changed
 - Python Packages install dialog now allows entering multiple arguments or option flags
-=======
+
 ## v2.8.0-dev.2
 ### Added
 #### Inference
@@ -27,7 +26,6 @@
 #### Inference
 - Added image and model details in model selection boxes
 - Added CLIP Skip setting, toggleable from the model settings button
->>>>>>> 0a9b590e
 
 ## v2.7.6
 ### Added
