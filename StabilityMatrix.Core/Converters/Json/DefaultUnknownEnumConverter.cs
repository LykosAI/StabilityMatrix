﻿using System.Reflection;
using System.Runtime.Serialization;
using System.Text.Json;
using System.Text.Json.Serialization;
using StabilityMatrix.Core.Extensions;

namespace StabilityMatrix.Core.Converters.Json;

public class DefaultUnknownEnumConverter<T> : JsonConverter<T>
    where T : Enum
{
<<<<<<< HEAD
    // Get EnumMember attribute value
    private Dictionary<string, T>? _enumMemberValues;

    private IReadOnlyDictionary<string, T> EnumMemberValues =>
        _enumMemberValues ??= typeof(T)
            .GetFields()
            .Where(field => field.IsStatic)
            .Select(
                field =>
                    new
                    {
                        Field = field,
                        Attribute = field
                            .GetCustomAttributes<EnumMemberAttribute>(false)
                            .FirstOrDefault()
                    }
            )
            .Where(field => field.Attribute != null)
            .ToDictionary(
                field => field.Attribute!.Value!.ToString(),
                field => (T)field.Field.GetValue(null)!
            );

=======
>>>>>>> 8e450345
    public override T Read(
        ref Utf8JsonReader reader,
        Type typeToConvert,
        JsonSerializerOptions options
    )
    {
        if (reader.TokenType != JsonTokenType.String)
        {
            throw new JsonException();
        }

        var enumText = reader.GetString()?.Replace(" ", "_");
        if (Enum.TryParse(typeof(T), enumText, true, out var result))
        {
            return (T)result!;
<<<<<<< HEAD
        }

        // Try using enum member values
        if (enumText != null)
        {
            if (EnumMemberValues.TryGetValue(enumText, out var enumMemberResult))
            {
                return enumMemberResult;
            }
=======
>>>>>>> 8e450345
        }

        // Unknown value handling
        if (Enum.TryParse(typeof(T), "Unknown", true, out var unknownResult))
        {
            return (T)unknownResult!;
        }

        throw new JsonException($"Unable to parse '{enumText}' to enum '{typeof(T)}'.");
    }

    public override void Write(Utf8JsonWriter writer, T? value, JsonSerializerOptions options)
    {
        if (value == null)
        {
            writer.WriteNullValue();
            return;
        }

        writer.WriteStringValue(value.GetStringValue().Replace("_", " "));
    }

    /// <inheritdoc />
    public override T ReadAsPropertyName(
        ref Utf8JsonReader reader,
        Type typeToConvert,
        JsonSerializerOptions options
    )
    {
        if (reader.TokenType != JsonTokenType.PropertyName)
        {
            throw new JsonException();
        }

        var enumText = reader.GetString()?.Replace(" ", "_");
        if (Enum.TryParse(typeof(T), enumText, true, out var result))
        {
            return (T)result!;
        }

        // Unknown value handling
        if (Enum.TryParse(typeof(T), "Unknown", true, out var unknownResult))
        {
            return (T)unknownResult!;
        }

        throw new JsonException($"Unable to parse '{enumText}' to enum '{typeof(T)}'.");
    }

    /// <inheritdoc />
    public override void WriteAsPropertyName(
        Utf8JsonWriter writer,
        T? value,
        JsonSerializerOptions options
    )
    {
        if (value == null)
        {
            writer.WriteNullValue();
            return;
        }

        writer.WritePropertyName(value.GetStringValue().Replace("_", " "));
    }
}<|MERGE_RESOLUTION|>--- conflicted
+++ resolved
@@ -9,7 +9,6 @@
 public class DefaultUnknownEnumConverter<T> : JsonConverter<T>
     where T : Enum
 {
-<<<<<<< HEAD
     // Get EnumMember attribute value
     private Dictionary<string, T>? _enumMemberValues;
 
@@ -33,8 +32,6 @@
                 field => (T)field.Field.GetValue(null)!
             );
 
-=======
->>>>>>> 8e450345
     public override T Read(
         ref Utf8JsonReader reader,
         Type typeToConvert,
@@ -50,7 +47,6 @@
         if (Enum.TryParse(typeof(T), enumText, true, out var result))
         {
             return (T)result!;
-<<<<<<< HEAD
         }
 
         // Try using enum member values
@@ -60,8 +56,6 @@
             {
                 return enumMemberResult;
             }
-=======
->>>>>>> 8e450345
         }
 
         // Unknown value handling
