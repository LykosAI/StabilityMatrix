--- conflicted
+++ resolved
@@ -133,11 +133,8 @@
     public Size InferenceImageSize { get; set; } = new(150, 190);
     public Size OutputsImageSize { get; set; } = new(300, 300);
     public HolidayMode HolidayModeSetting { get; set; } = HolidayMode.Automatic;
-<<<<<<< HEAD
     public bool IsWorkflowInfiniteScrollEnabled { get; set; } = true;
-=======
     public bool IsOutputsTreeViewEnabled { get; set; } = true;
->>>>>>> 0eb88e22
 
     [JsonIgnore]
     public bool IsHolidayModeActive =>
