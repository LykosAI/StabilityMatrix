--- conflicted
+++ resolved
@@ -5,21 +5,17 @@
 The format is based on [Keep a Changelog](https://keepachangelog.com/en/1.1.0/),
 and this project adheres to [Semantic Versioning 2.0](https://semver.org/spec/v2.0.0.html).
 
-<<<<<<< HEAD
-## v2.1.3
+## v2.2.0
+### Added
+- Added option to search by Base Model in the Model Browser
 
 ### Fixed
 - Fixed [#59](https://github.com/LykosAI/StabilityMatrix/issues/61) - `GIT` environment variable is now set for the embedded portable git on Windows as A1111 uses it instead of default `PATH` resolution
 - Fixed embedded Python install check on Linux when an incompatible windows DLL is in the Python install directory
-=======
-## v2.2.0
-### Added
-- Added option to search by Base Model in the Model Browser
 
 ### Changed
 - Revamped Package Manager UI
 - InvokeAI installations can now use checkpoints from the Shared Models folder
->>>>>>> 56b4bcad
 
 ## v2.1.2
 
