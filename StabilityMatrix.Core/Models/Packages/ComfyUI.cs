﻿using System.Text.Json;
using System.Text.RegularExpressions;
using NLog;
using StabilityMatrix.Core.Attributes;
using StabilityMatrix.Core.Exceptions;
using StabilityMatrix.Core.Extensions;
using StabilityMatrix.Core.Helper;
using StabilityMatrix.Core.Helper.Cache;
using StabilityMatrix.Core.Helper.HardwareInfo;
using StabilityMatrix.Core.Models.FileInterfaces;
using StabilityMatrix.Core.Models.Packages.Extensions;
using StabilityMatrix.Core.Models.Progress;
using StabilityMatrix.Core.Processes;
using StabilityMatrix.Core.Python;
using StabilityMatrix.Core.Services;
using YamlDotNet.Core;
using YamlDotNet.RepresentationModel;
using YamlDotNet.Serialization;
using YamlDotNet.Serialization.NamingConventions;

namespace StabilityMatrix.Core.Models.Packages;

[Singleton(typeof(BasePackage))]
public class ComfyUI(
    IGithubApiCache githubApi,
    ISettingsManager settingsManager,
    IDownloadService downloadService,
    IPrerequisiteHelper prerequisiteHelper
) : BaseGitPackage(githubApi, settingsManager, downloadService, prerequisiteHelper)
{
    private static readonly Logger Logger = LogManager.GetCurrentClassLogger();
    public override string Name => "ComfyUI";
    public override string DisplayName { get; set; } = "ComfyUI";
    public override string Author => "comfyanonymous";
    public override string LicenseType => "GPL-3.0";
    public override string LicenseUrl => "https://github.com/comfyanonymous/ComfyUI/blob/master/LICENSE";
    public override string Blurb => "A powerful and modular stable diffusion GUI and backend";
    public override string LaunchCommand => "main.py";

    public override Uri PreviewImageUri =>
        new("https://github.com/comfyanonymous/ComfyUI/raw/master/comfyui_screenshot.png");
    public override bool ShouldIgnoreReleases => true;
    public override bool IsInferenceCompatible => true;
    public override string OutputFolderName => "output";
    public override PackageDifficulty InstallerSortOrder => PackageDifficulty.InferenceCompatible;

    public override SharedFolderMethod RecommendedSharedFolderMethod => SharedFolderMethod.Configuration;

    // https://github.com/comfyanonymous/ComfyUI/blob/master/folder_paths.py#L11
    public override Dictionary<SharedFolderType, IReadOnlyList<string>> SharedFolders =>
        new()
        {
<<<<<<< HEAD
            [SharedFolderType.StableDiffusion] = new[] { "models/checkpoints" },
            [SharedFolderType.Diffusers] = new[] { "models/diffusers" },
            [SharedFolderType.Lora] = new[] { "models/loras" },
            [SharedFolderType.CLIP] = new[] { "models/clip" },
            [SharedFolderType.InvokeClipVision] = new[] { "models/clip_vision" },
            [SharedFolderType.TextualInversion] = new[] { "models/embeddings" },
            [SharedFolderType.VAE] = new[] { "models/vae" },
            [SharedFolderType.ApproxVAE] = new[] { "models/vae_approx" },
            [SharedFolderType.ControlNet] = new[] { "models/controlnet/ControlNet" },
            [SharedFolderType.GLIGEN] = new[] { "models/gligen" },
            [SharedFolderType.ESRGAN] = new[] { "models/upscale_models" },
            [SharedFolderType.Hypernetwork] = new[] { "models/hypernetworks" },
            [SharedFolderType.IpAdapter] = new[] { "models/ipadapter/base" },
            [SharedFolderType.InvokeIpAdapters15] = new[] { "models/ipadapter/sd15" },
            [SharedFolderType.InvokeIpAdaptersXl] = new[] { "models/ipadapter/sdxl" },
            [SharedFolderType.T2IAdapter] = new[] { "models/controlnet/T2IAdapter" },
            [SharedFolderType.PromptExpansion] = new[] { "models/prompt_expansion" },
            [SharedFolderType.Unet] = new[] { "models/unet" }
=======
            [SharedFolderType.StableDiffusion] = ["models/checkpoints"],
            [SharedFolderType.Diffusers] = ["models/diffusers"],
            [SharedFolderType.Lora] = ["models/loras"],
            [SharedFolderType.CLIP] = ["models/clip"],
            [SharedFolderType.InvokeClipVision] = ["models/clip_vision"],
            [SharedFolderType.TextualInversion] = ["models/embeddings"],
            [SharedFolderType.VAE] = ["models/vae"],
            [SharedFolderType.ApproxVAE] = ["models/vae_approx"],
            [SharedFolderType.ControlNet] = ["models/controlnet/ControlNet"],
            [SharedFolderType.GLIGEN] = ["models/gligen"],
            [SharedFolderType.ESRGAN] = ["models/upscale_models"],
            [SharedFolderType.Hypernetwork] = ["models/hypernetworks"],
            [SharedFolderType.IpAdapter] = ["models/ipadapter/base"],
            [SharedFolderType.InvokeIpAdapters15] = ["models/ipadapter/sd15"],
            [SharedFolderType.InvokeIpAdaptersXl] = ["models/ipadapter/sdxl"],
            [SharedFolderType.T2IAdapter] = ["models/controlnet/T2IAdapter"],
            [SharedFolderType.PromptExpansion] = ["models/prompt_expansion"],
            [SharedFolderType.Ultralytics] = ["models/ultralytics"],
            [SharedFolderType.Sams] = ["models/sams"],
            [SharedFolderType.Unet] = ["models/unet"]
>>>>>>> b47b8f65
        };

    public override Dictionary<SharedOutputType, IReadOnlyList<string>>? SharedOutputFolders =>
        new() { [SharedOutputType.Text2Img] = ["output"] };

    public override List<LaunchOptionDefinition> LaunchOptions =>
        [
            new LaunchOptionDefinition
            {
                Name = "Host",
                Type = LaunchOptionType.String,
                DefaultValue = "127.0.0.1",
                Options = ["--listen"]
            },
            new LaunchOptionDefinition
            {
                Name = "Port",
                Type = LaunchOptionType.String,
                DefaultValue = "8188",
                Options = ["--port"]
            },
            new LaunchOptionDefinition
            {
                Name = "VRAM",
                Type = LaunchOptionType.Bool,
                InitialValue = HardwareHelper.IterGpuInfo().Select(gpu => gpu.MemoryLevel).Max() switch
                {
                    MemoryLevel.Low => "--lowvram",
                    MemoryLevel.Medium => "--normalvram",
                    _ => null
                },
                Options = ["--highvram", "--normalvram", "--lowvram", "--novram"]
            },
            new LaunchOptionDefinition
            {
                Name = "Preview Method",
                Type = LaunchOptionType.Bool,
                InitialValue = "--preview-method auto",
                Options = ["--preview-method auto", "--preview-method latent2rgb", "--preview-method taesd"]
            },
            new LaunchOptionDefinition
            {
                Name = "Enable DirectML",
                Type = LaunchOptionType.Bool,
                InitialValue = HardwareHelper.PreferDirectML(),
                Options = ["--directml"]
            },
            new LaunchOptionDefinition
            {
                Name = "Use CPU only",
                Type = LaunchOptionType.Bool,
                InitialValue =
                    !Compat.IsMacOS && !HardwareHelper.HasNvidiaGpu() && !HardwareHelper.HasAmdGpu(),
                Options = ["--cpu"]
            },
            new LaunchOptionDefinition
            {
                Name = "Cross Attention Method",
                Type = LaunchOptionType.Bool,
                InitialValue = Compat.IsMacOS ? "--use-pytorch-cross-attention" : null,
                Options =
                [
                    "--use-split-cross-attention",
                    "--use-quad-cross-attention",
                    "--use-pytorch-cross-attention"
                ]
            },
            new LaunchOptionDefinition
            {
                Name = "Force Floating Point Precision",
                Type = LaunchOptionType.Bool,
                InitialValue = Compat.IsMacOS ? "--force-fp16" : null,
                Options = ["--force-fp32", "--force-fp16"]
            },
            new LaunchOptionDefinition
            {
                Name = "VAE Precision",
                Type = LaunchOptionType.Bool,
                Options = ["--fp16-vae", "--fp32-vae", "--bf16-vae"]
            },
            new LaunchOptionDefinition
            {
                Name = "Disable Xformers",
                Type = LaunchOptionType.Bool,
                InitialValue = !HardwareHelper.HasNvidiaGpu(),
                Options = ["--disable-xformers"]
            },
            new LaunchOptionDefinition
            {
                Name = "Disable upcasting of attention",
                Type = LaunchOptionType.Bool,
                Options = ["--dont-upcast-attention"]
            },
            new LaunchOptionDefinition
            {
                Name = "Auto-Launch",
                Type = LaunchOptionType.Bool,
                Options = ["--auto-launch"]
            },
            LaunchOptionDefinition.Extras
        ];

    public override string MainBranch => "master";

    public override IEnumerable<TorchVersion> AvailableTorchVersions =>
        [TorchVersion.Cpu, TorchVersion.Cuda, TorchVersion.DirectMl, TorchVersion.Rocm, TorchVersion.Mps];

    public override async Task InstallPackage(
        string installLocation,
        InstalledPackage installedPackage,
        InstallPackageOptions options,
        IProgress<ProgressReport>? progress = null,
        Action<ProcessOutput>? onConsoleOutput = null,
        CancellationToken cancellationToken = default
    )
    {
        progress?.Report(new ProgressReport(-1, "Setting up venv", isIndeterminate: true));
        await using var venvRunner = await SetupVenvPure(installLocation).ConfigureAwait(false);

        await venvRunner.PipInstall("--upgrade pip wheel", onConsoleOutput).ConfigureAwait(false);

        var torchVersion = options.PythonOptions.TorchVersion ?? GetRecommendedTorchVersion();

        var pipArgs = new PipInstallArgs();

        pipArgs = torchVersion switch
        {
            TorchVersion.DirectMl => pipArgs.WithTorchDirectML(),
            _
                => pipArgs
                    .AddArg("--upgrade")
                    .WithTorch()
                    .WithTorchVision()
                    .WithTorchExtraIndex(
                        torchVersion switch
                        {
                            TorchVersion.Cpu => "cpu",
                            TorchVersion.Cuda => "cu121",
                            TorchVersion.Rocm => "rocm6.0",
                            TorchVersion.Mps => "cpu",
                            _
                                => throw new ArgumentOutOfRangeException(
                                    nameof(torchVersion),
                                    torchVersion,
                                    null
                                )
                        }
                    )
        };

        var requirements = new FilePath(installLocation, "requirements.txt");

        pipArgs = pipArgs.WithParsedFromRequirementsTxt(
            await requirements.ReadAllTextAsync(cancellationToken).ConfigureAwait(false),
            excludePattern: "torch|numpy"
        );

        // https://github.com/comfyanonymous/ComfyUI/pull/4121
        // https://github.com/comfyanonymous/ComfyUI/commit/e6829e7ac5bef5db8099005b5b038c49e173e87c
        pipArgs = pipArgs.AddArg("numpy<2");

        progress?.Report(
            new ProgressReport(-1f, "Installing Package Requirements...", isIndeterminate: true)
        );
        await venvRunner.PipInstall(pipArgs, onConsoleOutput).ConfigureAwait(false);

        progress?.Report(new ProgressReport(1, "Installed Package Requirements", isIndeterminate: false));
    }

    public override async Task RunPackage(
        string installLocation,
        InstalledPackage installedPackage,
        RunPackageOptions options,
        Action<ProcessOutput>? onConsoleOutput = null,
        CancellationToken cancellationToken = default
    )
    {
        await SetupVenv(installLocation).ConfigureAwait(false);

        VenvRunner.RunDetached(
            [Path.Combine(installLocation, options.Command ?? LaunchCommand), ..options.Arguments],
            HandleConsoleOutput,
            OnExit
        );

        return;

        void HandleConsoleOutput(ProcessOutput s)
        {
            onConsoleOutput?.Invoke(s);

            if (!s.Text.Contains("To see the GUI go to", StringComparison.OrdinalIgnoreCase))
                return;

            var regex = new Regex(@"(https?:\/\/)([^:\s]+):(\d+)");
            var match = regex.Match(s.Text);
            if (match.Success)
            {
                WebUrl = match.Value;
            }
            OnStartupComplete(WebUrl);
        }
    }

    public override Task SetupModelFolders(
        DirectoryPath installDirectory,
        SharedFolderMethod sharedFolderMethod
    ) =>
        sharedFolderMethod switch
        {
            SharedFolderMethod.Symlink
                => base.SetupModelFolders(installDirectory, SharedFolderMethod.Symlink),
            SharedFolderMethod.Configuration => SetupModelFoldersConfig(installDirectory),
            SharedFolderMethod.None => Task.CompletedTask,
            _ => throw new ArgumentOutOfRangeException(nameof(sharedFolderMethod), sharedFolderMethod, null)
        };

    public override Task RemoveModelFolderLinks(
        DirectoryPath installDirectory,
        SharedFolderMethod sharedFolderMethod
    )
    {
        return sharedFolderMethod switch
        {
            SharedFolderMethod.Symlink => base.RemoveModelFolderLinks(installDirectory, sharedFolderMethod),
            SharedFolderMethod.Configuration => RemoveConfigSection(installDirectory),
            SharedFolderMethod.None => Task.CompletedTask,
            _ => throw new ArgumentOutOfRangeException(nameof(sharedFolderMethod), sharedFolderMethod, null)
        };
    }

    private async Task SetupModelFoldersConfig(DirectoryPath installDirectory)
    {
        var extraPathsYamlPath = installDirectory.JoinFile("extra_model_paths.yaml");
        var modelsDir = SettingsManager.ModelsDirectory;

        if (!extraPathsYamlPath.Exists)
        {
            Logger.Info("Creating extra_model_paths.yaml");
            extraPathsYamlPath.Create();
        }

        var yaml = await extraPathsYamlPath.ReadAllTextAsync().ConfigureAwait(false);
        using var sr = new StringReader(yaml);
        var yamlStream = new YamlStream();
        yamlStream.Load(sr);

        if (!yamlStream.Documents.Any())
        {
            yamlStream.Documents.Add(new YamlDocument(new YamlMappingNode()));
        }

        var root = yamlStream.Documents[0].RootNode;
        if (root is not YamlMappingNode mappingNode)
        {
            throw new Exception("Invalid extra_model_paths.yaml");
        }
        // check if we have a child called "stability_matrix"
        var stabilityMatrixNode = mappingNode.Children.FirstOrDefault(
            c => c.Key.ToString() == "stability_matrix"
        );

        if (stabilityMatrixNode.Key != null)
        {
            if (stabilityMatrixNode.Value is not YamlMappingNode nodeValue)
                return;

            nodeValue.Children["checkpoints"] = Path.Combine(modelsDir, "StableDiffusion");
            nodeValue.Children["vae"] = Path.Combine(modelsDir, "VAE");
            nodeValue.Children["loras"] =
                $"{Path.Combine(modelsDir, "Lora")}\n" + $"{Path.Combine(modelsDir, "LyCORIS")}";
            nodeValue.Children["upscale_models"] =
                $"{Path.Combine(modelsDir, "ESRGAN")}\n"
                + $"{Path.Combine(modelsDir, "RealESRGAN")}\n"
                + $"{Path.Combine(modelsDir, "SwinIR")}";
            nodeValue.Children["embeddings"] = Path.Combine(modelsDir, "TextualInversion");
            nodeValue.Children["hypernetworks"] = Path.Combine(modelsDir, "Hypernetwork");
            nodeValue.Children["controlnet"] = string.Join(
                '\n',
                Path.Combine(modelsDir, "ControlNet"),
                Path.Combine(modelsDir, "T2IAdapter")
            );
            nodeValue.Children["clip"] = Path.Combine(modelsDir, "CLIP");
            nodeValue.Children["clip_vision"] = Path.Combine(modelsDir, "InvokeClipVision");
            nodeValue.Children["diffusers"] = Path.Combine(modelsDir, "Diffusers");
            nodeValue.Children["gligen"] = Path.Combine(modelsDir, "GLIGEN");
            nodeValue.Children["vae_approx"] = Path.Combine(modelsDir, "ApproxVAE");
            nodeValue.Children["ipadapter"] = string.Join(
                '\n',
                Path.Combine(modelsDir, "IpAdapter"),
                Path.Combine(modelsDir, "InvokeIpAdapters15"),
                Path.Combine(modelsDir, "InvokeIpAdaptersXl")
            );
            nodeValue.Children["prompt_expansion"] = Path.Combine(modelsDir, "PromptExpansion");
<<<<<<< HEAD
=======
            nodeValue.Children["ultralytics"] = Path.Combine(modelsDir, "Ultralytics");
            nodeValue.Children["ultralytics_bbox"] = Path.Combine(modelsDir, "Ultralytics", "bbox");
            nodeValue.Children["ultralytics_segm"] = Path.Combine(modelsDir, "Ultralytics", "segm");
            nodeValue.Children["sams"] = Path.Combine(modelsDir, "Sams");
>>>>>>> b47b8f65
            nodeValue.Children["unet"] = Path.Combine(modelsDir, "unet");
        }
        else
        {
            stabilityMatrixNode = new KeyValuePair<YamlNode, YamlNode>(
                new YamlScalarNode("stability_matrix"),
                new YamlMappingNode
                {
                    { "checkpoints", Path.Combine(modelsDir, "StableDiffusion") },
                    { "vae", Path.Combine(modelsDir, "VAE") },
                    { "loras", $"{Path.Combine(modelsDir, "Lora")}\n{Path.Combine(modelsDir, "LyCORIS")}" },
                    {
                        "upscale_models",
                        $"{Path.Combine(modelsDir, "ESRGAN")}\n{Path.Combine(modelsDir, "RealESRGAN")}\n{Path.Combine(modelsDir, "SwinIR")}"
                    },
                    { "embeddings", Path.Combine(modelsDir, "TextualInversion") },
                    { "hypernetworks", Path.Combine(modelsDir, "Hypernetwork") },
                    {
                        "controlnet",
                        string.Join(
                            '\n',
                            Path.Combine(modelsDir, "ControlNet"),
                            Path.Combine(modelsDir, "T2IAdapter")
                        )
                    },
                    { "clip", Path.Combine(modelsDir, "CLIP") },
                    { "clip_vision", Path.Combine(modelsDir, "InvokeClipVision") },
                    { "diffusers", Path.Combine(modelsDir, "Diffusers") },
                    { "gligen", Path.Combine(modelsDir, "GLIGEN") },
                    { "vae_approx", Path.Combine(modelsDir, "ApproxVAE") },
                    {
                        "ipadapter",
                        string.Join(
                            '\n',
                            Path.Combine(modelsDir, "IpAdapter"),
                            Path.Combine(modelsDir, "InvokeIpAdapters15"),
                            Path.Combine(modelsDir, "InvokeIpAdaptersXl")
                        )
                    },
                    { "prompt_expansion", Path.Combine(modelsDir, "PromptExpansion") },
<<<<<<< HEAD
                    { "unet", Path.Combine(modelsDir, "unet") },
=======
                    { "ultralytics", Path.Combine(modelsDir, "Ultralytics") },
                    { "ultralytics_bbox", Path.Combine(modelsDir, "Ultralytics", "bbox") },
                    { "ultralytics_segm", Path.Combine(modelsDir, "Ultralytics", "segm") },
                    { "sams", Path.Combine(modelsDir, "Sams") },
                    { "unet", Path.Combine(modelsDir, "unet") }
>>>>>>> b47b8f65
                }
            );
        }

        var newRootNode = new YamlMappingNode();
        foreach (var child in mappingNode.Children.Where(c => c.Key.ToString() != "stability_matrix"))
        {
            newRootNode.Children.Add(child);
        }

        newRootNode.Children.Add(stabilityMatrixNode);

        var serializer = new SerializerBuilder()
            .WithNamingConvention(UnderscoredNamingConvention.Instance)
            .WithDefaultScalarStyle(ScalarStyle.Literal)
            .Build();

        var yamlData = serializer.Serialize(newRootNode);
        await extraPathsYamlPath.WriteAllTextAsync(yamlData).ConfigureAwait(false);
    }

    private static async Task RemoveConfigSection(DirectoryPath installDirectory)
    {
        var extraPathsYamlPath = installDirectory.JoinFile("extra_model_paths.yaml");

        if (!extraPathsYamlPath.Exists)
        {
            return;
        }

        var yaml = await extraPathsYamlPath.ReadAllTextAsync().ConfigureAwait(false);
        using var sr = new StringReader(yaml);
        var yamlStream = new YamlStream();
        yamlStream.Load(sr);

        if (!yamlStream.Documents.Any())
        {
            return;
        }

        var root = yamlStream.Documents[0].RootNode;
        if (root is not YamlMappingNode mappingNode)
        {
            return;
        }

        mappingNode.Children.Remove("stability_matrix");

        var serializer = new SerializerBuilder()
            .WithNamingConvention(UnderscoredNamingConvention.Instance)
            .Build();
        var yamlData = serializer.Serialize(mappingNode);

        await extraPathsYamlPath.WriteAllTextAsync(yamlData).ConfigureAwait(false);
    }

    public override IPackageExtensionManager ExtensionManager =>
        new ComfyExtensionManager(this, settingsManager);

    private class ComfyExtensionManager(ComfyUI package, ISettingsManager settingsManager)
        : GitPackageExtensionManager(package.PrerequisiteHelper)
    {
        public override string RelativeInstallDirectory => "custom_nodes";

        public override IEnumerable<ExtensionManifest> DefaultManifests =>
            [
                "https://cdn.jsdelivr.net/gh/ltdrdata/ComfyUI-Manager/custom-node-list.json",
                "https://cdn.jsdelivr.net/gh/LykosAI/ComfyUI-Extensions-Index/custom-node-list.json"
            ];

        public override async Task<IEnumerable<PackageExtension>> GetManifestExtensionsAsync(
            ExtensionManifest manifest,
            CancellationToken cancellationToken = default
        )
        {
            try
            {
                // Get json
                var content = await package
                    .DownloadService.GetContentAsync(manifest.Uri.ToString(), cancellationToken)
                    .ConfigureAwait(false);

                // Parse json
                var jsonManifest = JsonSerializer.Deserialize<ComfyExtensionManifest>(
                    content,
                    ComfyExtensionManifestSerializerContext.Default.Options
                );

                return jsonManifest?.GetPackageExtensions() ?? Enumerable.Empty<PackageExtension>();
            }
            catch (Exception e)
            {
                Logger.Error(e, "Failed to get package extensions");
                return Enumerable.Empty<PackageExtension>();
            }
        }

        /// <inheritdoc />
        public override async Task UpdateExtensionAsync(
            InstalledPackageExtension installedExtension,
            InstalledPackage installedPackage,
            PackageExtensionVersion? version = null,
            IProgress<ProgressReport>? progress = null,
            CancellationToken cancellationToken = default
        )
        {
            await base.UpdateExtensionAsync(
                installedExtension,
                installedPackage,
                version,
                progress,
                cancellationToken
            )
                .ConfigureAwait(false);

            cancellationToken.ThrowIfCancellationRequested();

            var installedDirs = installedExtension.Paths.OfType<DirectoryPath>().Where(dir => dir.Exists);

            await PostInstallAsync(installedPackage, installedDirs, progress, cancellationToken)
                .ConfigureAwait(false);
        }

        /// <inheritdoc />
        public override async Task InstallExtensionAsync(
            PackageExtension extension,
            InstalledPackage installedPackage,
            PackageExtensionVersion? version = null,
            IProgress<ProgressReport>? progress = null,
            CancellationToken cancellationToken = default
        )
        {
            await base.InstallExtensionAsync(
                extension,
                installedPackage,
                version,
                progress,
                cancellationToken
            )
                .ConfigureAwait(false);

            cancellationToken.ThrowIfCancellationRequested();

            var cloneRoot = new DirectoryPath(installedPackage.FullPath!, RelativeInstallDirectory);

            var installedDirs = extension
                .Files.Select(uri => uri.Segments.LastOrDefault())
                .Where(path => !string.IsNullOrEmpty(path))
                .Select(path => cloneRoot.JoinDir(path!))
                .Where(dir => dir.Exists);

            await PostInstallAsync(installedPackage, installedDirs, progress, cancellationToken)
                .ConfigureAwait(false);
        }

        /// <summary>
        /// Runs post install / update tasks (i.e. install.py, requirements.txt)
        /// </summary>
        private async Task PostInstallAsync(
            InstalledPackage installedPackage,
            IEnumerable<DirectoryPath> installedDirs,
            IProgress<ProgressReport>? progress = null,
            CancellationToken cancellationToken = default
        )
        {
            foreach (var installedDir in installedDirs)
            {
                cancellationToken.ThrowIfCancellationRequested();

                // Install requirements.txt if found
                if (installedDir.JoinFile("requirements.txt") is { Exists: true } requirementsFile)
                {
                    var requirementsContent = await requirementsFile
                        .ReadAllTextAsync(cancellationToken)
                        .ConfigureAwait(false);

                    if (!string.IsNullOrWhiteSpace(requirementsContent))
                    {
                        progress?.Report(
                            new ProgressReport(
                                0f,
                                $"Installing requirements.txt for {installedDir.Name}",
                                isIndeterminate: true
                            )
                        );

                        await using var venvRunner = await package
                            .SetupVenvPure(installedPackage.FullPath!)
                            .ConfigureAwait(false);

                        var pipArgs = new PipInstallArgs().WithParsedFromRequirementsTxt(requirementsContent);

                        await venvRunner
                            .PipInstall(pipArgs, progress.AsProcessOutputHandler())
                            .ConfigureAwait(false);

                        progress?.Report(
                            new ProgressReport(1f, $"Installed requirements.txt for {installedDir.Name}")
                        );
                    }
                }

                cancellationToken.ThrowIfCancellationRequested();

                // Run install.py if found
                if (installedDir.JoinFile("install.py") is { Exists: true } installScript)
                {
                    progress?.Report(
                        new ProgressReport(
                            0f,
                            $"Running install.py for {installedDir.Name}",
                            isIndeterminate: true
                        )
                    );

                    await using var venvRunner = await package
                        .SetupVenvPure(installedPackage.FullPath!)
                        .ConfigureAwait(false);

                    venvRunner.WorkingDirectory = installScript.Directory;
                    venvRunner.UpdateEnvironmentVariables(env =>
                    {
                        // set env vars for Impact Pack for Face Detailer
                        env = env.SetItem("COMFYUI_PATH", installedPackage.FullPath!);

                        var modelPath =
                            installedPackage.PreferredSharedFolderMethod == SharedFolderMethod.None
                                ? Path.Combine(installedPackage.FullPath!, "models")
                                : settingsManager.ModelsDirectory;

                        env = env.SetItem("COMFYUI_MODEL_PATH", modelPath);
                        return env;
                    });

                    venvRunner.RunDetached(["install.py"], progress.AsProcessOutputHandler());

                    await venvRunner.Process.WaitUntilOutputEOF(cancellationToken).ConfigureAwait(false);
                    await venvRunner.Process.WaitForExitAsync(cancellationToken).ConfigureAwait(false);

                    if (venvRunner.Process.HasExited && venvRunner.Process.ExitCode != 0)
                    {
                        throw new ProcessException(
                            $"install.py for {installedDir.Name} exited with code {venvRunner.Process.ExitCode}"
                        );
                    }

                    progress?.Report(new ProgressReport(1f, $"Ran launch.py for {installedDir.Name}"));
                }
            }
        }
    }
}<|MERGE_RESOLUTION|>--- conflicted
+++ resolved
@@ -50,26 +50,6 @@
     public override Dictionary<SharedFolderType, IReadOnlyList<string>> SharedFolders =>
         new()
         {
-<<<<<<< HEAD
-            [SharedFolderType.StableDiffusion] = new[] { "models/checkpoints" },
-            [SharedFolderType.Diffusers] = new[] { "models/diffusers" },
-            [SharedFolderType.Lora] = new[] { "models/loras" },
-            [SharedFolderType.CLIP] = new[] { "models/clip" },
-            [SharedFolderType.InvokeClipVision] = new[] { "models/clip_vision" },
-            [SharedFolderType.TextualInversion] = new[] { "models/embeddings" },
-            [SharedFolderType.VAE] = new[] { "models/vae" },
-            [SharedFolderType.ApproxVAE] = new[] { "models/vae_approx" },
-            [SharedFolderType.ControlNet] = new[] { "models/controlnet/ControlNet" },
-            [SharedFolderType.GLIGEN] = new[] { "models/gligen" },
-            [SharedFolderType.ESRGAN] = new[] { "models/upscale_models" },
-            [SharedFolderType.Hypernetwork] = new[] { "models/hypernetworks" },
-            [SharedFolderType.IpAdapter] = new[] { "models/ipadapter/base" },
-            [SharedFolderType.InvokeIpAdapters15] = new[] { "models/ipadapter/sd15" },
-            [SharedFolderType.InvokeIpAdaptersXl] = new[] { "models/ipadapter/sdxl" },
-            [SharedFolderType.T2IAdapter] = new[] { "models/controlnet/T2IAdapter" },
-            [SharedFolderType.PromptExpansion] = new[] { "models/prompt_expansion" },
-            [SharedFolderType.Unet] = new[] { "models/unet" }
-=======
             [SharedFolderType.StableDiffusion] = ["models/checkpoints"],
             [SharedFolderType.Diffusers] = ["models/diffusers"],
             [SharedFolderType.Lora] = ["models/loras"],
@@ -90,7 +70,6 @@
             [SharedFolderType.Ultralytics] = ["models/ultralytics"],
             [SharedFolderType.Sams] = ["models/sams"],
             [SharedFolderType.Unet] = ["models/unet"]
->>>>>>> b47b8f65
         };
 
     public override Dictionary<SharedOutputType, IReadOnlyList<string>>? SharedOutputFolders =>
@@ -385,13 +364,10 @@
                 Path.Combine(modelsDir, "InvokeIpAdaptersXl")
             );
             nodeValue.Children["prompt_expansion"] = Path.Combine(modelsDir, "PromptExpansion");
-<<<<<<< HEAD
-=======
             nodeValue.Children["ultralytics"] = Path.Combine(modelsDir, "Ultralytics");
             nodeValue.Children["ultralytics_bbox"] = Path.Combine(modelsDir, "Ultralytics", "bbox");
             nodeValue.Children["ultralytics_segm"] = Path.Combine(modelsDir, "Ultralytics", "segm");
             nodeValue.Children["sams"] = Path.Combine(modelsDir, "Sams");
->>>>>>> b47b8f65
             nodeValue.Children["unet"] = Path.Combine(modelsDir, "unet");
         }
         else
@@ -432,15 +408,11 @@
                         )
                     },
                     { "prompt_expansion", Path.Combine(modelsDir, "PromptExpansion") },
-<<<<<<< HEAD
-                    { "unet", Path.Combine(modelsDir, "unet") },
-=======
                     { "ultralytics", Path.Combine(modelsDir, "Ultralytics") },
                     { "ultralytics_bbox", Path.Combine(modelsDir, "Ultralytics", "bbox") },
                     { "ultralytics_segm", Path.Combine(modelsDir, "Ultralytics", "segm") },
                     { "sams", Path.Combine(modelsDir, "Sams") },
                     { "unet", Path.Combine(modelsDir, "unet") }
->>>>>>> b47b8f65
                 }
             );
         }
