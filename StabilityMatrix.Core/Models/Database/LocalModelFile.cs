--- conflicted
+++ resolved
@@ -123,11 +123,8 @@
     /// </summary>
     public string? HashBlake3 => ConnectedModelInfo?.Hashes.BLAKE3;
 
-<<<<<<< HEAD
-=======
     public string? HashSha256 => ConnectedModelInfo?.Hashes.SHA256;
 
->>>>>>> 28439de0
     [BsonIgnore]
     public string? PreviewImageFullPathGlobal =>
         PreviewImageFullPath ?? GetPreviewImageFullPath(GlobalConfig.ModelsDir);
