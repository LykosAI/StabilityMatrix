﻿using System;
using System.Collections.Generic;
using System.Collections.Immutable;
using System.Collections.ObjectModel;
using System.ComponentModel;
using System.Diagnostics;
using System.IO;
using System.Linq;
using System.Reflection;
using System.Text;
using System.Text.Json;
using System.Threading.Tasks;
using AsyncAwaitBestPractices;
using Avalonia;
using Avalonia.Controls;
using Avalonia.Controls.Notifications;
using Avalonia.Controls.PanAndZoom;
using Avalonia.Controls.Primitives;
using Avalonia.Media.Imaging;
using Avalonia.Platform.Storage;
using Avalonia.Styling;
using CommunityToolkit.Mvvm.ComponentModel;
using CommunityToolkit.Mvvm.Input;
using FluentAvalonia.UI.Controls;
using NLog;
using SkiaSharp;
using StabilityMatrix.Avalonia.Controls;
using StabilityMatrix.Avalonia.Extensions;
using StabilityMatrix.Avalonia.Helpers;
using StabilityMatrix.Avalonia.Models;
using StabilityMatrix.Avalonia.Models.TagCompletion;
using StabilityMatrix.Avalonia.Services;
using StabilityMatrix.Avalonia.ViewModels.Base;
using StabilityMatrix.Avalonia.ViewModels.Dialogs;
using StabilityMatrix.Avalonia.Views;
using StabilityMatrix.Avalonia.Views.Dialogs;
using StabilityMatrix.Core.Attributes;
using StabilityMatrix.Core.Extensions;
using StabilityMatrix.Core.Helper;
using StabilityMatrix.Core.Models;
using StabilityMatrix.Core.Models.FileInterfaces;
using StabilityMatrix.Core.Python;
using StabilityMatrix.Core.Services;
using Symbol = FluentIcons.Common.Symbol;
using SymbolIconSource = FluentIcons.FluentAvalonia.SymbolIconSource;

namespace StabilityMatrix.Avalonia.ViewModels;

[View(typeof(SettingsPage))]
public partial class SettingsViewModel : PageViewModelBase
{
    private static readonly Logger Logger = LogManager.GetCurrentClassLogger();
    
    private readonly INotificationService notificationService;
    private readonly ISettingsManager settingsManager;
    private readonly IPrerequisiteHelper prerequisiteHelper;
    private readonly IPyRunner pyRunner;
    private readonly ServiceManager<ViewModelBase> dialogFactory;
<<<<<<< HEAD
    private readonly ICompletionProvider completionProvider;
=======
    private readonly ITrackedDownloadService trackedDownloadService;
>>>>>>> a13a4d89
    
    public SharedState SharedState { get; }
    
    public override string Title => "Settings";
    public override IconSource IconSource => new SymbolIconSource {Symbol = Symbol.Settings, IsFilled = true};
    
    // ReSharper disable once MemberCanBeMadeStatic.Global
    public string AppVersion => $"Version {Compat.AppVersion}" + 
                                (Program.IsDebugBuild ? " (Debug)" : "");
    
    // Theme section
    [ObservableProperty] private string? selectedTheme;
    
    public IReadOnlyList<string> AvailableThemes { get; } = new[]
    {
        "Light",
        "Dark",
        "System",
    };

    public IReadOnlyList<float> AnimationScaleOptions { get; } = new[]
    {
        0f,
        0.25f,
        0.5f,
        0.75f,
        1f,
        1.25f,
        1.5f,
        1.75f,
        2f,
    };
    
    [ObservableProperty] private float selectedAnimationScale;
    
    // Shared folder options
    [ObservableProperty] private bool removeSymlinksOnShutdown;
    
    // Inference UI section
    [ObservableProperty] private bool isPromptCompletionEnabled;
    [ObservableProperty]
    private IReadOnlyList<string> availableTagCompletionCsvs = Array.Empty<string>();
    [ObservableProperty]
    private string? selectedTagCompletionCsv;
    [ObservableProperty]
    private bool isCompletionRemoveUnderscoresEnabled;
    
    // Integrations section
    [ObservableProperty] private bool isDiscordRichPresenceEnabled;
    
    // Debug section
    [ObservableProperty] private string? debugPaths;
    [ObservableProperty] private string? debugCompatInfo;
    [ObservableProperty] private string? debugGpuInfo;
    
    // Info section
    private const int VersionTapCountThreshold = 7;
    [ObservableProperty, NotifyPropertyChangedFor(nameof(VersionFlyoutText))] private int versionTapCount;
    [ObservableProperty] private bool isVersionTapTeachingTipOpen;
    public string VersionFlyoutText => $"You are {VersionTapCountThreshold - VersionTapCount} clicks away from enabling Debug options.";
    
    public SettingsViewModel(
        INotificationService notificationService, 
        ISettingsManager settingsManager,
        IPrerequisiteHelper prerequisiteHelper,
        IPyRunner pyRunner,
        ServiceManager<ViewModelBase> dialogFactory,
<<<<<<< HEAD
        SharedState sharedState, 
        ICompletionProvider completionProvider)
=======
        SharedState sharedState,
        ITrackedDownloadService trackedDownloadService)
>>>>>>> a13a4d89
    {
        this.notificationService = notificationService;
        this.settingsManager = settingsManager;
        this.prerequisiteHelper = prerequisiteHelper;
        this.pyRunner = pyRunner;
        this.dialogFactory = dialogFactory;
<<<<<<< HEAD
        this.completionProvider = completionProvider;
=======
        this.trackedDownloadService = trackedDownloadService;
>>>>>>> a13a4d89
        
        SharedState = sharedState;
        
        SelectedTheme = settingsManager.Settings.Theme ?? AvailableThemes[1];
        RemoveSymlinksOnShutdown = settingsManager.Settings.RemoveFolderLinksOnShutdown;
        SelectedAnimationScale = settingsManager.Settings.AnimationScale;
        
        settingsManager.RelayPropertyFor(this, 
            vm => vm.SelectedTheme, 
            settings => settings.Theme);
        
        settingsManager.RelayPropertyFor(this,
            vm => vm.IsDiscordRichPresenceEnabled,
            settings => settings.IsDiscordRichPresenceEnabled,
            true);
        
        settingsManager.RelayPropertyFor(this,
            vm => vm.SelectedAnimationScale,
            settings => settings.AnimationScale);
        
        settingsManager.RelayPropertyFor(this,
            vm => vm.SelectedTagCompletionCsv,
            settings => settings.TagCompletionCsv);
        
        settingsManager.RelayPropertyFor(this,
            vm => vm.IsPromptCompletionEnabled,
            settings => settings.IsPromptCompletionEnabled,
            true);
        
        settingsManager.RelayPropertyFor(this,
            vm => vm.IsCompletionRemoveUnderscoresEnabled,
            settings => settings.IsCompletionRemoveUnderscoresEnabled,
            true);
        
        DebugThrowAsyncExceptionCommand.WithNotificationErrorHandler(notificationService, LogLevel.Warn);
        ImportTagCsvCommand.WithNotificationErrorHandler(notificationService, LogLevel.Warn);
    }

    /// <inheritdoc />
    public override void OnLoaded()
    {
        base.OnLoaded();

        UpdateAvailableTagCompletionCsvs();
    }

    partial void OnSelectedThemeChanged(string? value)
    {
        // In case design / tests
        if (Application.Current is null) return;
        // Change theme
        Application.Current.RequestedThemeVariant = value switch
        {
            "Dark" => ThemeVariant.Dark,
            "Light" => ThemeVariant.Light,
            _ => ThemeVariant.Default
        };
    }
    
    partial void OnRemoveSymlinksOnShutdownChanged(bool value)
    {
        settingsManager.Transaction(s => s.RemoveFolderLinksOnShutdown = value);
    }

    public async Task ResetCheckpointCache()
    {
        settingsManager.Transaction(s => s.InstalledModelHashes = new HashSet<string>());
        await Task.Run(() => settingsManager.IndexCheckpoints());
        notificationService.Show("Checkpoint cache reset", "The checkpoint cache has been reset.",
            NotificationType.Success);
    }

    #region Package Environment
    
    [RelayCommand]
    private async Task OpenEnvVarsDialog()
    {
        var viewModel = dialogFactory.Get<EnvVarsViewModel>();
        
        // Load current settings
        var current = settingsManager.Settings.EnvironmentVariables 
                      ?? new Dictionary<string, string>();
        viewModel.EnvVars = new ObservableCollection<EnvVarKeyPair>(
            current.Select(kvp => new EnvVarKeyPair(kvp.Key, kvp.Value)));
        
        var dialog = new BetterContentDialog
        {
            Content = new EnvVarsDialog
            {
                DataContext = viewModel
            },
            PrimaryButtonText = "Save",
            IsPrimaryButtonEnabled = true,
            CloseButtonText = "Cancel",
        };

        if (await dialog.ShowAsync() == ContentDialogResult.Primary)
        {
            // Save settings
            var newEnvVars = viewModel.EnvVars
                .Where(kvp => !string.IsNullOrWhiteSpace(kvp.Key))
                .GroupBy(kvp => kvp.Key, StringComparer.Ordinal)
                .ToDictionary(g => g.Key, g => g.First().Value, StringComparer.Ordinal);
            settingsManager.Transaction(s => s.EnvironmentVariables = newEnvVars);
        }
    }

    [RelayCommand]
    private async Task CheckPythonVersion()
    {
        var isInstalled = prerequisiteHelper.IsPythonInstalled;
        Logger.Debug($"Check python installed: {isInstalled}");
        // Ensure python installed
        if (!prerequisiteHelper.IsPythonInstalled)
        {
            // Need 7z as well for site packages repack
            Logger.Debug("Python not installed, unpacking resources...");
            await prerequisiteHelper.UnpackResourcesIfNecessary();
            Logger.Debug("Unpacked resources, installing python...");
            await prerequisiteHelper.InstallPythonIfNecessary();
        }

        // Get python version
        await pyRunner.Initialize();
        var result = await pyRunner.GetVersionInfo();
        // Show dialog box
        var dialog = new ContentDialog
        {
            Title = "Python version info",
            Content = result,
            PrimaryButtonText = "Ok",
            IsPrimaryButtonEnabled = true
        };
        dialog.Title = "Python version info";
        dialog.Content = result;
        dialog.PrimaryButtonText = "Ok";
        await dialog.ShowAsync();
    }
    
    #endregion

    #region Inference UI
    
    private void UpdateAvailableTagCompletionCsvs()
    {
        if (!settingsManager.IsLibraryDirSet) return;
        
        var tagsDir = settingsManager.TagsDirectory;
        if (!tagsDir.Exists) return;
        
        var csvFiles = tagsDir.Info.EnumerateFiles("*.csv");
        AvailableTagCompletionCsvs = csvFiles.Select(f => f.Name).ToImmutableArray();
        
        // Set selected to current if exists
        var settingsCsv = settingsManager.Settings.TagCompletionCsv;
        if (settingsCsv is not null && AvailableTagCompletionCsvs.Contains(settingsCsv))
        {
            SelectedTagCompletionCsv = settingsCsv;
        }
    }
    
    [RelayCommand(FlowExceptionsToTaskScheduler = true)]
    private async Task ImportTagCsv()
    {
        var storage = App.StorageProvider;
        var files = await storage.OpenFilePickerAsync(new FilePickerOpenOptions
        {
            FileTypeFilter =  new List<FilePickerFileType>
            {
                new("CSV")
                {
                    Patterns = new[] {"*.csv"},
                }
            }
        });
        
        if (files.Count == 0) return;

        var sourceFile = new FilePath(files[0].TryGetLocalPath()!);
        
        var tagsDir = settingsManager.TagsDirectory;
        tagsDir.Create();
        
        // Copy to tags directory
        var targetFile = tagsDir.JoinFile(sourceFile.Name);
        await sourceFile.CopyToAsync(targetFile);
        
        // Update index
        UpdateAvailableTagCompletionCsvs();
        
        // Trigger load
        completionProvider.BackgroundLoadFromFile(targetFile, true);
        
        notificationService.Show($"Imported {sourceFile.Name}", 
            $"The {sourceFile.Name} file has been imported.", NotificationType.Success);
    }

    #endregion
    
    #region System

    /// <summary>
    /// Adds Stability Matrix to Start Menu for the current user.
    /// </summary>
    [RelayCommand]
    private async Task AddToStartMenu()
    {
        if (!Compat.IsWindows)
        {
            notificationService.Show(
                "Not supported", "This feature is only supported on Windows.");
            return;
        }
        
        await using var _ = new MinimumDelay(200, 300);
        
        var shortcutDir = new DirectoryPath(
            Environment.GetFolderPath(Environment.SpecialFolder.StartMenu),
            "Programs");
        var shortcutLink = shortcutDir.JoinFile("Stability Matrix.lnk");

        var appPath = Compat.AppCurrentPath;
        var iconPath = shortcutDir.JoinFile("Stability Matrix.ico");
        await Assets.AppIcon.ExtractTo(iconPath);
        
        WindowsShortcuts.CreateShortcut(
            shortcutLink, appPath, iconPath, "Stability Matrix");
        
        notificationService.Show("Added to Start Menu",
            "Stability Matrix has been added to the Start Menu.", NotificationType.Success);
    }

    /// <summary>
    /// Add Stability Matrix to Start Menu for all users.
    /// <remarks>Requires Admin elevation.</remarks>
    /// </summary>
    [RelayCommand]
    private async Task AddToGlobalStartMenu()
    {
        if (!Compat.IsWindows)
        {
            notificationService.Show(
                "Not supported", "This feature is only supported on Windows.");
            return;
        }
        
        // Confirmation dialog
        var dialog = new BetterContentDialog
        {
            Title = "This will create a shortcut for Stability Matrix in the Start Menu for all users",
            Content = "You will be prompted for administrator privileges. Continue?",
            PrimaryButtonText = "Yes",
            CloseButtonText = "Cancel",
            DefaultButton = ContentDialogButton.Primary
        };
        
        if (await dialog.ShowAsync() != ContentDialogResult.Primary)
        {
            return;
        }
        
        await using var _ = new MinimumDelay(200, 300);
        
        var shortcutDir = new DirectoryPath(
            Environment.GetFolderPath(Environment.SpecialFolder.CommonStartMenu),
            "Programs");
        var shortcutLink = shortcutDir.JoinFile("Stability Matrix.lnk");
        
        var appPath = Compat.AppCurrentPath;
        var iconPath = shortcutDir.JoinFile("Stability Matrix.ico");
        
        // We can't directly write to the targets, so extract to temporary directory first
        using var tempDir = new TempDirectoryPath();
        
        await Assets.AppIcon.ExtractTo(tempDir.JoinFile("Stability Matrix.ico"));
        WindowsShortcuts.CreateShortcut(
            tempDir.JoinFile("Stability Matrix.lnk"), appPath, iconPath, 
            "Stability Matrix");
        
        // Move to target
        try
        {
            var moveLinkResult = await WindowsElevated.MoveFiles(
                (tempDir.JoinFile("Stability Matrix.lnk"), shortcutLink),
                (tempDir.JoinFile("Stability Matrix.ico"), iconPath));
            if (moveLinkResult != 0)
            {
                notificationService.ShowPersistent("Failed to create shortcut", $"Could not copy shortcut", 
                    NotificationType.Error);
            }
        }
        catch (Win32Exception e)
        {
            // We'll get this exception if user cancels UAC
            Logger.Warn(e, "Could not create shortcut");
            notificationService.Show("Could not create shortcut", "", NotificationType.Warning);
            return;
        }
        
        notificationService.Show("Added to Start Menu", 
            "Stability Matrix has been added to the Start Menu for all users.", NotificationType.Success);
    }

    public async Task PickNewDataDirectory()
    {
        var viewModel = dialogFactory.Get<SelectDataDirectoryViewModel>();
        var dialog = new BetterContentDialog
        {
            IsPrimaryButtonEnabled = false,
            IsSecondaryButtonEnabled = false,
            IsFooterVisible = false,
            Content = new SelectDataDirectoryDialog
            {
                DataContext = viewModel
            }
        };

        var result = await dialog.ShowAsync();
        if (result == ContentDialogResult.Primary)
        {
            // 1. For portable mode, call settings.SetPortableMode()
            if (viewModel.IsPortableMode)
            {
                settingsManager.SetPortableMode();
            }
            // 2. For custom path, call settings.SetLibraryPath(path)
            else
            {
                settingsManager.SetLibraryPath(viewModel.DataDirectory);
            }
            
            // Restart
            var restartDialog = new BetterContentDialog
            {
                Title = "Restart required",
                Content = "Stability Matrix must be restarted for the changes to take effect.",
                PrimaryButtonText = "Restart",
                DefaultButton = ContentDialogButton.Primary,
                IsSecondaryButtonEnabled = false,
            };
            await restartDialog.ShowAsync();
            
            Process.Start(Compat.AppCurrentPath);
            App.Shutdown();
        }
    }

    #endregion
    
    #region Debug Section
    public void LoadDebugInfo()
    {
        var assembly = Assembly.GetExecutingAssembly();
        var appData = Environment.GetFolderPath(Environment.SpecialFolder.ApplicationData);
        DebugPaths = $"""
                      Current Working Directory [Environment.CurrentDirectory]
                        "{Environment.CurrentDirectory}"
                      App Directory [Assembly.GetExecutingAssembly().Location]
                        "{assembly.Location}"
                      App Directory [AppContext.BaseDirectory]
                        "{AppContext.BaseDirectory}"
                      AppData Directory [SpecialFolder.ApplicationData]
                        "{appData}"
                      """;
        
        // 1. Check portable mode
        var appDir = Compat.AppCurrentDir;
        var expectedPortableFile = Path.Combine(appDir, "Data", ".sm-portable");
        var isPortableMode = File.Exists(expectedPortableFile);
        
        DebugCompatInfo = $"""
                            Platform: {Compat.Platform}
                            AppData: {Compat.AppData}
                            AppDataHome: {Compat.AppDataHome}
                            AppCurrentDir: {Compat.AppCurrentDir}
                            ExecutableName: {Compat.GetExecutableName()}
                            -- Settings --
                            Expected Portable Marker file: {expectedPortableFile}
                            Portable Marker file exists: {isPortableMode}
                            IsLibraryDirSet = {settingsManager.IsLibraryDirSet}
                            IsPortableMode = {settingsManager.IsPortableMode}
                            """;
        
        // Get Gpu info
        var gpuInfo = "";
        foreach (var (i, gpu) in HardwareHelper.IterGpuInfo().Enumerate())
        {
            gpuInfo += $"[{i+1}] {gpu}\n";
        }
        DebugGpuInfo = gpuInfo;
    }
    
    // Debug buttons
    [RelayCommand]
    private void DebugNotification()
    {
        notificationService.Show(new Notification(
            title: "Test Notification",
            message: "Here is some message",
            type: NotificationType.Information));
    }

    [RelayCommand]
    private async Task DebugContentDialog()
    {
        var dialog = new ContentDialog
        {
            DefaultButton = ContentDialogButton.Primary,
            Title = "Test title",
            PrimaryButtonText = "OK",
            CloseButtonText = "Close"
        };

        var result = await dialog.ShowAsync();
        notificationService.Show(new Notification("Content dialog closed",
            $"Result: {result}"));
    }

    [RelayCommand]
    private void DebugThrowException()
    {
        throw new OperationCanceledException("Example Message");
    }
<<<<<<< HEAD
    
    [RelayCommand(FlowExceptionsToTaskScheduler = true)]
    private async Task DebugThrowAsyncException()
    {
        await Task.Yield();

        throw new ApplicationException("Example Message");
    }

    [RelayCommand]
    private async Task DebugMakeImageGrid()
    {
        var provider = App.StorageProvider;
        var files = await provider.OpenFilePickerAsync(new FilePickerOpenOptions()
        {
            AllowMultiple = true
        });
        
        if (files.Count == 0) return;
        
        var images = await files.SelectAsync(async f =>
            SKImage.FromEncodedData(await f.OpenReadAsync()));

        var grid = ImageProcessor.CreateImageGrid(images.ToImmutableArray());
        
        // Show preview

        using var peekPixels = grid.PeekPixels();
        using var data = peekPixels.Encode(SKEncodedImageFormat.Jpeg, 100);
        await using var stream = data.AsStream();

        var bitmap = WriteableBitmap.Decode(stream);
        
        /*var imageBox = new AdvancedImageBox
        {
            Image = bitmap,
            Width = 600,
            Height = 800,
            PixelGridZoomThreshold = 10,
            ConstrainZoomOutToFitLevel = true,
            MaxZoom = 6400 * 2,
        };*/

        var imageBox = new ImageViewerDialog()
        {
            MinWidth = 1500,
            MinHeight = 900,
            DataContext = new ImageViewerViewModel()
            {
                Image = bitmap
            }
        };

        var dialog = new BetterContentDialog
        {
            MaxDialogWidth = 1000,
            FullSizeDesired = true,
            Content = imageBox,
            CloseButtonText = "Close",
            ContentVerticalScrollBarVisibility = ScrollBarVisibility.Disabled,
        };

        await dialog.ShowAsync();
    }
    
    [RelayCommand]
    private async Task DebugLoadCompletionCsv()
    {
        var provider = App.StorageProvider;
        var files = await provider.OpenFilePickerAsync(new FilePickerOpenOptions());
        
        if (files.Count == 0) return;
        
        await completionProvider.LoadFromFile(files[0].TryGetLocalPath()!, true);
        
        notificationService.Show("Loaded completion file", "");
=======

    [RelayCommand]
    private async Task DebugTrackedDownload()
    {
        var textFields = new TextBoxField[]
        {
            new()
            {
                Label = "Url",
            },
            new()
            {
                Label = "File path"
            }
        };

        var dialog = DialogHelper.CreateTextEntryDialog("Add download", "", textFields);

        if (await dialog.ShowAsync() == ContentDialogResult.Primary)
        {
            var url = textFields[0].Text;
            var filePath = textFields[1].Text;
            var download = trackedDownloadService.NewDownload(new Uri(url), new FilePath(filePath));
            download.Start();
        }
>>>>>>> a13a4d89
    }
    #endregion

    #region Info Section

    public void OnVersionClick()
    {
        // Ignore if already enabled
        if (SharedState.IsDebugMode) return;
        
        VersionTapCount++;
        
        switch (VersionTapCount)
        {
            // Reached required threshold
            case >= VersionTapCountThreshold:
            {
                IsVersionTapTeachingTipOpen = false;
                // Enable debug options
                SharedState.IsDebugMode = true;
                notificationService.Show(
                    "Debug options enabled", "Warning: Improper use may corrupt application state or cause loss of data.");
                VersionTapCount = 0;
                break;
            }
            // Open teaching tip above 3rd click
            case >= 3:
                IsVersionTapTeachingTipOpen = true;
                break;
        }
    }

    [RelayCommand]
    private async Task ShowLicensesDialog()
    {
        try
        {
            var markdown = GetLicensesMarkdown();

            var dialog = DialogHelper.CreateMarkdownDialog(markdown, "Licenses");
            dialog.MaxDialogHeight = 600;
            await dialog.ShowAsync();
        }
        catch (Exception e)
        {
            notificationService.Show("Failed to read licenses information", 
                $"{e}", NotificationType.Error);
        }
    }

    private static string GetLicensesMarkdown()
    {
        // Read licenses.json
        using var reader = new StreamReader(Assets.LicensesJson.Open());
        var licenses = JsonSerializer
            .Deserialize<IReadOnlyList<LicenseInfo>>(reader.ReadToEnd()) ??
                       throw new InvalidOperationException("Failed to read licenses.json");
        
        // Generate markdown
        var builder = new StringBuilder();
        foreach (var license in licenses)
        {
            builder.AppendLine($"## [{license.PackageName}]({license.PackageUrl}) by {string.Join(", ", license.Authors)}");
            builder.AppendLine();
            builder.AppendLine(license.Description);
            builder.AppendLine();
            builder.AppendLine($"[{license.LicenseUrl}]({license.LicenseUrl})");
            builder.AppendLine();
        }

        return builder.ToString();
    }

    #endregion

}<|MERGE_RESOLUTION|>--- conflicted
+++ resolved
@@ -56,11 +56,8 @@
     private readonly IPrerequisiteHelper prerequisiteHelper;
     private readonly IPyRunner pyRunner;
     private readonly ServiceManager<ViewModelBase> dialogFactory;
-<<<<<<< HEAD
     private readonly ICompletionProvider completionProvider;
-=======
     private readonly ITrackedDownloadService trackedDownloadService;
->>>>>>> a13a4d89
     
     public SharedState SharedState { get; }
     
@@ -128,24 +125,17 @@
         IPrerequisiteHelper prerequisiteHelper,
         IPyRunner pyRunner,
         ServiceManager<ViewModelBase> dialogFactory,
-<<<<<<< HEAD
+        ITrackedDownloadService trackedDownloadService,
         SharedState sharedState, 
         ICompletionProvider completionProvider)
-=======
-        SharedState sharedState,
-        ITrackedDownloadService trackedDownloadService)
->>>>>>> a13a4d89
     {
         this.notificationService = notificationService;
         this.settingsManager = settingsManager;
         this.prerequisiteHelper = prerequisiteHelper;
         this.pyRunner = pyRunner;
         this.dialogFactory = dialogFactory;
-<<<<<<< HEAD
+        this.trackedDownloadService = trackedDownloadService;
         this.completionProvider = completionProvider;
-=======
-        this.trackedDownloadService = trackedDownloadService;
->>>>>>> a13a4d89
         
         SharedState = sharedState;
         
@@ -569,7 +559,6 @@
     {
         throw new OperationCanceledException("Example Message");
     }
-<<<<<<< HEAD
     
     [RelayCommand(FlowExceptionsToTaskScheduler = true)]
     private async Task DebugThrowAsyncException()
@@ -646,8 +635,8 @@
         await completionProvider.LoadFromFile(files[0].TryGetLocalPath()!, true);
         
         notificationService.Show("Loaded completion file", "");
-=======
-
+    }
+    
     [RelayCommand]
     private async Task DebugTrackedDownload()
     {
@@ -672,7 +661,6 @@
             var download = trackedDownloadService.NewDownload(new Uri(url), new FilePath(filePath));
             download.Start();
         }
->>>>>>> a13a4d89
     }
     #endregion
 
