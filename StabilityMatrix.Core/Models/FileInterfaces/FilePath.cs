﻿using System.Diagnostics.CodeAnalysis;
using System.Text;
using System.Text.Json.Serialization;
using StabilityMatrix.Core.Converters.Json;

namespace StabilityMatrix.Core.Models.FileInterfaces;

[SuppressMessage("ReSharper", "MemberCanBePrivate.Global")]
[JsonConverter(typeof(StringJsonConverter<FilePath>))]
public class FilePath : FileSystemPath, IPathObject
{
    private FileInfo? _info;
    // ReSharper disable once MemberCanBePrivate.Global
    [JsonIgnore]
    public FileInfo Info => _info ??= new FileInfo(FullPath);

    [JsonIgnore]
    public bool IsSymbolicLink
    {
        get
        {
            Info.Refresh();
            return Info.Attributes.HasFlag(FileAttributes.ReparsePoint);
        }
    }
    
    [JsonIgnore]
    public bool Exists => Info.Exists;
    
    [JsonIgnore]
    public string Name => Info.Name;

    /// <summary>
    /// Get the directory of the file.
    /// </summary>
    [JsonIgnore]
    public DirectoryPath? Directory
    {
        get
        {
            try
            {
                return Info.Directory == null ? null
                    : new DirectoryPath(Info.Directory);
            }
            catch (DirectoryNotFoundException)
            {
                return null;
            }
        }
    }

    public FilePath(string path) : base(path)
    {
    }
    
    public FilePath(FileSystemPath path) : base(path)
    {
    }
    
    public FilePath(params string[] paths) : base(paths)
    {
    }

    public long GetSize()
    {
        Info.Refresh();
        return Info.Length;
    }
    
    public long GetSize(bool includeSymbolicLinks)
    {
        if (!includeSymbolicLinks && IsSymbolicLink) return 0;
        return GetSize();
    }

    public Task<long> GetSizeAsync(bool includeSymbolicLinks)
    {
        return Task.Run(() => GetSize(includeSymbolicLinks));
    }
    
    /// <summary> Creates an empty file. </summary>
    public void Create() => File.Create(FullPath).Close();
    
    /// <summary> Deletes the file </summary>
    public void Delete() => File.Delete(FullPath);
    
    // Methods specific to files
    
    /// <summary> Read text </summary>
    public string ReadAllText() => File.ReadAllText(FullPath);
    
    /// <summary> Read text asynchronously </summary>
    public Task<string> ReadAllTextAsync(CancellationToken ct = default)
    {
        return File.ReadAllTextAsync(FullPath, ct);
    }
    
    /// <summary> Write text </summary>
    public void WriteAllText(string text) => File.WriteAllText(FullPath, text, Encoding.UTF8);
    
    /// <summary> Write text asynchronously </summary>
    public Task WriteAllTextAsync(string text, CancellationToken ct = default)
    {
        return File.WriteAllTextAsync(FullPath, text, Encoding.UTF8, ct);
    }
    
    /// <summary> Read bytes </summary>
    public byte[] ReadAllBytes() => File.ReadAllBytes(FullPath);
    
    /// <summary> Read bytes asynchronously </summary>
    public Task<byte[]> ReadAllBytesAsync(CancellationToken ct = default)
    {
        return File.ReadAllBytesAsync(FullPath, ct);
    }
    
    /// <summary> Write bytes </summary>
    public void WriteAllBytes(byte[] bytes) => File.WriteAllBytes(FullPath, bytes);
    
    /// <summary> Write bytes asynchronously </summary>
    public Task WriteAllBytesAsync(byte[] bytes, CancellationToken ct = default)
    {
        return File.WriteAllBytesAsync(FullPath, bytes, ct);
    }
    
    /// <summary>
    /// Move the file to a directory.
    /// </summary>
<<<<<<< HEAD
    public async Task<FilePath> MoveToDirectoryAsync(DirectoryPath directory)
=======
    public FilePath MoveTo(FilePath destinationFile)
    {
        Info.MoveTo(destinationFile.FullPath, true);
        // Return the new path
        return destinationFile;
    }
    
    /// <summary>
    /// Move the file to a directory.
    /// </summary>
    public async Task<FilePath> MoveToAsync(DirectoryPath directory)
>>>>>>> a13a4d89
    {
        await Task.Run(() => Info.MoveTo(directory.FullPath)).ConfigureAwait(false);
        // Return the new path
        return directory.JoinFile(this);
    }
    
    /// <summary>
    /// Move the file to a target path.
    /// </summary>
    public async Task<FilePath> MoveToAsync(FilePath destinationFile)
    {
        await Task.Run(() => Info.MoveTo(destinationFile.FullPath)).ConfigureAwait(false);
        // Return the new path
        return destinationFile;
    }
    
    /// <summary>
    /// Copy the file to a target path.
    /// </summary>
    public FilePath CopyTo(FilePath destinationFile, bool overwrite = false)
    {
        Info.CopyTo(destinationFile.FullPath, overwrite);
        // Return the new path
        return destinationFile;
    }
    
    /// <summary>
    /// Copy the file to a target path asynchronously.
    /// </summary>
    public async Task<FilePath> CopyToAsync(FilePath destinationFile, bool overwrite = false)
    {
        await using var sourceStream = Info.OpenRead();
        await using var destinationStream = destinationFile.Info.OpenWrite();
        
        await sourceStream.CopyToAsync(destinationStream).ConfigureAwait(false);
        
        // Return the new path
        return destinationFile;
    }

    // Implicit conversions to and from string
    public static implicit operator string(FilePath path) => path.FullPath;
    public static implicit operator FilePath(string path) => new(path);
}<|MERGE_RESOLUTION|>--- conflicted
+++ resolved
@@ -126,9 +126,6 @@
     /// <summary>
     /// Move the file to a directory.
     /// </summary>
-<<<<<<< HEAD
-    public async Task<FilePath> MoveToDirectoryAsync(DirectoryPath directory)
-=======
     public FilePath MoveTo(FilePath destinationFile)
     {
         Info.MoveTo(destinationFile.FullPath, true);
@@ -139,8 +136,7 @@
     /// <summary>
     /// Move the file to a directory.
     /// </summary>
-    public async Task<FilePath> MoveToAsync(DirectoryPath directory)
->>>>>>> a13a4d89
+    public async Task<FilePath> MoveToDirectoryAsync(DirectoryPath directory)
     {
         await Task.Run(() => Info.MoveTo(directory.FullPath)).ConfigureAwait(false);
         // Return the new path
