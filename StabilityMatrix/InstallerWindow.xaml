﻿<ui:FluentWindow
    Background="{DynamicResource ApplicationBackgroundBrush}"
    ExtendsContentIntoTitleBar="True"
    Foreground="{DynamicResource TextFillColorPrimaryBrush}"
    Height="700"
    Icon="Assets/Icon.ico"
    Loaded="InstallPage_OnLoaded"
    Title="Stability Matrix - Installer"
    Width="1100"
    WindowBackdropType="Mica"
    WindowStartupLocation="CenterOwner"
    d:DataContext="{d:DesignInstance Type=viewModels:InstallerViewModel,
                                     IsDesignTimeCreatable=True}"
    d:DesignHeight="600"
    d:DesignWidth="700"
    mc:Ignorable="d"
    x:Class="StabilityMatrix.InstallerWindow"
    xmlns="http://schemas.microsoft.com/winfx/2006/xaml/presentation"
    xmlns:api="clr-namespace:StabilityMatrix.Models.Api"
    xmlns:converters="clr-namespace:StabilityMatrix.Converters"
    xmlns:d="http://schemas.microsoft.com/expression/blend/2008"
    xmlns:local="clr-namespace:StabilityMatrix"
    xmlns:mc="http://schemas.openxmlformats.org/markup-compatibility/2006"
    xmlns:models="clr-namespace:StabilityMatrix.Models"
    xmlns:system="clr-namespace:System;assembly=System.Runtime"
    xmlns:ui="http://schemas.lepo.co/wpfui/2022/xaml"
    xmlns:viewModels="clr-namespace:StabilityMatrix.ViewModels"
    xmlns:x="http://schemas.microsoft.com/winfx/2006/xaml"
    xmlns:xaml="clr-namespace:Markdown.Xaml;assembly=Markdown.Xaml">

    <ui:FluentWindow.Resources>
        <converters:ValueConverterGroup x:Key="InvertAndVisibilitate">
            <converters:BoolNegationConverter />
            <BooleanToVisibilityConverter />
        </converters:ValueConverterGroup>
<<<<<<< HEAD

        <converters:BoolNegationConverter x:Key="BoolNegationConverter" />

        <xaml:Markdown
            AssetPathRoot="{x:Static system:Environment.CurrentDirectory}"
            DocumentStyle="{StaticResource DocumentStyle}"
            Heading1Style="{StaticResource H1Style}"
            Heading2Style="{StaticResource H2Style}"
            Heading3Style="{StaticResource H3Style}"
            Heading4Style="{StaticResource H4Style}"
            ImageStyle="{StaticResource ImageStyle}"
            LinkStyle="{StaticResource LinkStyle}"
            SeparatorStyle="{StaticResource SeparatorStyle}"
            x:Key="Markdown" />
        <xaml:TextToFlowDocumentConverter Markdown="{StaticResource Markdown}" x:Key="TextToFlowDocumentConverter" />
=======
        
        <converters:BoolNegationConverter x:Key="BoolNegationConverter"/>
        <BooleanToVisibilityConverter x:Key="BoolToVisConverter"/>

        <xaml:Markdown x:Key="Markdown"
                       DocumentStyle="{StaticResource DocumentStyle}"
                       Heading1Style="{StaticResource H1Style}"
                       Heading2Style="{StaticResource H2Style}"
                       Heading3Style="{StaticResource H3Style}"
                       Heading4Style="{StaticResource H4Style}"
                       LinkStyle="{StaticResource LinkStyle}"
                       ImageStyle="{StaticResource ImageStyle}"
                       SeparatorStyle="{StaticResource SeparatorStyle}"
                       AssetPathRoot="{x:Static system:Environment.CurrentDirectory}"/>
        <xaml:TextToFlowDocumentConverter x:Key="TextToFlowDocumentConverter" 
                                          Markdown="{StaticResource Markdown}"/>
>>>>>>> 0e4200fa
    </ui:FluentWindow.Resources>

    <Grid>
        <Grid.RowDefinitions>
            <RowDefinition Height="Auto" />
            <RowDefinition Height="Auto" />
            <RowDefinition Height="*" />
        </Grid.RowDefinitions>

        <ui:TitleBar Background="#191919" Foreground="White">
            <ui:TitleBar.Header>
                <TextBlock Margin="16,8" Text="Stability Matrix" />
            </ui:TitleBar.Header>
        </ui:TitleBar>

        <StackPanel
            Grid.Row="1"
            Margin="16"
            Orientation="Vertical"
            Visibility="{Binding ProgressBarVisibility, FallbackValue=Visible}">

            <ProgressBar
                IsIndeterminate="{Binding IsIndeterminate, FallbackValue=False}"
                Maximum="100"
                Value="{Binding ProgressValue, FallbackValue=10}"
                Width="500" />
            <TextBlock
                HorizontalAlignment="Center"
                Padding="8"
                Text="{Binding ProgressText, FallbackValue=Installing...}" />
        </StackPanel>

        <Grid Grid.Row="2" HorizontalAlignment="Left">
            <Grid.ColumnDefinitions>
                <ColumnDefinition Width="Auto" />
                <ColumnDefinition Width="Auto" />
                <ColumnDefinition Width="*" />
            </Grid.ColumnDefinitions>
            <ListView
                ItemsSource="{Binding AvailablePackages}"
                Margin="16"
                SelectedItem="{Binding SelectedPackage, Mode=TwoWay}">

                <ListView.Style>
                    <Style TargetType="ListView">
                        <Setter Property="Background" Value="#191919" />
                    </Style>
                </ListView.Style>

                <ListView.Template>
                    <ControlTemplate>
                        <Border
                            BorderBrush="{ui:ThemeResource KeyboardFocusBorderColorBrush}"
                            BorderThickness="1"
                            CornerRadius="5">
                            <ItemsPresenter />
                        </Border>
                    </ControlTemplate>
                </ListView.Template>

                <ListView.ItemTemplate>
                    <DataTemplate DataType="{x:Type models:BasePackage}">
                        <StackPanel Margin="8" VerticalAlignment="Top">
                            <TextBlock Margin="0,5,0,5" Text="{Binding DisplayName}" />
                            <TextBlock Margin="0,0,0,5" Text="{Binding ByAuthor}" />
                        </StackPanel>
                    </DataTemplate>
                </ListView.ItemTemplate>
            </ListView>

<<<<<<< HEAD
            <StackPanel
                Grid.Column="1"
                Margin="16,16,0,16"
                Orientation="Vertical">
                <TextBlock
                    FontSize="24"
                    FontWeight="Bold"
                    Text="{Binding SelectedPackage.DisplayName, FallbackValue=Stable Diffusion Web UI}" />
                <TextBlock
                    FontSize="12"
                    Margin="0,5,0,5"
                    Text="{Binding SelectedPackage.ByAuthor, FallbackValue=by Automatic111}" />
                <ui:Hyperlink NavigateUri="{Binding SelectedPackage.GithubUrl}">
=======
            <StackPanel Grid.Column="1" Orientation="Vertical" Margin="16,16,0,16">
                <TextBlock Text="{Binding SelectedPackage.DisplayName, FallbackValue=Stable Diffusion Web UI}"
                           FontSize="24" FontWeight="Bold" />
                <TextBlock Text="{Binding SelectedPackage.ByAuthor, FallbackValue=by Automatic111}"
                           FontSize="12"/>
                <ui:Hyperlink NavigateUri="{Binding SelectedPackage.GithubUrl}"
                              Margin="0,8,0,8">
>>>>>>> 0e4200fa
                    <TextBlock TextWrapping="Wrap">
                        <Run Text="GitHub Page:" />
                        <Run Text="{Binding SelectedPackage.GithubUrl, Mode=OneWay}" TextDecorations="Underline" />
                    </TextBlock>
                </ui:Hyperlink>

                <StackPanel Orientation="Horizontal">
                    <ToggleButton
                        Content="Releases"
                        IsChecked="{Binding IsReleaseMode}"
                        IsEnabled="{Binding IsReleaseModeEnabled, FallbackValue=true}" />
                    <ToggleButton
                        Content="Branches"
                        IsChecked="{Binding IsReleaseMode, Converter={StaticResource BoolNegationConverter}}"
                        Margin="8,0,0,0" />
                </StackPanel>

                <StackPanel Margin="0,16,0,0" Orientation="Horizontal">
                    <StackPanel Orientation="Vertical">
                        <Label Content="{Binding ReleaseLabelText, FallbackValue=Version}" />
                        <ComboBox
                            ItemsSource="{Binding AvailableVersions}"
                            MinWidth="200"
                            SelectedItem="{Binding SelectedVersion}">
                            <ComboBox.ItemTemplate>
                                <DataTemplate DataType="{x:Type models:PackageVersion}">
                                    <StackPanel Margin="8,0,0,0" VerticalAlignment="Top">
                                        <TextBlock
                                            Margin="0,4,0,4"
                                            Name="NameTextBlock"
                                            Text="{Binding TagName}" />
                                    </StackPanel>
                                </DataTemplate>
                            </ComboBox.ItemTemplate>
                        </ComboBox>
                    </StackPanel>

                    <StackPanel
                        Margin="8,0,0,0"
                        Orientation="Vertical"
                        Visibility="{Binding IsReleaseMode, Converter={StaticResource InvertAndVisibilitate}}">
                        <Label Content="Commit" />
                        <ComboBox
                            ItemsSource="{Binding AvailableCommits}"
                            MinWidth="100"
                            SelectedItem="{Binding SelectedCommit}">
                            <ComboBox.ItemTemplate>
                                <DataTemplate DataType="{x:Type api:GithubCommit}">
                                    <StackPanel Margin="8,0,0,0" VerticalAlignment="Top">
                                        <TextBlock
                                            Margin="0,4,0,4"
                                            Name="NameTextBlock"
                                            Text="{Binding ShaHash}" />
                                    </StackPanel>
                                </DataTemplate>
                            </ComboBox.ItemTemplate>
                        </ComboBox>
                    </StackPanel>
                </StackPanel>
<<<<<<< HEAD

                <Label Content="Install Location" Margin="0,16,0,0" />
                <ui:TextBox Margin="0,0,0,8" Text="{Binding InstallPath}" />

                <Label Content="Display Name" Margin="0,16,0,0" />
                <ui:TextBox Margin="0,0,0,8" Text="{Binding InstallName}" />

                <ui:Button
                    Appearance="Success"
                    Command="{Binding InstallCommand}"
                    Content="{Binding InstallButtonText, FallbackValue=Install}"
                    Height="50"
                    Margin="0,16,0,0"
                    VerticalAlignment="Top"
                    Width="100" />
=======
                
                <Label Content="Install Location" Margin="0,16,0,0"/>
                <ui:TextBox Text="{Binding InstallPath, UpdateSourceTrigger=PropertyChanged}" 
                            Margin="0,0,0,8"/>
                
                <Label Content="Display Name" Margin="0,16,0,0"/>
                <StackPanel Orientation="Horizontal" 
                            Visibility="{Binding ShowDuplicateWarning, 
                                Converter={StaticResource BoolToVisConverter}}">
                    <ui:SymbolIcon Symbol="ErrorCircle24"
                                   Margin="8"
                                   Foreground="{ui:ThemeResource SystemFillColorCriticalBrush}"/>
                    <TextBlock TextAlignment="Left"
                               Margin="0,8,8,8"
                               Foreground="{ui:ThemeResource SystemFillColorCriticalBrush}" 
                               TextWrapping="Wrap">
                        <Run Text="An installation with this name already exists."/>
                        <LineBreak/><Run Text="Please choose a different name or select a different Install Location."/>
                    </TextBlock>
                </StackPanel>
                <ui:TextBox Text="{Binding InstallName, UpdateSourceTrigger=PropertyChanged}" 
                            Margin="0,0,0,8"/>
                
                <ui:Button Content="{Binding InstallButtonText, FallbackValue=Install}"
                           Command="{Binding InstallCommand}"
                           IsEnabled="{Binding ShowDuplicateWarning, 
                                Converter={StaticResource BoolNegationConverter}}"
                           Width="100" Height="50"
                           Background="Green"
                           Margin="0,16,0,0"
                           VerticalAlignment="Top" />
>>>>>>> 0e4200fa
            </StackPanel>
            <FlowDocumentScrollViewer
                Document="{Binding ReleaseNotes, Converter={StaticResource TextToFlowDocumentConverter}}"
                Grid.Column="2"
                HorizontalAlignment="Stretch"
                Margin="16,16,0,16"
                VerticalAlignment="Stretch" />

        </Grid>
    </Grid>
</ui:FluentWindow><|MERGE_RESOLUTION|>--- conflicted
+++ resolved
@@ -1,4 +1,4 @@
-﻿<ui:FluentWindow
+<ui:FluentWindow
     Background="{DynamicResource ApplicationBackgroundBrush}"
     ExtendsContentIntoTitleBar="True"
     Foreground="{DynamicResource TextFillColorPrimaryBrush}"
@@ -33,23 +33,6 @@
             <converters:BoolNegationConverter />
             <BooleanToVisibilityConverter />
         </converters:ValueConverterGroup>
-<<<<<<< HEAD
-
-        <converters:BoolNegationConverter x:Key="BoolNegationConverter" />
-
-        <xaml:Markdown
-            AssetPathRoot="{x:Static system:Environment.CurrentDirectory}"
-            DocumentStyle="{StaticResource DocumentStyle}"
-            Heading1Style="{StaticResource H1Style}"
-            Heading2Style="{StaticResource H2Style}"
-            Heading3Style="{StaticResource H3Style}"
-            Heading4Style="{StaticResource H4Style}"
-            ImageStyle="{StaticResource ImageStyle}"
-            LinkStyle="{StaticResource LinkStyle}"
-            SeparatorStyle="{StaticResource SeparatorStyle}"
-            x:Key="Markdown" />
-        <xaml:TextToFlowDocumentConverter Markdown="{StaticResource Markdown}" x:Key="TextToFlowDocumentConverter" />
-=======
         
         <converters:BoolNegationConverter x:Key="BoolNegationConverter"/>
         <BooleanToVisibilityConverter x:Key="BoolToVisConverter"/>
@@ -66,7 +49,6 @@
                        AssetPathRoot="{x:Static system:Environment.CurrentDirectory}"/>
         <xaml:TextToFlowDocumentConverter x:Key="TextToFlowDocumentConverter" 
                                           Markdown="{StaticResource Markdown}"/>
->>>>>>> 0e4200fa
     </ui:FluentWindow.Resources>
 
     <Grid>
@@ -137,21 +119,6 @@
                 </ListView.ItemTemplate>
             </ListView>
 
-<<<<<<< HEAD
-            <StackPanel
-                Grid.Column="1"
-                Margin="16,16,0,16"
-                Orientation="Vertical">
-                <TextBlock
-                    FontSize="24"
-                    FontWeight="Bold"
-                    Text="{Binding SelectedPackage.DisplayName, FallbackValue=Stable Diffusion Web UI}" />
-                <TextBlock
-                    FontSize="12"
-                    Margin="0,5,0,5"
-                    Text="{Binding SelectedPackage.ByAuthor, FallbackValue=by Automatic111}" />
-                <ui:Hyperlink NavigateUri="{Binding SelectedPackage.GithubUrl}">
-=======
             <StackPanel Grid.Column="1" Orientation="Vertical" Margin="16,16,0,16">
                 <TextBlock Text="{Binding SelectedPackage.DisplayName, FallbackValue=Stable Diffusion Web UI}"
                            FontSize="24" FontWeight="Bold" />
@@ -159,7 +126,6 @@
                            FontSize="12"/>
                 <ui:Hyperlink NavigateUri="{Binding SelectedPackage.GithubUrl}"
                               Margin="0,8,0,8">
->>>>>>> 0e4200fa
                     <TextBlock TextWrapping="Wrap">
                         <Run Text="GitHub Page:" />
                         <Run Text="{Binding SelectedPackage.GithubUrl, Mode=OneWay}" TextDecorations="Underline" />
@@ -219,24 +185,7 @@
                         </ComboBox>
                     </StackPanel>
                 </StackPanel>
-<<<<<<< HEAD
-
-                <Label Content="Install Location" Margin="0,16,0,0" />
-                <ui:TextBox Margin="0,0,0,8" Text="{Binding InstallPath}" />
-
-                <Label Content="Display Name" Margin="0,16,0,0" />
-                <ui:TextBox Margin="0,0,0,8" Text="{Binding InstallName}" />
-
-                <ui:Button
-                    Appearance="Success"
-                    Command="{Binding InstallCommand}"
-                    Content="{Binding InstallButtonText, FallbackValue=Install}"
-                    Height="50"
-                    Margin="0,16,0,0"
-                    VerticalAlignment="Top"
-                    Width="100" />
-=======
-                
+
                 <Label Content="Install Location" Margin="0,16,0,0"/>
                 <ui:TextBox Text="{Binding InstallPath, UpdateSourceTrigger=PropertyChanged}" 
                             Margin="0,0,0,8"/>
@@ -267,7 +216,6 @@
                            Background="Green"
                            Margin="0,16,0,0"
                            VerticalAlignment="Top" />
->>>>>>> 0e4200fa
             </StackPanel>
             <FlowDocumentScrollViewer
                 Document="{Binding ReleaseNotes, Converter={StaticResource TextToFlowDocumentConverter}}"
