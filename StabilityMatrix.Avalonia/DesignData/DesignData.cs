﻿using System;
using System.Collections.Generic;
using System.Collections.ObjectModel;
using System.ComponentModel;
using System.Diagnostics.CodeAnalysis;
using System.IO;
using System.Linq;
using System.Net.Http;
using System.Text;
using AvaloniaEdit.Utils;
using DynamicData.Binding;
using Microsoft.Extensions.DependencyInjection;
using NSubstitute;
using Semver;
using StabilityMatrix.Avalonia.Controls.CodeCompletion;
using StabilityMatrix.Avalonia.Models;
using StabilityMatrix.Avalonia.Models.TagCompletion;
using StabilityMatrix.Avalonia.Services;
using StabilityMatrix.Avalonia.ViewModels;
using StabilityMatrix.Avalonia.ViewModels.Base;
using StabilityMatrix.Avalonia.ViewModels.CheckpointBrowser;
using StabilityMatrix.Avalonia.ViewModels.CheckpointManager;
using StabilityMatrix.Avalonia.ViewModels.Controls;
using StabilityMatrix.Avalonia.ViewModels.Dialogs;
using StabilityMatrix.Avalonia.ViewModels.Inference;
using StabilityMatrix.Avalonia.ViewModels.Inference.Video;
using StabilityMatrix.Avalonia.ViewModels.OutputsPage;
using StabilityMatrix.Avalonia.ViewModels.PackageManager;
using StabilityMatrix.Avalonia.ViewModels.Progress;
using StabilityMatrix.Avalonia.ViewModels.Settings;
using StabilityMatrix.Core.Api;
using StabilityMatrix.Core.Database;
using StabilityMatrix.Core.Helper;
using StabilityMatrix.Core.Helper.Cache;
using StabilityMatrix.Core.Helper.Factory;
using StabilityMatrix.Core.Models;
using StabilityMatrix.Core.Models.Api;
using StabilityMatrix.Core.Models.Api.Comfy;
using StabilityMatrix.Core.Models.Api.OpenArt;
using StabilityMatrix.Core.Models.Api.OpenModelsDb;
using StabilityMatrix.Core.Models.Database;
using StabilityMatrix.Core.Models.FileInterfaces;
using StabilityMatrix.Core.Models.PackageModification;
using StabilityMatrix.Core.Models.Packages;
using StabilityMatrix.Core.Models.Packages.Extensions;
using StabilityMatrix.Core.Models.Progress;
using StabilityMatrix.Core.Models.Update;
using StabilityMatrix.Core.Python;
using StabilityMatrix.Core.Services;
using StabilityMatrix.Core.Updater;
using CivitAiBrowserViewModel = StabilityMatrix.Avalonia.ViewModels.CheckpointBrowser.CivitAiBrowserViewModel;
using HuggingFacePageViewModel = StabilityMatrix.Avalonia.ViewModels.CheckpointBrowser.HuggingFacePageViewModel;
using MainPackageManagerViewModel = StabilityMatrix.Avalonia.ViewModels.PackageManager.MainPackageManagerViewModel;

namespace StabilityMatrix.Avalonia.DesignData;

[Localizable(false)]
[SuppressMessage("ReSharper", "MemberCanBePrivate.Global")]
public static class DesignData
{
    [NotNull]
    public static IServiceProvider? Services { get; set; }

    private static bool isInitialized;

    // This needs to be static method instead of static constructor
    // or else Avalonia analyzers won't work.
    public static void Initialize()
    {
        if (isInitialized)
            throw new InvalidOperationException("DesignData is already initialized.");

        var services = App.ConfigureServices(disableMessagePipeInterprocess: true);

        var activePackageId = Guid.NewGuid();
        services.AddSingleton<ISettingsManager, MockSettingsManager>(_ => new MockSettingsManager
        {
            Settings =
            {
                InstalledPackages = new List<InstalledPackage>
                {
                    new()
                    {
                        Id = activePackageId,
                        DisplayName = "My Installed Package",
                        PackageName = "stable-diffusion-webui",
                        Version = new InstalledPackageVersion { InstalledReleaseVersion = "v1.0.0" },
                        LibraryPath = $"Packages{Path.DirectorySeparatorChar}example-webui",
                        LastUpdateCheck = DateTimeOffset.Now,
                    },
                    new()
                    {
                        Id = Guid.NewGuid(),
                        DisplayName = "Comfy Diffusion WebUI Dev Branch Long Name",
                        PackageName = "ComfyUI",
                        Version = new InstalledPackageVersion
                        {
<<<<<<< HEAD
                            new()
                            {
                                Id = activePackageId,
                                DisplayName = "My Installed Package",
                                PackageName = "stable-diffusion-webui",
                                Version = new InstalledPackageVersion { InstalledReleaseVersion = "v1.0.0" },
                                LibraryPath = $"Packages{Path.DirectorySeparatorChar}example-webui",
                                LastUpdateCheck = DateTimeOffset.Now,
                                PythonVersion = PyInstallationManager.Python_3_10_17.StringValue
                            },
                            new()
                            {
                                Id = Guid.NewGuid(),
                                DisplayName = "Comfy Diffusion WebUI Dev Branch Long Name",
                                PackageName = "ComfyUI",
                                Version = new InstalledPackageVersion
                                {
                                    InstalledBranch = "master",
                                    InstalledCommitSha = "abc12uwu345568972abaedf7g7e679a98879e879f87ga8"
                                },
                                LibraryPath = $"Packages{Path.DirectorySeparatorChar}example-webui",
                                LastUpdateCheck = DateTimeOffset.Now,
                                PythonVersion = PyInstallationManager.Python_3_10_17.StringValue
                            },
                            new()
                            {
                                Id = Guid.NewGuid(),
                                DisplayName = "Running Comfy",
                                PackageName = "ComfyUI",
                                Version = new InstalledPackageVersion
                                {
                                    InstalledBranch = "master",
                                    InstalledCommitSha = "abc12uwu345568972abaedf7g7e679a98879e879f87ga8"
                                },
                                LibraryPath = $"Packages{Path.DirectorySeparatorChar}example-webui",
                                LastUpdateCheck = DateTimeOffset.Now,
                                PythonVersion = PyInstallationManager.Python_3_10_17.StringValue
                            }
=======
                            InstalledBranch = "master",
                            InstalledCommitSha = "abc12uwu345568972abaedf7g7e679a98879e879f87ga8",
>>>>>>> cbe7432b
                        },
                        LibraryPath = $"Packages{Path.DirectorySeparatorChar}example-webui",
                        LastUpdateCheck = DateTimeOffset.Now,
                    },
                    new()
                    {
                        Id = Guid.NewGuid(),
                        DisplayName = "Running Comfy",
                        PackageName = "ComfyUI",
                        Version = new InstalledPackageVersion
                        {
                            InstalledBranch = "master",
                            InstalledCommitSha = "abc12uwu345568972abaedf7g7e679a98879e879f87ga8",
                        },
                        LibraryPath = $"Packages{Path.DirectorySeparatorChar}example-webui",
                        LastUpdateCheck = DateTimeOffset.Now,
                    },
                },
                ActiveInstalledPackageId = activePackageId,
            },
        });

        // General services
        services
            .AddLogging()
            .AddSingleton<IPackageFactory, PackageFactory>()
            .AddSingleton<IUpdateHelper, UpdateHelper>()
            .AddSingleton<ModelFinder>()
            .AddSingleton<SharedState>();

        // Mock services
        services
            .AddSingleton(Substitute.For<INotificationService>())
            .AddSingleton(Substitute.For<ISharedFolders>())
            .AddSingleton(Substitute.For<IDownloadService>())
            .AddSingleton(Substitute.For<IHttpClientFactory>())
            .AddSingleton(Substitute.For<IApiFactory>())
            .AddSingleton(Substitute.For<IDiscordRichPresenceService>())
            .AddSingleton(Substitute.For<ITrackedDownloadService>())
            .AddSingleton(Substitute.For<ILiteDbContext>())
            .AddSingleton(Substitute.For<IAccountsService>())
            .AddSingleton<IInferenceClientManager, MockInferenceClientManager>()
            .AddSingleton<ICompletionProvider, MockCompletionProvider>()
            .AddSingleton<IModelIndexService, MockModelIndexService>()
            .AddSingleton<IImageIndexService, MockImageIndexService>()
            .AddSingleton<IMetadataImportService, MetadataImportService>();

        // Placeholder services that nobody should need during design time
        services
            .AddSingleton<IPyRunner>(_ => null!)
            .AddSingleton<ILiteDbContext>(_ => null!)
            .AddSingleton<ICivitApi>(_ => null!)
            .AddSingleton<IGithubApiCache>(_ => null!)
            .AddSingleton<ITokenizerProvider>(_ => null!)
            .AddSingleton<IPrerequisiteHelper>(_ => null!)
            .AddSingleton<IPyPiApi>(_ => null!)
            .AddSingleton<IPyPiCache>(_ => null!);

        // Override Launch page with mock
        services.Remove(ServiceDescriptor.Singleton<LaunchPageViewModel, LaunchPageViewModel>());
        services.AddSingleton<LaunchPageViewModel, MockLaunchPageViewModel>();

        Services = services.BuildServiceProvider();

        var dialogFactory = Services.GetRequiredService<IServiceManager<ViewModelBase>>();
        var settingsManager = Services.GetRequiredService<ISettingsManager>();
        var downloadService = Services.GetRequiredService<IDownloadService>();
        var modelFinder = Services.GetRequiredService<ModelFinder>();
        var packageFactory = Services.GetRequiredService<IPackageFactory>();
        var notificationService = Services.GetRequiredService<INotificationService>();
        var modelImportService = Services.GetRequiredService<IMetadataImportService>();

        LaunchOptionsViewModel = Services.GetRequiredService<LaunchOptionsViewModel>();
        LaunchOptionsViewModel.Cards = new[]
        {
            LaunchOptionCard.FromDefinition(
                new LaunchOptionDefinition
                {
                    Name = "Host",
                    Type = LaunchOptionType.String,
                    Description = "The host name for the Web UI",
                    DefaultValue = "localhost",
                    Options = { "--host" },
                }
            ),
            LaunchOptionCard.FromDefinition(
                new LaunchOptionDefinition
                {
                    Name = "API",
                    Type = LaunchOptionType.Bool,
                    Options = { "--api" },
                }
            ),
        };
        LaunchOptionsViewModel.UpdateFilterCards();

        NewInstallerDialogViewModel = Services.GetRequiredService<PackageInstallBrowserViewModel>();
        // NewInstallerDialogViewModel.InferencePackages = new ObservableCollectionExtended<BasePackage>(
        //     packageFactory.GetPackagesByType(PackageType.SdInference).OrderBy(p => p.InstallerSortOrder)
        // );
        // NewInstallerDialogViewModel.TrainingPackages = new ObservableCollection<BasePackage>(
        //     packageFactory.GetPackagesByType(PackageType.SdTraining).OrderBy(p => p.InstallerSortOrder)
        // );

        PackageInstallDetailViewModel = new PackageInstallDetailViewModel(
            packageFactory.GetAllAvailablePackages().FirstOrDefault() as BaseGitPackage,
            settingsManager,
            notificationService,
            null,
            null,
            null,
            packageFactory,
            null,
            null
        );

        /*ObservableCacheEx.AddOrUpdate(
            OldCheckpointsPageViewModel.CheckpointFoldersCache,
            new CheckpointFolder[]
            {
                new(settingsManager, downloadService, modelFinder, notificationService, modelImportService)
                {
                    DirectoryPath = "Models/StableDiffusion",
                    DisplayedCheckpointFiles = new ObservableCollectionExtended<CheckpointFile>()
                    {
                        new()
                        {
                            FilePath = "~/Models/StableDiffusion/electricity-light.safetensors",
                            Title = "Auroral Background",
                            PreviewImagePath =
                                "https://image.civitai.com/xG1nkqKTMzGDvpLrqFT7WA/"
                                + "78fd2a0a-42b6-42b0-9815-81cb11bb3d05/00009-2423234823.jpeg",
                            UpdateAvailable = true,
                            ConnectedModel = new ConnectedModelInfo
                            {
                                VersionName = "Lightning Auroral",
                                BaseModel = "SD 1.5",
                                ModelName = "Auroral Background",
                                ModelType = CivitModelType.Model,
                                FileMetadata = new CivitFileMetadata
                                {
                                    Format = CivitModelFormat.SafeTensor,
                                    Fp = CivitModelFpType.fp16,
                                    Size = CivitModelSize.pruned,
                                },
                                TrainedWords = ["aurora", "lightning"]
                            }
                        },
                        new() { FilePath = "~/Models/Lora/model.safetensors", Title = "Some model" },
                    },
                },
                new(settingsManager, downloadService, modelFinder, notificationService, modelImportService)
                {
                    Title = "Lora",
                    DirectoryPath = "Packages/Lora",
                    DisplayedCheckpointFiles = new ObservableCollectionExtended<CheckpointFile>
                    {
                        new() { FilePath = "~/Models/Lora/lora_v2.pt", Title = "Best Lora v2", }
                    }
                }
            }
        );*/

        CivitAiBrowserViewModel.ModelCards = new ObservableCollectionExtended<CheckpointBrowserCardViewModel>
        {
            dialogFactory.Get<CheckpointBrowserCardViewModel>(vm =>
            {
                vm.CivitModel = new CivitModel
                {
                    Name = "BB95 Furry Mix",
                    Description = "A furry mix of BB95",
                    Stats = new CivitModelStats { Rating = 3.5, RatingCount = 24 },
                    ModelVersions = [new() { Name = "v1.2.2-Inpainting" }],
                    Creator = new CivitCreator
                    {
                        Image = "https://gravatar.com/avatar/fe74084ae8a081dc2283f5bde4736756ad?f=y&d=retro",
                        Username = "creator-1",
                    },
                };
            }),
            dialogFactory.Get<CheckpointBrowserCardViewModel>(vm =>
            {
                vm.CivitModel = new CivitModel
                {
                    Name = "Another Model",
                    Description = "A mix of example",
                    Stats = new CivitModelStats { Rating = 5, RatingCount = 3500 },
                    ModelVersions =
                    [
                        new()
                        {
                            Name = "v1.2.2-Inpainting",
                            Images = new List<CivitImage>
                            {
                                new()
                                {
                                    NsfwLevel = 1,
                                    Url =
                                        "https://image.civitai.com/xG1nkqKTMzGDvpLrqFT7WA/"
                                        + "78fd2a0a-42b6-42b0-9815-81cb11bb3d05/00009-2423234823.jpeg",
                                },
                            },
                        },
                    ],
                    Creator = new CivitCreator
                    {
                        Image = "https://gravatar.com/avatar/205e460b479e2e5b48aec07710c08d50?f=y&d=retro",
                        Username = "creator-2",
                    },
                };
            }),
        };

        CheckpointsPageViewModel.Categories = new ObservableCollectionExtended<CheckpointCategory>
        {
            new()
            {
                Name = "Category 1",
                Path = "path1",
                SubDirectories = [new CheckpointCategory { Name = "SubCategory 1", Path = "path3" }],
            },
            new() { Name = "Category 2", Path = "path2" },
        };

        CheckpointsPageViewModel.Models = new ObservableCollectionExtended<CheckpointFileViewModel>()
        {
            new(
                settingsManager,
                new MockModelIndexService(),
                notificationService,
                downloadService,
                dialogFactory,
                null,
                new LocalModelFile
                {
                    SharedFolderType = SharedFolderType.StableDiffusion,
                    RelativePath = "~/Models/StableDiffusion/electricity-light.safetensors",
                    PreviewImageFullPath =
                        "https://image.civitai.com/xG1nkqKTMzGDvpLrqFT7WA/"
                        + "78fd2a0a-42b6-42b0-9815-81cb11bb3d05/00009-2423234823.jpeg",
                    HasUpdate = true,
                    ConnectedModelInfo = new ConnectedModelInfo
                    {
                        VersionName = "Lightning Auroral",
                        BaseModel = "SD 1.5",
                        ModelName = "Auroral Background",
                        ModelType = CivitModelType.Model,
                        FileMetadata = new CivitFileMetadata
                        {
                            Format = CivitModelFormat.SafeTensor,
                            Fp = "fp16",
                            Size = "pruned",
                        },
                        TrainedWords = ["aurora", "lightning"],
                    },
                }
            ),
            new(
                settingsManager,
                new MockModelIndexService(),
                notificationService,
                downloadService,
                dialogFactory,
                null,
                new LocalModelFile
                {
                    RelativePath = "~/Models/Lora/model.safetensors",
                    SharedFolderType = SharedFolderType.StableDiffusion,
                }
            ),
        };

        var packageInstall = new PackageInstallProgressItemViewModel(
            new PackageModificationRunner
            {
                CurrentProgress = new ProgressReport(0.5f, "Installing package...", "Installing... 50%"),
                ModificationCompleteMessage = "Package installed successfully",
            }
        )
        {
            Progress = new ContentDialogProgressViewModelBase
            {
                Value = 50,
                IsIndeterminate = false,
                Text = "UwU Install",
                Description = "Installing...",
            },
        };

        ProgressManagerViewModel.ProgressItems.AddRange(
            [
                new ProgressItemViewModel(
                    new ProgressItem(
                        Guid.NewGuid(),
                        "Test File.exe",
                        new ProgressReport(0.5f, "Downloading...")
                    )
                ),
                new MockDownloadProgressItemViewModel(
                    "Very Long Test File Name Need Even More Longness Thanks That's pRobably good 2.exe"
                ),
                new MockDownloadProgressItemViewModel(
                    "Very Long Test File Name Need Even More Longness Thanks That's pRobably good 2.exe"
                )
                {
                    Progress = new ContentDialogProgressViewModelBase
                    {
                        Value = 50,
                        IsIndeterminate = false,
                        Text = "Waiting on other downloads to finish",
                        Description = "Waiting on other downloads to finish",
                    },
                },
                packageInstall,
            ]
        );

        UpdateViewModel = Services.GetRequiredService<UpdateViewModel>();
        UpdateViewModel.CurrentVersionText = "v2.0.0";
        UpdateViewModel.NewVersionText = "v2.0.1";
        UpdateViewModel.ReleaseNotes =
            "## v2.0.1\n- Fixed a bug\n- Added a feature\n- Removed a feature\n - Did some `--code` stuff";

        isInitialized = true;
    }

    [NotNull]
    public static PackageInstallBrowserViewModel? NewInstallerDialogViewModel { get; private set; }

    [NotNull]
    public static PackageInstallDetailViewModel? PackageInstallDetailViewModel { get; private set; }

    [NotNull]
    public static LaunchOptionsViewModel? LaunchOptionsViewModel { get; private set; }

    [NotNull]
    public static UpdateViewModel? UpdateViewModel { get; private set; }

    public static IServiceManager<ViewModelBase> DialogFactory =>
        Services.GetRequiredService<IServiceManager<ViewModelBase>>();

    public static MainWindowViewModel MainWindowViewModel =>
        Services.GetRequiredService<MainWindowViewModel>();

    public static FirstLaunchSetupViewModel FirstLaunchSetupViewModel =>
        Services.GetRequiredService<FirstLaunchSetupViewModel>();

    public static LaunchPageViewModel LaunchPageViewModel =>
        Services.GetRequiredService<LaunchPageViewModel>();

    public static HuggingFacePageViewModel HuggingFacePageViewModel =>
        Services.GetRequiredService<HuggingFacePageViewModel>();

    public static NewOneClickInstallViewModel NewOneClickInstallViewModel =>
        Services.GetRequiredService<NewOneClickInstallViewModel>();

    public static RecommendedModelsViewModel RecommendedModelsViewModel =>
        DialogFactory.Get<RecommendedModelsViewModel>(vm =>
        {
            // Populate the single RecommendedModels collection for design time
            vm.RecommendedModels.AddRange(
                [
                    new RecommendedModelItemViewModel
                    {
                        CivitModel = new CivitModel { Name = "BB95 Furry Mix", Id = 1 }, // Added Id for clarity
                        ModelVersion = new CivitModelVersion
                        {
                            Id = 101, // Added Id for clarity
                            Name = "v1.0", // Example version name
                            BaseModel = "SD 1.5", // Example base model
                            Stats = new CivitModelStats { Rating = 4.5, RatingCount = 124 },
                            Files = [new CivitFile { Type = CivitFileType.Model }], // Example file
                            Images =
                            [
                                new CivitImage
                                {
                                    Type = "image", // Ensure type is set
                                    Url =
                                        "https://image.civitai.com/xG1nkqKTMzGDvpLrqFT7WA/78fd2a0a-42b6-42b0-9815-81cb11bb3d05/00009-2423234823.jpeg",
                                },
                            ],
                        },
                        Author = "by bb95",
                    },
                    new RecommendedModelItemViewModel
                    {
                        CivitModel = new CivitModel { Name = "DreamShaper XL", Id = 2 },
                        ModelVersion = new CivitModelVersion
                        {
                            Id = 201,
                            Name = "v2.1 Turbo",
                            BaseModel = "SDXL 1.0",
                            Stats = new CivitModelStats { Rating = 4.8, RatingCount = 589 },
                            Files = [new CivitFile { Type = CivitFileType.Model, IsPrimary = true }],
                            Images =
                            [
                                new CivitImage
                                {
                                    Type = "image",
                                    // Placeholder - replace with an actual relevant image URL if possible
                                    Url =
                                        "https://image.civitai.com/xG1nkqKTMzGDvpLrqFT7WA/0cf3e133-4dde-458b-8a70-7451a3361472/width=450/00016-3919014893.jpeg",
                                },
                            ],
                        },
                        Author = "by Lykon",
                    },
                    new RecommendedModelItemViewModel
                    {
                        CivitModel = new CivitModel { Name = "Another Model SD1.5", Id = 3 },
                        ModelVersion = new CivitModelVersion
                        {
                            Id = 301,
                            Name = "Final",
                            BaseModel = "SD 1.5",
                            Stats = new CivitModelStats { Rating = 4.2, RatingCount = 99 },
                            Files = [new CivitFile { Type = CivitFileType.Model }],
                            Images = [new CivitImage { Type = "image", Url = Assets.NoImage.ToString() }], // Use placeholder
                        },
                        Author = "by Creator3",
                    },
                    // Add more items as needed for design-time preview
                ]
            );
        });
    public static OutputsPageViewModel OutputsPageViewModel
    {
        get
        {
            var vm = Services.GetRequiredService<OutputsPageViewModel>();
            vm.Outputs = new ObservableCollectionExtended<OutputImageViewModel>
            {
                new(
                    new LocalImageFile
                    {
                        AbsolutePath =
                            "https://image.civitai.com/xG1nkqKTMzGDvpLrqFT7WA/78fd2a0a-42b6-42b0-9815-81cb11bb3d05/00009-2423234823.jpeg",
                        ImageType = LocalImageFileType.TextToImage,
                    }
                ),
            };
            vm.Categories = new ObservableCollectionExtended<TreeViewDirectory>
            {
                new()
                {
                    Name = "Category 1",
                    Path = "path1",
                    SubDirectories = [new TreeViewDirectory { Name = "SubCategory 1", Path = "path3" }],
                },
                new() { Name = "Category 2", Path = "path2" },
            };
            return vm;
        }
    }

    public static MainPackageManagerViewModel MainPackageManagerViewModel
    {
        get
        {
            var settings = Services.GetRequiredService<ISettingsManager>();
            var vm = Services.GetRequiredService<MainPackageManagerViewModel>();

            vm.SetPackages(settings.Settings.InstalledPackages);
            vm.SetUnknownPackages(
                new InstalledPackage[]
                {
                    UnknownInstalledPackage.FromDirectoryName("sd-unknown-with-long-name"),
                }
            );

            vm.PackageCards[0].IsUpdateAvailable = true;

            return vm;
        }
    }

    public static PackageExtensionBrowserViewModel PackageExtensionBrowserViewModel =>
        DialogFactory.Get<PackageExtensionBrowserViewModel>(vm =>
        {
            vm.AddExtensions(
                [
                    new PackageExtension
                    {
                        Author = "123",
                        Title = "Cool Extension",
                        Description = "This is an interesting extension",
                        Reference = new Uri("https://github.com/LykosAI/StabilityMatrix"),
                        Files = [new Uri("https://github.com/LykosAI/StabilityMatrix")],
                    },
                    new PackageExtension
                    {
                        Author = "123",
                        Title = "Cool Extension",
                        Description = "This is an interesting extension",
                        Reference = new Uri("https://github.com/LykosAI/StabilityMatrix"),
                        Files = [new Uri("https://github.com/LykosAI/StabilityMatrix")],
                    },
                ],
                [
                    new InstalledPackageExtension
                    {
                        GitRepositoryUrl = "https://github.com/LykosAI/StabilityMatrix",
                        Paths = [new DirectoryPath("example-dir")],
                    },
                    new InstalledPackageExtension { Paths = [new DirectoryPath("example-dir-2")] },
                ]
            );
            vm.AddExtensionPacks(
                [
                    new ExtensionPack
                    {
                        Name = "Test Pack",
                        PackageType = "ComfyUI",
                        Extensions =
                        [
                            new SavedPackageExtension
                            {
                                PackageExtension = new PackageExtension
                                {
                                    Author = "TestAuthor",
                                    Title = "Test",
                                    Reference = new Uri("https://github.com/LykosAI/StabilityMatrix"),
                                    Files = [new Uri("https://github.com/LykosAI/StabilityMatrix")],
                                },
                                Version = new PackageExtensionVersion
                                {
                                    Branch = "main",
                                    CommitSha = "abcd123",
                                },
                            },
                        ],
                    },
                ]
            );
        });

    public static CheckpointsPageViewModel CheckpointsPageViewModel =>
        Services.GetRequiredService<CheckpointsPageViewModel>();

    public static SettingsViewModel SettingsViewModel => Services.GetRequiredService<SettingsViewModel>();

    public static PackageManagerViewModel PackageManagerViewModel =>
        Services.GetRequiredService<PackageManagerViewModel>();

    public static InferenceSettingsViewModel InferenceSettingsViewModel =>
        Services.GetRequiredService<InferenceSettingsViewModel>();

    public static MainSettingsViewModel MainSettingsViewModel =>
        Services.GetRequiredService<MainSettingsViewModel>();

    public static AccountSettingsViewModel AccountSettingsViewModel =>
        Services.GetRequiredService<AccountSettingsViewModel>();

    public static NotificationSettingsViewModel NotificationSettingsViewModel =>
        Services.GetRequiredService<NotificationSettingsViewModel>();

    public static UpdateSettingsViewModel UpdateSettingsViewModel
    {
        get
        {
            var vm = Services.GetRequiredService<UpdateSettingsViewModel>();

            var update = new UpdateInfo
            {
                Version = SemVersion.Parse("2.0.1"),
                ReleaseDate = DateTimeOffset.Now,
                Url = new Uri("https://example.org"),
                Changelog = new Uri("https://example.org"),
                HashBlake3 = "",
                Signature = "",
            };

            vm.UpdateStatus = new UpdateStatusChangedEventArgs
            {
                LatestUpdate = update,
                UpdateChannels = new Dictionary<UpdateChannel, UpdateInfo>
                {
                    [UpdateChannel.Stable] = update,
                    [UpdateChannel.Preview] = update,
                    [UpdateChannel.Development] = update,
                },
                CheckedAt = DateTimeOffset.UtcNow,
            };
            return vm;
        }
    }

    public static CivitAiBrowserViewModel CivitAiBrowserViewModel =>
        Services.GetRequiredService<CivitAiBrowserViewModel>();

    public static CheckpointBrowserViewModel CheckpointBrowserViewModel =>
        Services.GetRequiredService<CheckpointBrowserViewModel>();

    public static SelectModelVersionViewModel SelectModelVersionViewModel =>
        DialogFactory.Get<SelectModelVersionViewModel>(vm =>
        {
            // Sample data
            var sampleCivitVersions = new List<CivitModelVersion>
            {
                new()
                {
                    Name = "BB95 Furry Mix",
                    Description =
                        @"Introducing SnoutMix
A Mix of non-Furry and Furry models such as Furtastic and BB95Furry to create a great variety of anthro AI generation options, but bringing out more detail, still giving a lot of freedom to customise the human aspects, and having great backgrounds, with a focus on something more realistic. Works well with realistic character loras.
The gallery images are often inpainted, but you will get something very similar if copying their data directly. They are inpainted using the same model, therefore all results are possible without anything custom/hidden-away. Controlnet Tiled is applied to enhance them further afterwards. Gallery images were made with same model but before it was renamed",
                    BaseModel = "SD 1.5",
                    Files = new List<CivitFile>
                    {
                        new()
                        {
                            Name = "bb95-v100-uwu-reallylongfilename-v1234576802.safetensors",
                            Type = CivitFileType.Model,
                            Metadata = new CivitFileMetadata
                            {
                                Format = CivitModelFormat.SafeTensor,
                                Fp = "fp16",
                                Size = "pruned",
                            },
                        },
                        new()
                        {
                            Name = "bb95-v100-uwu-reallylongfilename-v1234576802-fp32.safetensors",
                            Type = CivitFileType.Model,
                            Metadata = new CivitFileMetadata
                            {
                                Format = CivitModelFormat.SafeTensor,
                                Fp = "fp32",
                                Size = "full",
                            },
                            Hashes = new CivitFileHashes { BLAKE3 = "ABCD" },
                        },
                    },
                },
            };
            var sampleViewModel = new ModelVersionViewModel(
                Services.GetRequiredService<IModelIndexService>(),
                sampleCivitVersions[0]
            );

            // Sample data for dialogs
            vm.Versions = new List<ModelVersionViewModel> { sampleViewModel };
            vm.Title = sampleCivitVersions[0].Name;
            vm.Description = sampleCivitVersions[0].Description;
            vm.SelectedVersionViewModel = sampleViewModel;
        });

    public static OneClickInstallViewModel OneClickInstallViewModel =>
        Services.GetRequiredService<OneClickInstallViewModel>();

    public static InferenceViewModel InferenceViewModel => Services.GetRequiredService<InferenceViewModel>();

    public static SelectDataDirectoryViewModel SelectDataDirectoryViewModel =>
        Services.GetRequiredService<SelectDataDirectoryViewModel>();

    public static ProgressManagerViewModel ProgressManagerViewModel =>
        Services.GetRequiredService<ProgressManagerViewModel>();

    public static ExceptionViewModel ExceptionViewModel =>
        DialogFactory.Get<ExceptionViewModel>(viewModel =>
        {
            // Use try-catch to generate traceback information
            try
            {
                try
                {
                    throw new OperationCanceledException("Example");
                }
                catch (OperationCanceledException e)
                {
                    throw new AggregateException(e);
                }
            }
            catch (AggregateException e)
            {
                viewModel.Exception = e;
            }
        });

    public static EnvVarsViewModel EnvVarsViewModel =>
        DialogFactory.Get<EnvVarsViewModel>(viewModel =>
        {
            viewModel.EnvVars = new ObservableCollection<EnvVarKeyPair> { new("UWU", "TRUE") };
        });

    public static PythonPackagesViewModel PythonPackagesViewModel =>
        DialogFactory.Get<PythonPackagesViewModel>(vm =>
        {
            vm.AddPackages(new PipPackageInfo("pip", "1.0.0"), new PipPackageInfo("torch", "2.1.0+cu121"));
        });

    public static LykosLoginViewModel LykosLoginViewModel => DialogFactory.Get<LykosLoginViewModel>();

    public static OAuthConnectViewModel OAuthConnectViewModel =>
        DialogFactory.Get<OAuthConnectViewModel>(vm =>
        {
            vm.Url =
                "https://www.example.org/oauth2/authorize?"
                + "client_id=66ad566552679cb6e650be01ed6f8d2ae9a0f803c0369850a5c9ee82a2396062&"
                + "scope=identity%20identity.memberships&"
                + "response_type=code&state=test%40example.org&"
                + "redirect_uri=http://localhost:5022/api/oauth/patreon/callback";
        });

    public static OAuthLoginViewModel OAuthLoginViewModel =>
        DialogFactory.Get<OAuthLoginViewModel>(vm =>
        {
            vm.Url =
                "https://www.example.org/oauth2/authorize?"
                + "client_id=66ad566552679cb6e650be01ed6f8d2ae9a0f803c0369850a5c9ee82a2396062&"
                + "scope=identity%20identity.memberships&"
                + "response_type=code&state=test%40example.org&"
                + "redirect_uri=http://localhost:5022/api/oauth/patreon/callback";
        });

    public static OAuthDeviceAuthViewModel OAuthDeviceAuthViewModel =>
        DialogFactory.Get<OAuthDeviceAuthViewModel>(vm =>
        {
            vm.VerificationUri = new Uri("https://example.org/connect/verify");
            vm.UserCode = "AB23-CD56";
        });

    public static PythonPackageSpecifiersViewModel PythonPackageSpecifiersViewModel =>
        DialogFactory.Get<PythonPackageSpecifiersViewModel>();

    public static MaskEditorViewModel MaskEditorViewModel => DialogFactory.Get<MaskEditorViewModel>();

    public static InferenceTextToImageViewModel InferenceTextToImageViewModel =>
        DialogFactory.Get<InferenceTextToImageViewModel>(vm =>
        {
            vm.OutputProgress.Value = 10;
            vm.OutputProgress.Maximum = 30;
            vm.OutputProgress.Text = "Sampler 10/30";
        });

    public static InferenceImageToVideoViewModel InferenceImageToVideoViewModel =>
        DialogFactory.Get<InferenceImageToVideoViewModel>(vm =>
        {
            vm.OutputProgress.Value = 10;
            vm.OutputProgress.Maximum = 30;
            vm.OutputProgress.Text = "Sampler 10/30";
        });

    public static InferenceImageToImageViewModel InferenceImageToImageViewModel =>
        DialogFactory.Get<InferenceImageToImageViewModel>();

    public static InferenceImageUpscaleViewModel InferenceImageUpscaleViewModel =>
        DialogFactory.Get<InferenceImageUpscaleViewModel>();

    public static InferenceWanTextToVideoViewModel InferenceWanTextToVideoViewModel =>
        DialogFactory.Get<InferenceWanTextToVideoViewModel>();
    public static InferenceWanImageToVideoViewModel InferenceWanImageToVideoViewModel =>
        DialogFactory.Get<InferenceWanImageToVideoViewModel>();

    public static PackageImportViewModel PackageImportViewModel =>
        DialogFactory.Get<PackageImportViewModel>();

    public static RefreshBadgeViewModel RefreshBadgeViewModel => new() { State = ProgressState.Success };

    public static PropertyGridViewModel PropertyGridViewModel =>
        DialogFactory.Get<PropertyGridViewModel>(vm =>
        {
            vm.SelectedObject = new INotifyPropertyChanged[]
            {
                new MockPropertyGridObject(),
                new MockPropertyGridObjectAlt(),
            };
            vm.ExcludeCategories = ["Excluded Category"];
        });

    public static SeedCardViewModel SeedCardViewModel => new();
    public static SvdImgToVidConditioningViewModel SvdImgToVidConditioningViewModel => new();
    public static VideoOutputSettingsCardViewModel VideoOutputSettingsCardViewModel => new();

    public static SamplerCardViewModel SamplerCardViewModel =>
        DialogFactory.Get<SamplerCardViewModel>(vm =>
        {
            vm.Steps = 20;
            vm.CfgScale = 7;
            vm.IsCfgScaleEnabled = true;
            vm.IsSamplerSelectionEnabled = true;
            vm.IsDimensionsEnabled = true;
            vm.IsLengthEnabled = true;
            vm.SelectedSampler = new ComfySampler("euler");
        });

    public static SamplerCardViewModel SamplerCardViewModelScaleMode =>
        DialogFactory.Get<SamplerCardViewModel>(vm =>
        {
            vm.IsDenoiseStrengthEnabled = true;
        });

    public static SamplerCardViewModel SamplerCardViewModelRefinerMode =>
        DialogFactory.Get<SamplerCardViewModel>(vm =>
        {
            vm.IsCfgScaleEnabled = true;
            vm.IsSamplerSelectionEnabled = true;
            vm.IsDimensionsEnabled = true;
            vm.IsRefinerStepsEnabled = true;
        });

    public static ModelCardViewModel ModelCardViewModel => DialogFactory.Get<ModelCardViewModel>();
    public static WanModelCardViewModel WanModelCardViewModel => DialogFactory.Get<WanModelCardViewModel>();

    public static ImgToVidModelCardViewModel ImgToVidModelCardViewModel =>
        DialogFactory.Get<ImgToVidModelCardViewModel>();

    public static PlasmaNoiseCardViewModel PlasmaNoiseCardViewModel =>
        DialogFactory.Get<PlasmaNoiseCardViewModel>();

    public static ImageGalleryCardViewModel ImageGalleryCardViewModel =>
        DialogFactory.Get<ImageGalleryCardViewModel>(vm =>
        {
            vm.ImageSources.AddRange(
                new ImageSource[]
                {
                    new(
                        new Uri(
                            "https://image.civitai.com/xG1nkqKTMzGDvpLrqFT7WA/4a7e00a7-6f18-42d4-87c0-10e792df2640/width=1152"
                        )
                    ),
                    new(
                        new Uri(
                            "https://image.civitai.com/xG1nkqKTMzGDvpLrqFT7WA/a318ac1f-3ad0-48ac-98cc-79126febcc17/width=1024"
                        )
                    ),
                    new(
                        new Uri(
                            "https://image.civitai.com/xG1nkqKTMzGDvpLrqFT7WA/16588c94-6595-4be9-8806-d7e6e22d198c/width=1152"
                        )
                    ),
                }
            );
        });

    public static ImageFolderCardViewModel ImageFolderCardViewModel =>
        DialogFactory.Get<ImageFolderCardViewModel>();

    public static FreeUCardViewModel FreeUCardViewModel => DialogFactory.Get<FreeUCardViewModel>();

    public static PromptCardViewModel PromptCardViewModel =>
        DialogFactory.Get<PromptCardViewModel>(vm =>
        {
            var builder = new StringBuilder();
            builder.AppendLine("house, (high quality), [example], BREAK");
            builder.AppendLine("# this is a comment");
            builder.AppendLine(
                "(detailed), [purple and orange lighting], looking pleased, (cinematic, god rays:0.8), "
                    + "(8k, 4k, high res:1), (intricate), (unreal engine:1.2), (shaded:1.1), "
                    + "(soft focus, detailed background), (horizontal lens flare), "
                    + "(clear eyes)"
            );
            builder.AppendLine("<lora:details:0.8>, <lyco:some_model>");

            vm.PromptDocument.Text = builder.ToString();
            vm.NegativePromptDocument.Text = "embedding:EasyNegative, blurry, jpeg artifacts";
        });

    public static StackCardViewModel StackCardViewModel =>
        DialogFactory.Get<StackCardViewModel>(vm =>
        {
            vm.AddCards(SamplerCardViewModel, SeedCardViewModel);
        });

    public static StackEditableCardViewModel StackEditableCardViewModel =>
        DialogFactory.Get<StackEditableCardViewModel>(vm =>
        {
            vm.AddCards(StackExpanderViewModel, StackExpanderViewModel2);
        });

    public static StackExpanderViewModel StackExpanderViewModel =>
        DialogFactory.Get<StackExpanderViewModel>(vm =>
        {
            vm.Title = "Hires Fix";
            vm.AddCards(UpscalerCardViewModel, SamplerCardViewModel);
            vm.OnContainerIndexChanged(0);
        });

    public static StackExpanderViewModel StackExpanderViewModel2 =>
        DialogFactory.Get<StackExpanderViewModel>(vm =>
        {
            vm.Title = "Hires Fix";
            vm.IsSettingsEnabled = true;
            vm.AddCards(UpscalerCardViewModel, SamplerCardViewModel);
            vm.OnContainerIndexChanged(1);
        });

    public static UpscalerCardViewModel UpscalerCardViewModel => DialogFactory.Get<UpscalerCardViewModel>();

    public static BatchSizeCardViewModel BatchSizeCardViewModel =>
        DialogFactory.Get<BatchSizeCardViewModel>();

    public static BatchSizeCardViewModel BatchSizeCardViewModelWithIndexOption =>
        DialogFactory.Get<BatchSizeCardViewModel>(vm =>
        {
            vm.IsBatchIndexEnabled = true;
        });

    public static LayerDiffuseCardViewModel LayerDiffuseCardViewModel =>
        DialogFactory.Get<LayerDiffuseCardViewModel>();

    public static ExtraNetworkCardViewModel ExtraNetworkCardViewModel =>
        DialogFactory.Get<ExtraNetworkCardViewModel>();

    public static InstalledWorkflowsViewModel InstalledWorkflowsViewModel
    {
        get
        {
            var vm = Services.GetRequiredService<InstalledWorkflowsViewModel>();
            vm.DisplayedWorkflows = new ObservableCollectionExtended<OpenArtMetadata>
            {
                new()
                {
                    Workflow = new()
                    {
                        Name = "Test Workflow",
                        Creator = new OpenArtCreator { Name = "Test Creator" },
                        Thumbnails =
                        [
                            new OpenArtThumbnail
                            {
                                Url = new Uri(
                                    "https://image.civitai.com/xG1nkqKTMzGDvpLrqFT7WA/dd9b038c-bd15-43ab-86ab-66e145ad7ff2/width=512"
                                ),
                            },
                        ],
                    },
                },
            };

            return vm;
        }
    }

    public static OpenModelDbKeyedModel SampleOpenModelDbKeyedModel =>
        new()
        {
            Id = "test-id",
            Name = "16x PSNR Prretrained Model",
            Author = "author123",
            License = "Apache-2.0",
            Tags = ["pretrained"],
            Description =
                "Pretrained: RRDB_PSNR_x4.pth\n\nThe original RRDB_PSNR_x4.pth model converted to 1x, 2x, 8x and 16x scales, intended to be used as pretrained models for new models at those scales. These are compatible with victor's 4xESRGAN.pth conversions",
            Date = new DateOnly(2020, 4, 20),
            Architecture = "esrgan",
            Size = ["64nf", "23nb"],
            Scale = 16,
            InputChannels = 3,
            OutputChannels = 3,
            Resources =
            [
                new OpenModelDbResource
                {
                    Platform = "pytorch",
                    Type = "pth",
                    Size = 67254807,
                    Sha256 = "d7ae3b9a3572a01d1ddfc788ebca253c872d959d3765bcb3b48c65a3ab2f9aba",
                    Urls = ["https://drive.google.com/open?id=0"],
                },
                new OpenModelDbResource
                {
                    Platform = "onnx",
                    Type = "onnx",
                    Size = 20098601,
                    Sha256 = "d7ae3b9a3572a01d1ddfc788ebca253c872d959d3765bcb3b48c65a3ab2f9aba",
                    Urls = ["https://drive.google.com/open?id=0"],
                },
            ],
            Images =
            [
                new OpenModelDbImage.Paired
                {
                    Lr = new Uri("https://imgsli.com/i/c9978a74-32ee-478b-b228-10744521fc21.jpg"),
                    Sr = new Uri("https://imgsli.com/i/c90377d5-287d-4f1c-ab4c-96267bfaa04e.jpg"),
                },
                new OpenModelDbImage.Paired
                {
                    Lr = new Uri("https://imgsli.com/i/7c22ba75-01ca-407a-98b9-16e27ad6de55.jpg"),
                    Sr = new Uri("https://imgsli.com/i/12aa0959-36db-49a1-8a0c-e58f99226395.jpg"),
                },
                new OpenModelDbImage.Paired
                {
                    Lr = new Uri("https://imgsli.com/i/83e9600a-a8ee-4f2b-96e7-f42dc7e5ab12.jpg"),
                    Sr = new Uri("https://imgsli.com/i/a611b9a9-422f-44ed-882a-3ada8f478625.jpg"),
                },
            ],
        };

    public static OpenModelDbBrowserViewModel OpenModelDbBrowserViewModel
    {
        get
        {
            var vm = Services.GetRequiredService<OpenModelDbBrowserViewModel>();
            return vm;
        }
    }

    public static OpenModelDbModelDetailsViewModel OpenModelDbModelDetailsViewModel =>
        DialogFactory.Get<OpenModelDbModelDetailsViewModel>(vm =>
        {
            vm.Model = SampleOpenModelDbKeyedModel;
        });

    public static IList<ICompletionData> SampleCompletionData =>
        new List<ICompletionData>
        {
            new TagCompletionData("test1", TagType.General),
            new TagCompletionData("test2", TagType.Artist),
            new TagCompletionData("test3", TagType.Character),
            new TagCompletionData("test4", TagType.Copyright),
            new TagCompletionData("test5", TagType.Species),
            new TagCompletionData("test_unknown", TagType.Invalid),
        };

    public static CompletionList SampleCompletionList
    {
        get
        {
            var list = new CompletionList { IsFiltering = true };
            ExtensionMethods.AddRange(list.CompletionData, SampleCompletionData);
            ExtensionMethods.AddRange(list.FilteredCompletionData, list.CompletionData);
            list.SelectItem("te", true);
            return list;
        }
    }

    public static IEnumerable<HybridModelFile> SampleHybridModels { get; } =
        [
            HybridModelFile.FromLocal(
                new LocalModelFile
                {
                    SharedFolderType = SharedFolderType.StableDiffusion,
                    RelativePath = "art_shaper_v8.safetensors",
                    PreviewImageFullPath =
                        "https://image.civitai.com/xG1nkqKTMzGDvpLrqFT7WA/dd9b038c-bd15-43ab-86ab-66e145ad7ff2/width=512",
                    ConnectedModelInfo = new ConnectedModelInfo
                    {
                        ModelName = "Art Shaper (very long name example)",
                        VersionName = "Style v8 (very long name)",
                    },
                }
            ),
            HybridModelFile.FromLocal(
                new LocalModelFile
                {
                    SharedFolderType = SharedFolderType.StableDiffusion,
                    RelativePath = "background_arts.safetensors",
                    PreviewImageFullPath =
                        "https://image.civitai.com/xG1nkqKTMzGDvpLrqFT7WA/71c81ddf-d8c3-46b4-843d-9f8f20a9254a/width=512",
                    ConnectedModelInfo = new ConnectedModelInfo
                    {
                        ModelName = "Background Arts",
                        VersionName = "Anime Style v10",
                    },
                }
            ),
            HybridModelFile.FromRemote("v1-5-pruned-emaonly.safetensors"),
            HybridModelFile.FromRemote("sample-model.pt"),
        ];

    public static HybridModelFile SampleHybridModel => SampleHybridModels.First();

    public static ImageViewerViewModel ImageViewerViewModel =>
        DialogFactory.Get<ImageViewerViewModel>(vm =>
        {
            vm.ImageSource = new ImageSource(
                new Uri(
                    "https://image.civitai.com/xG1nkqKTMzGDvpLrqFT7WA/a318ac1f-3ad0-48ac-98cc-79126febcc17/width=1500"
                )
            );
            vm.FileNameText = "TextToImage_00041.png";
            vm.FileSizeText = "2.4 MB";
            vm.ImageSizeText = "1280 x 1792";
        });

    public static DownloadResourceViewModel DownloadResourceViewModel =>
        DialogFactory.Get<DownloadResourceViewModel>(vm =>
        {
            vm.FileName = ComfyUpscaler.DefaultDownloadableModels[0].Name;
            vm.FileSize = Convert.ToInt64(2 * Size.GiB);
            vm.Resource = ComfyUpscaler.DefaultDownloadableModels[0].DownloadableResource!.Value;
        });

    public static SharpenCardViewModel SharpenCardViewModel => DialogFactory.Get<SharpenCardViewModel>();

    public static InferenceConnectionHelpViewModel InferenceConnectionHelpViewModel =>
        DialogFactory.Get<InferenceConnectionHelpViewModel>();

    public static SelectImageCardViewModel SelectImageCardViewModel =>
        DialogFactory.Get<SelectImageCardViewModel>();

    public static SelectImageCardViewModel SelectImageCardViewModel_WithImage =>
        DialogFactory.Get<SelectImageCardViewModel>(vm =>
        {
            vm.ImageSource = new ImageSource(
                new Uri(
                    "https://image.civitai.com/xG1nkqKTMzGDvpLrqFT7WA/a318ac1f-3ad0-48ac-98cc-79126febcc17/width=1500"
                )
            );
        });

    public static PaintCanvasViewModel PaintCanvasViewModel => DialogFactory.Get<PaintCanvasViewModel>();

    public static ImageSource SampleImageSource =>
        new(
            new Uri(
                "https://image.civitai.com/xG1nkqKTMzGDvpLrqFT7WA/a318ac1f-3ad0-48ac-98cc-79126febcc17/width=1500"
            )
        )
        {
            Label = "Test Image",
        };

    public static ControlNetCardViewModel ControlNetCardViewModel =>
        DialogFactory.Get<ControlNetCardViewModel>();

    public static ConfirmDeleteDialogViewModel ConfirmDeleteDialogViewModel =>
        DialogFactory.Get<ConfirmDeleteDialogViewModel>(vm =>
        {
            vm.IsRecycleBinAvailable = true;
            vm.PathsToDelete = Enumerable
                .Range(1, 64)
                .Select(i => $"C:/Users/ExampleUser/Data/ExampleFile{i}.txt")
                .ToArray();
        });

    public static SponsorshipPromptViewModel SponsorshipPromptViewModel =>
        DialogFactory.Get<SponsorshipPromptViewModel>(vm => { });

    public static OpenArtWorkflowViewModel OpenArtWorkflowViewModel =>
        new(Services.GetRequiredService<ISettingsManager>(), Services.GetRequiredService<IPackageFactory>())
        {
            Workflow = new OpenArtSearchResult
            {
                Name = "Test Workflow",
                Creator = new OpenArtCreator
                {
                    Name = "Test Creator Name",
                    Username = "Test Creator Username",
                },
                Thumbnails =
                [
                    new OpenArtThumbnail
                    {
                        Url = new Uri(
                            "https://image.civitai.com/xG1nkqKTMzGDvpLrqFT7WA/a318ac1f-3ad0-48ac-98cc-79126febcc17/width=1500"
                        ),
                    },
                ],
                NodesIndex =
                [
                    "Anything Everywhere",
                    "Reroute",
                    "Note",
                    ".",
                    "ComfyUI's ControlNet Auxiliary Preprocessors",
                    "DWPreprocessor",
                    "PixelPerfectResolution",
                    "AIO_Preprocessor",
                    ",",
                    "ComfyUI",
                    "PreviewImage",
                    "CLIPTextEncode",
                    "EmptyLatentImage",
                    "SplitImageWithAlpha",
                    "ControlNetApplyAdvanced",
                    "JoinImageWithAlpha",
                    "LatentUpscaleBy",
                    "VAEEncode",
                    "LoadImage",
                    "ControlNetLoader",
                    "CLIPVisionLoader",
                    "SaveImage",
                    ",",
                    "ComfyUI Impact Pack",
                    "SAMLoader",
                    "UltralyticsDetectorProvider",
                    "FaceDetailer",
                    ",",
                ],
            },
        };

    public static SafetensorMetadataViewModel SafetensorMetadataViewModel =>
        DialogFactory.Get<SafetensorMetadataViewModel>(vm =>
        {
            vm.Metadata = new SafetensorMetadata
            {
                TagFrequency = Enumerable
                    .Range(1, 100)
                    .Select(i => new SafetensorMetadata.Tag("tag" + i, i))
                    .ToList(),
                OtherMetadata = new List<SafetensorMetadata.Metadata>
                {
                    new("Name1", "Value1"),
                    new("Name2", "Value2"),
                    new("Name3", "Value3"),
                },
            };
        });

    public static ModelMetadataEditorDialogViewModel MetadataEditorDialogViewModel =>
        DialogFactory.Get<ModelMetadataEditorDialogViewModel>(vm =>
        {
            vm.ThumbnailFilePath = Assets.NoImage.ToString();
            vm.Tags = "tag1, tag2, tag3";
            vm.ModelDescription = "This is a description";
            vm.ModelName = "Model Name";
            vm.VersionName = "1.0.0";
            vm.TrainedWords = "word1, word2, word3";
            vm.ModelType = CivitModelType.Checkpoint;
            vm.BaseModelType = "Pony";
        });

    public static MockGitVersionProvider MockGitVersionProvider => new();

    public static string CurrentDirectory => Directory.GetCurrentDirectory();

    public static Indexer Types { get; } = new();

    public class Indexer
    {
        private List<Type> types = new();

        public object? this[string typeName]
        {
            get
            {
                var type = Type.GetType(typeName);

                type ??= typeof(DesignData)
                    .Assembly.GetTypes()
                    .FirstOrDefault(t => (t.FullName ?? t.Name).EndsWith(typeName));

                if (type is null)
                {
                    throw new ArgumentException($"Type {typeName} not found");
                }

                try
                {
                    return Services.GetRequiredService(type);
                }
                catch (InvalidOperationException)
                {
                    return Activator.CreateInstance(type);
                }
            }
        }
    }
}<|MERGE_RESOLUTION|>--- conflicted
+++ resolved
@@ -95,49 +95,8 @@
                         PackageName = "ComfyUI",
                         Version = new InstalledPackageVersion
                         {
-<<<<<<< HEAD
-                            new()
-                            {
-                                Id = activePackageId,
-                                DisplayName = "My Installed Package",
-                                PackageName = "stable-diffusion-webui",
-                                Version = new InstalledPackageVersion { InstalledReleaseVersion = "v1.0.0" },
-                                LibraryPath = $"Packages{Path.DirectorySeparatorChar}example-webui",
-                                LastUpdateCheck = DateTimeOffset.Now,
-                                PythonVersion = PyInstallationManager.Python_3_10_17.StringValue
-                            },
-                            new()
-                            {
-                                Id = Guid.NewGuid(),
-                                DisplayName = "Comfy Diffusion WebUI Dev Branch Long Name",
-                                PackageName = "ComfyUI",
-                                Version = new InstalledPackageVersion
-                                {
-                                    InstalledBranch = "master",
-                                    InstalledCommitSha = "abc12uwu345568972abaedf7g7e679a98879e879f87ga8"
-                                },
-                                LibraryPath = $"Packages{Path.DirectorySeparatorChar}example-webui",
-                                LastUpdateCheck = DateTimeOffset.Now,
-                                PythonVersion = PyInstallationManager.Python_3_10_17.StringValue
-                            },
-                            new()
-                            {
-                                Id = Guid.NewGuid(),
-                                DisplayName = "Running Comfy",
-                                PackageName = "ComfyUI",
-                                Version = new InstalledPackageVersion
-                                {
-                                    InstalledBranch = "master",
-                                    InstalledCommitSha = "abc12uwu345568972abaedf7g7e679a98879e879f87ga8"
-                                },
-                                LibraryPath = $"Packages{Path.DirectorySeparatorChar}example-webui",
-                                LastUpdateCheck = DateTimeOffset.Now,
-                                PythonVersion = PyInstallationManager.Python_3_10_17.StringValue
-                            }
-=======
                             InstalledBranch = "master",
                             InstalledCommitSha = "abc12uwu345568972abaedf7g7e679a98879e879f87ga8",
->>>>>>> cbe7432b
                         },
                         LibraryPath = $"Packages{Path.DirectorySeparatorChar}example-webui",
                         LastUpdateCheck = DateTimeOffset.Now,
