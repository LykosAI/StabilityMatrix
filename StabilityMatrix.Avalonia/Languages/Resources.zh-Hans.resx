--- conflicted
+++ resolved
@@ -1281,8 +1281,6 @@
   <data name="Text_RestartMayBeRequiredForSystemChanges" xml:space="preserve">
     <value>系统更改可能需要重启才能生效。</value>
   </data>
-<<<<<<< HEAD
-=======
   <data name="Label_ReleasesUnavailableForThisPackage" xml:space="preserve">
     <value></value>
   </data>
@@ -1331,7 +1329,6 @@
   <data name="Label_Wildcards" xml:space="preserve">
     <value></value>
   </data>
->>>>>>> af8e2cfb
   <data name="Action_GoToSettings" xml:space="preserve">
     <value>前往设置</value>
   </data>
