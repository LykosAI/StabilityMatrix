﻿using System;
using System.Collections.Generic;
using System.Collections.ObjectModel;
using System.IO;
using System.Linq;
using System.Reactive.Linq;
using System.Threading;
using System.Threading.Tasks;
using AsyncAwaitBestPractices;
using AsyncImageLoader;
using Avalonia;
using Avalonia.Controls;
using Avalonia.Controls.Notifications;
using Avalonia.Media;
using Avalonia.Threading;
using CommunityToolkit.Mvvm.ComponentModel;
using DynamicData;
using DynamicData.Binding;
using FluentAvalonia.UI.Controls;
using FluentIcons.Common;
using Injectio.Attributes;
using Microsoft.Extensions.Logging;
using Nito.Disposables.Internals;
using StabilityMatrix.Avalonia.Controls;
using StabilityMatrix.Avalonia.Controls.VendorLabs;
using StabilityMatrix.Avalonia.Controls.VendorLabs.Cache;
using StabilityMatrix.Avalonia.Extensions;
using StabilityMatrix.Avalonia.Helpers;
using StabilityMatrix.Avalonia.Languages;
using StabilityMatrix.Avalonia.Models;
using StabilityMatrix.Avalonia.Services;
using StabilityMatrix.Avalonia.ViewModels.Base;
using StabilityMatrix.Avalonia.ViewModels.Dialogs;
using StabilityMatrix.Avalonia.ViewModels.OutputsPage;
using StabilityMatrix.Core.Attributes;
using StabilityMatrix.Core.Helper;
using StabilityMatrix.Core.Helper.Factory;
using StabilityMatrix.Core.Models;
using StabilityMatrix.Core.Models.Database;
using StabilityMatrix.Core.Models.FileInterfaces;
using StabilityMatrix.Core.Models.Inference;
using StabilityMatrix.Core.Processes;
using StabilityMatrix.Core.Services;
using Symbol = FluentIcons.Common.Symbol;
using SymbolIconSource = FluentIcons.Avalonia.Fluent.SymbolIconSource;

namespace StabilityMatrix.Avalonia.ViewModels;

[View(typeof(Views.OutputsPage))]
[RegisterSingleton<OutputsPageViewModel>]
public partial class OutputsPageViewModel : PageViewModelBase
{
    private readonly ISettingsManager settingsManager;
    private readonly IPackageFactory packageFactory;
    private readonly INotificationService notificationService;
    private readonly INavigationService<MainWindowViewModel> navigationService;
    private readonly ILogger<OutputsPageViewModel> logger;
    private readonly List<CancellationTokenSource> cancellationTokenSources = [];
    private readonly IServiceManager<ViewModelBase> vmFactory;

    public override string Title => Resources.Label_OutputsPageTitle;

    public override IconSource IconSource =>
        new SymbolIconSource { Symbol = Symbol.Grid, IconVariant = IconVariant.Filled };

    public SourceCache<LocalImageFile, string> OutputsCache { get; } = new(file => file.AbsolutePath);

    private SourceCache<TreeViewDirectory, string> categoriesCache = new(category => category.Path);

    public IObservableCollection<OutputImageViewModel> Outputs { get; set; } =
        new ObservableCollectionExtended<OutputImageViewModel>();

    public IObservableCollection<TreeViewDirectory> Categories { get; set; } =
        new ObservableCollectionExtended<TreeViewDirectory>();

    [ObservableProperty]
    [NotifyPropertyChangedFor(nameof(CanShowOutputTypes))]
    private TreeViewDirectory? selectedCategory;

    [ObservableProperty]
    private SharedOutputType? selectedOutputType;

    [ObservableProperty]
    [NotifyPropertyChangedFor(nameof(NumImagesSelected))]
    private int numItemsSelected;

    [ObservableProperty]
    private string searchQuery;

    [ObservableProperty]
    private bool isConsolidating;

    [ObservableProperty]
    private bool isLoading;

    [ObservableProperty]
    private bool showFolders;

    [ObservableProperty]
    private bool isChangingCategory;

    [ObservableProperty]
    private double resizeFactor;

    public bool CanShowOutputTypes => SelectedCategory?.Name?.Equals("Shared Output Folder") ?? false;

    public string NumImagesSelected =>
        NumItemsSelected == 1
            ? Resources.Label_OneImageSelected
            : string.Format(Resources.Label_NumImagesSelected, NumItemsSelected);

    private string[] allowedExtensions = [".png", ".webp", ".jpg", ".jpeg", ".gif"];

    private TreeViewDirectory? lastOutputCategory;

    public OutputsPageViewModel(
        ISettingsManager settingsManager,
        IPackageFactory packageFactory,
        INotificationService notificationService,
        INavigationService<MainWindowViewModel> navigationService,
        ILogger<OutputsPageViewModel> logger,
        IServiceManager<ViewModelBase> vmFactory
    )
    {
        this.settingsManager = settingsManager;
        this.packageFactory = packageFactory;
        this.notificationService = notificationService;
        this.navigationService = navigationService;
        this.logger = logger;
        this.vmFactory = vmFactory;

        var searcher = new ImageSearcher();

        // Observable predicate from SearchQuery changes
        var searchPredicate = this.WhenPropertyChanged(vm => vm.SearchQuery)
            .Throttle(TimeSpan.FromMilliseconds(100))!
            .Select(property => searcher.GetPredicate(property.Value))
            .ObserveOn(SynchronizationContext.Current)
            .AsObservable();

        OutputsCache
            .Connect()
            .DeferUntilLoaded()
            .Filter(searchPredicate)
            .Transform(file => new OutputImageViewModel(file))
            .Sort(
                SortExpressionComparer<OutputImageViewModel>
                    .Descending(vm => vm.ImageFile.CreatedAt)
                    .ThenByDescending(vm => vm.ImageFile.FileName)
            )
            .Bind(Outputs)
            .WhenPropertyChanged(p => p.IsSelected)
            .Throttle(TimeSpan.FromMilliseconds(50))
            .ObserveOn(SynchronizationContext.Current)
            .Subscribe(_ =>
            {
                NumItemsSelected = Outputs.Count(o => o.IsSelected);
            });

        categoriesCache
            .Connect()
            .DeferUntilLoaded()
            .Bind(Categories)
            .ObserveOn(SynchronizationContext.Current)
            .Subscribe();

        settingsManager.RelayPropertyFor(
            this,
            vm => vm.ResizeFactor,
            settings => settings.OutputsPageResizeFactor,
            true,
            delay: TimeSpan.FromMilliseconds(250)
        );

        settingsManager.RelayPropertyFor(
            this,
            vm => vm.ShowFolders,
            settings => settings.IsOutputsTreeViewEnabled,
            true
        );
    }

    protected override void OnInitialLoaded()
    {
        if (Design.IsDesignMode)
            return;

        if (!settingsManager.IsLibraryDirSet)
            return;

        Directory.CreateDirectory(settingsManager.ImagesDirectory);

        RefreshCategories();

        SelectedCategory ??= Categories.First();
        SelectedOutputType ??= SharedOutputType.All;
        SearchQuery = string.Empty;
        lastOutputCategory = SelectedCategory;

        IsChangingCategory = true;

        var path =
            CanShowOutputTypes && SelectedOutputType != SharedOutputType.All
                ? Path.Combine(SelectedCategory.Path, SelectedOutputType.ToString())
                : SelectedCategory.Path;
        GetOutputs(path);
    }

    public override void OnUnloaded()
    {
        base.OnUnloaded();

        logger.LogTrace("OutputsPageViewModel Unloaded");

        logger.LogTrace("Clearing memory cache");
        var items = ImageLoaders.OutputsPageImageCache.ClearMemoryCache();

        logger.LogTrace("Cleared {Items} items from memory cache", items);
    }

    partial void OnSelectedCategoryChanged(TreeViewDirectory? oldValue, TreeViewDirectory? newValue)
    {
        if (oldValue == newValue || oldValue == null || newValue == null)
            return;

        var path =
            CanShowOutputTypes && SelectedOutputType != SharedOutputType.All
                ? Path.Combine(newValue.Path, SelectedOutputType.ToString())
                : SelectedCategory.Path;
        GetOutputs(path);
        lastOutputCategory = newValue;
    }

    partial void OnSelectedOutputTypeChanged(SharedOutputType? oldValue, SharedOutputType? newValue)
    {
        if (oldValue == newValue || oldValue == null || newValue == null)
            return;

        var path =
            newValue == SharedOutputType.All
                ? SelectedCategory?.Path
                : Path.Combine(SelectedCategory.Path, newValue.ToString());
        GetOutputs(path);
    }

    public Task OnImageClick(OutputImageViewModel item)
    {
        // Select image if we're in "select mode"
        if (NumItemsSelected > 0)
        {
            item.IsSelected = !item.IsSelected;
        }
        else
        {
            return ShowImageDialog(item);
        }

        return Task.CompletedTask;
    }

    public async Task ShowImageDialog(OutputImageViewModel item)
    {
        var currentIndex = Outputs.IndexOf(item);

        var image = new ImageSource(new FilePath(item.ImageFile.AbsolutePath));

        // Preload
        await image.GetBitmapAsync();

        var vm = vmFactory.Get<ImageViewerViewModel>();
        vm.ImageSource = image;
        vm.LocalImageFile = item.ImageFile;

        using var onNext = Observable
            .FromEventPattern<DirectionalNavigationEventArgs>(
                vm,
                nameof(ImageViewerViewModel.NavigationRequested)
            )
            .ObserveOn(SynchronizationContext.Current)
            .Subscribe(ctx =>
            {
                Dispatcher
                    .UIThread.InvokeAsync(async () =>
                    {
                        var sender = (ImageViewerViewModel)ctx.Sender!;
                        var newIndex = currentIndex + (ctx.EventArgs.IsNext ? 1 : -1);

                        if (newIndex >= 0 && newIndex < Outputs.Count)
                        {
                            var newImage = Outputs[newIndex];
                            var newImageSource = new ImageSource(
                                new FilePath(newImage.ImageFile.AbsolutePath)
                            );

                            // Preload
                            await newImageSource.GetBitmapAsync();
                            await newImageSource.GetOrRefreshTemplateKeyAsync();

                            sender.ImageSource = newImageSource;
                            sender.LocalImageFile = newImage.ImageFile;

                            currentIndex = newIndex;
                        }
                    })
                    .SafeFireAndForget();
            });

        await vm.GetDialog().ShowAsync();
    }

    public Task CopyImage(string imagePath)
    {
        var clipboard = App.Clipboard;
        return clipboard.SetFileDataObjectAsync(imagePath);
    }

    public Task OpenImage(string imagePath) => ProcessRunner.OpenFileBrowser(imagePath);

    public void Refresh()
    {
        Dispatcher.UIThread.Post(RefreshCategories);

        var path =
            CanShowOutputTypes && SelectedOutputType != SharedOutputType.All
                ? Path.Combine(SelectedCategory.Path, SelectedOutputType.ToString())
                : SelectedCategory.Path;
        GetOutputs(path);
    }

    public async Task DeleteImage(OutputImageViewModel? item)
    {
        if (item is null)
            return;

        var itemPath = item.ImageFile.AbsolutePath;
        var pathsToDelete = new List<string> { itemPath };

        // Add .txt sidecar to paths if they exist
        var sideCar = Path.ChangeExtension(itemPath, ".txt");
        if (File.Exists(sideCar))
        {
            pathsToDelete.Add(sideCar);
        }

        var vm = vmFactory.Get<ConfirmDeleteDialogViewModel>();
        vm.PathsToDelete = pathsToDelete;

        if (await vm.GetDialog().ShowAsync() != ContentDialogResult.Primary)
        {
            return;
        }

        try
        {
            await vm.ExecuteCurrentDeleteOperationAsync(failFast: true);
        }
        catch (Exception e)
        {
            notificationService.ShowPersistent("Error deleting files", e.Message, NotificationType.Error);

            Refresh();

            return;
        }

        OutputsCache.Remove(item.ImageFile);

        // Invalidate cache
        if (ImageLoader.AsyncImageLoader is FallbackRamCachedWebImageLoader loader)
        {
            loader.RemoveAllNamesFromCache(itemPath);
        }
    }

    public void SendToTextToImage(OutputImageViewModel vm)
    {
        navigationService.NavigateTo<InferenceViewModel>();
        EventManager.Instance.OnInferenceProjectRequested(vm.ImageFile, InferenceProjectType.TextToImage);
    }

    public void SendToUpscale(OutputImageViewModel vm)
    {
        navigationService.NavigateTo<InferenceViewModel>();
        EventManager.Instance.OnInferenceProjectRequested(vm.ImageFile, InferenceProjectType.Upscale);
    }

    public void SendToImageToImage(OutputImageViewModel vm)
    {
        navigationService.NavigateTo<InferenceViewModel>();
        EventManager.Instance.OnInferenceProjectRequested(vm.ImageFile, InferenceProjectType.ImageToImage);
    }

    public void SendToImageToVideo(OutputImageViewModel vm)
    {
        navigationService.NavigateTo<InferenceViewModel>();
        EventManager.Instance.OnInferenceProjectRequested(vm.ImageFile, InferenceProjectType.ImageToVideo);
    }

    public void ClearSelection()
    {
        foreach (var output in Outputs)
        {
            output.IsSelected = false;
        }
    }

    public void SelectAll()
    {
        foreach (var output in Outputs)
        {
            output.IsSelected = true;
        }
    }

    public async Task DeleteAllSelected()
    {
        var pathsToDelete = new List<string>();

        foreach (var path in Outputs.Where(o => o.IsSelected).Select(o => o.ImageFile.AbsolutePath))
        {
            pathsToDelete.Add(path);
            // Add .txt sidecars to paths if they exist
            var sideCar = Path.ChangeExtension(path, ".txt");
            if (File.Exists(sideCar))
            {
                pathsToDelete.Add(sideCar);
            }
        }

        var vm = vmFactory.Get<ConfirmDeleteDialogViewModel>();
        vm.PathsToDelete = pathsToDelete;

        if (await vm.GetDialog().ShowAsync() != ContentDialogResult.Primary)
        {
            return;
        }

        try
        {
            await vm.ExecuteCurrentDeleteOperationAsync(failFast: true);
        }
        catch (Exception e)
        {
            notificationService.ShowPersistent("Error deleting files", e.Message, NotificationType.Error);

            Refresh();

            return;
        }

        OutputsCache.Remove(pathsToDelete);
        NumItemsSelected = 0;
        ClearSelection();
    }

    public async Task ConsolidateImages()
    {
        var stackPanel = new StackPanel();
        stackPanel.Children.Add(
            new TextBlock
            {
                Text = Resources.Label_ConsolidateExplanation,
                TextWrapping = TextWrapping.Wrap,
                Margin = new Thickness(0, 8, 0, 16),
            }
        );
        foreach (var category in Categories)
        {
            if (category.Name == "Shared Output Folder")
            {
                continue;
            }

            stackPanel.Children.Add(
                new CheckBox
                {
                    Content = $"{category.Name} ({category.Path})",
                    IsChecked = true,
                    Margin = new Thickness(0, 8, 0, 0),
                    Tag = category.Path,
                }
            );
        }

        var confirmationDialog = new BetterContentDialog
        {
            Title = Resources.Label_AreYouSure,
            Content = stackPanel,
            PrimaryButtonText = Resources.Action_Yes,
            SecondaryButtonText = Resources.Action_Cancel,
            DefaultButton = ContentDialogButton.Primary,
            IsSecondaryButtonEnabled = true,
        };

        var dialogResult = await confirmationDialog.ShowAsync();
        if (dialogResult != ContentDialogResult.Primary)
            return;

        IsConsolidating = true;

        Directory.CreateDirectory(settingsManager.ConsolidatedImagesDirectory);

        foreach (var category in stackPanel.Children.OfType<CheckBox>().Where(c => c.IsChecked == true))
        {
            if (
                string.IsNullOrWhiteSpace(category.Tag?.ToString())
                || !Directory.Exists(category.Tag?.ToString())
            )
                continue;

            var directory = category.Tag.ToString();

            foreach (
                var path in Directory.EnumerateFiles(
                    directory,
                    "*",
                    EnumerationOptionConstants.AllDirectories
                )
            )
            {
                try
                {
                    var file = new FilePath(path);
                    if (!allowedExtensions.Contains(file.Extension))
                        continue;

                    var newPath = settingsManager.ConsolidatedImagesDirectory + file.Name;
                    if (file.FullPath == newPath)
                        continue;

                    // ignore inference if not in inference directory
                    if (
                        file.FullPath.Contains(settingsManager.ImagesInferenceDirectory)
                        && directory != settingsManager.ImagesInferenceDirectory
                    )
                    {
                        continue;
                    }

                    await file.MoveToWithIncrementAsync(newPath);

                    var sideCar = new FilePath(Path.ChangeExtension(file, ".txt"));
                    //If a .txt sidecar file exists, and the image was moved successfully, try to move the sidecar along with the image
                    if (File.Exists(newPath) && File.Exists(sideCar))
                    {
                        var newSidecar = new FilePath(Path.ChangeExtension(newPath, ".txt"));
                        await sideCar.MoveToWithIncrementAsync(newSidecar);
                    }
                }
                catch (Exception e)
                {
                    logger.LogError(e, "Error when consolidating: ");
                }
            }
        }

        Refresh();
        IsConsolidating = false;
    }

    public void ClearSearchQuery()
    {
        SearchQuery = string.Empty;
    }

    private void GetOutputs(string directory)
    {
        if (!settingsManager.IsLibraryDirSet)
            return;

        if (
            !Directory.Exists(directory)
            && (
                SelectedCategory.Path != settingsManager.ImagesDirectory
                || SelectedOutputType != SharedOutputType.All
            )
        )
        {
            Directory.CreateDirectory(directory);
            return;
        }

        if (lastOutputCategory?.Path.Equals(directory) is not true)
        {
            OutputsCache.Clear();
            IsChangingCategory = true;
        }

        IsLoading = true;

        cancellationTokenSources.ForEach(cts => cts.Cancel());

        Task.Run(() =>
        {
            var getOutputsTokenSource = new CancellationTokenSource();
            cancellationTokenSources.Add(getOutputsTokenSource);

            if (getOutputsTokenSource.IsCancellationRequested)
            {
                cancellationTokenSources.Remove(getOutputsTokenSource);
                return;
            }

            var files = Directory
                .EnumerateFiles(directory, "*", EnumerationOptionConstants.AllDirectories)
                .Where(file =>
                    allowedExtensions.Contains(new FilePath(file).Extension)
                    && new FilePath(file).Info.DirectoryName?.EndsWith(
                        "thumbnails",
                        StringComparison.OrdinalIgnoreCase
                    )
                        is false
                )
                .Select(file => LocalImageFile.FromPath(file))
                .ToList();

            if (getOutputsTokenSource.IsCancellationRequested)
            {
                cancellationTokenSources.Remove(getOutputsTokenSource);
                return;
            }

            Dispatcher.UIThread.Post(() =>
            {
                if (files.Count == 0 && OutputsCache.Count == 0)
                {
                    IsLoading = false;
                    IsChangingCategory = false;
                    return;
                }

                OutputsCache.EditDiff(
                    files,
                    (oldItem, newItem) => oldItem.AbsolutePath == newItem.AbsolutePath
                );

                IsLoading = false;
                IsChangingCategory = false;
            });
            cancellationTokenSources.Remove(getOutputsTokenSource);
        });
    }

    private void RefreshCategories()
    {
        if (Design.IsDesignMode)
            return;

        if (!settingsManager.IsLibraryDirSet)
            return;

        var previouslySelectedCategory = SelectedCategory;

        var packageCategories = settingsManager
            .Settings.InstalledPackages.Where(x => !x.UseSharedOutputFolder)
            .Select(packageFactory.GetPackagePair)
            .WhereNotNull()
            .Where(p =>
                p.BasePackage.SharedOutputFolders is { Count: > 0 } && p.InstalledPackage.FullPath != null
            )
            .Select(pair => new TreeViewDirectory
            {
                Path = Path.Combine(pair.InstalledPackage.FullPath!, pair.BasePackage.OutputFolderName),
                Name = pair.InstalledPackage.DisplayName ?? "",
                SubDirectories = GetSubfolders(
                    Path.Combine(pair.InstalledPackage.FullPath!, pair.BasePackage.OutputFolderName)
                ),
            })
<<<<<<< HEAD
=======
            .OrderBy(d => d.Name)
>>>>>>> fdf2ae05
            .ToList();

        packageCategories.Insert(
            0,
            new TreeViewDirectory
            {
                Path = settingsManager.ImagesDirectory,
                Name = "Shared Output Folder",
                SubDirectories = GetSubfolders(settingsManager.ImagesDirectory),
            }
        );

        categoriesCache.EditDiff(packageCategories, (a, b) => a.Path == b.Path);

        SelectedCategory = previouslySelectedCategory ?? Categories.First();
    }

    private ObservableCollection<TreeViewDirectory> GetSubfolders(string strPath)
    {
        var subfolders = new ObservableCollection<TreeViewDirectory>();

        if (!Directory.Exists(strPath))
            return subfolders;

        var directories = Directory.EnumerateDirectories(
            strPath,
            "*",
            EnumerationOptionConstants.TopLevelOnly
        );

        foreach (var dir in directories)
        {
            var category = new TreeViewDirectory { Name = Path.GetFileName(dir), Path = dir };

            if (Directory.GetDirectories(dir, "*", EnumerationOptionConstants.TopLevelOnly).Length > 0)
            {
                category.SubDirectories = GetSubfolders(dir);
            }

            subfolders.Add(category);
        }

        subfolders = new ObservableCollection<TreeViewDirectory>(subfolders.OrderBy(d => d.Name));

        return subfolders;
    }
}<|MERGE_RESOLUTION|>--- conflicted
+++ resolved
@@ -666,10 +666,7 @@
                     Path.Combine(pair.InstalledPackage.FullPath!, pair.BasePackage.OutputFolderName)
                 ),
             })
-<<<<<<< HEAD
-=======
             .OrderBy(d => d.Name)
->>>>>>> fdf2ae05
             .ToList();
 
         packageCategories.Insert(
