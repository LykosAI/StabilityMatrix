--- conflicted
+++ resolved
@@ -137,10 +137,7 @@
                     {
                         await Task.Run(() => File.Delete(cmInfoPath));
                     }
-<<<<<<< HEAD
-=======
-
->>>>>>> 26c9db8b
+
                     var settingsManager = App.Services.GetRequiredService<ISettingsManager>();
                     settingsManager.Transaction(s =>
                     {
