--- conflicted
+++ resolved
@@ -371,13 +371,9 @@
         services.AddSingleton<IPyRunner, PyRunner>();
         services.AddSingleton<IUpdateHelper, UpdateHelper>();
         services.AddSingleton<INavigationService, NavigationService>();
-<<<<<<< HEAD
+        services.AddSingleton<IModelIndexService, ModelIndexService>();
         services.AddSingleton<IPackageModificationRunner, PackageModificationRunner>();
-        
-=======
-        services.AddSingleton<IModelIndexService, ModelIndexService>();
-
->>>>>>> f98f78fc
+
         services.AddSingleton<ITrackedDownloadService, TrackedDownloadService>();
         services.AddSingleton<IDisposable>(
             provider => (IDisposable)provider.GetRequiredService<ITrackedDownloadService>()
