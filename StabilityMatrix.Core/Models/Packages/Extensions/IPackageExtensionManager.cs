--- conflicted
+++ resolved
@@ -90,18 +90,17 @@
     );
 
     /// <summary>
-<<<<<<< HEAD
     /// Like <see cref="GetInstalledExtensionsAsync"/>, but does not check version.
     /// </summary>
     Task<IEnumerable<InstalledPackageExtension>> GetInstalledExtensionsLiteAsync(
         InstalledPackage installedPackage,
         CancellationToken cancellationToken = default
-=======
+
+    /// <summary>
     /// Get updated info (version) for an installed extension.
     /// </summary>
     Task<InstalledPackageExtension> GetInstalledExtensionInfoAsync(
         InstalledPackageExtension installedExtension
->>>>>>> 0eb88e22
     );
 
     /// <summary>
