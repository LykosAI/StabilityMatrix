--- conflicted
+++ resolved
@@ -289,13 +289,8 @@
         public required double EndPercent { get; init; }
     }
 
-<<<<<<< HEAD
     public record SVD_img2vid_Conditioning
-        : ComfyTypedNodeBase<
-            ConditioningNodeConnection,
-            ConditioningNodeConnection,
-            LatentNodeConnection
-        >
+        : ComfyTypedNodeBase<ConditioningNodeConnection, ConditioningNodeConnection, LatentNodeConnection>
     {
         public required ClipVisionNodeConnection ClipVision { get; init; }
         public required ImageNodeConnection InitImage { get; init; }
@@ -324,13 +319,7 @@
         public required string Method { get; init; }
     }
 
-    public ImageNodeConnection Lambda_LatentToImage(
-        LatentNodeConnection latent,
-        VAENodeConnection vae
-    )
-=======
     public ImageNodeConnection Lambda_LatentToImage(LatentNodeConnection latent, VAENodeConnection vae)
->>>>>>> 5267d8bc
     {
         var name = GetUniqueName("VAEDecode");
         return Nodes
