--- conflicted
+++ resolved
@@ -283,10 +283,6 @@
                                     Foreground="{DynamicResource TextControlForeground}"
                                     LetterSpacing="0.33"
                                     Text="{Binding CivitModel.Name}"
-<<<<<<< HEAD
-                                    
-=======
->>>>>>> 0fc91394
                                     TextWrapping="NoWrap"
                                     ToolTip.Tip="{Binding CivitModel.Name}" />
 
