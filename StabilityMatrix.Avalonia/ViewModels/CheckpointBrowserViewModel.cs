--- conflicted
+++ resolved
@@ -472,7 +472,6 @@
         }
 
         // See if query is cached
-<<<<<<< HEAD
         CivitModelQueryCacheEntry? cachedQuery = null;
 
         try
@@ -498,13 +497,6 @@
                 Logger.Error(e, "Error while querying CivitModelQueryCache");
             }
         }
-=======
-        var cachedQueryResult = await notificationService.TryAsync(
-            liteDbContext.CivitModelQueryCache
-                .IncludeAll()
-                .FindByIdAsync(ObjectHash.GetMd5Guid(modelRequest))
-        );
->>>>>>> 7ac7b9e9
 
         // If cached, update model cards
         if (cachedQueryResult.Result is { } cachedQuery)
