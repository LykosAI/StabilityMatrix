--- conflicted
+++ resolved
@@ -6,18 +6,10 @@
 and this project adheres to [Semantic Versioning 2.0](https://semver.org/spec/v2.0.0.html).
 
 ## v2.3.0
-<<<<<<< HEAD
-### Added
-- New installable Package - [Fooocus](https://github.com/lllyasviel/Fooocus)
-- Added "Select New Data Directory" button to Settings
-=======
-
 ### Added
 - New installable Package - [Fooocus](https://github.com/lllyasviel/Fooocus)
 - Added "Select New Data Directory" button to Settings
 - Pause/Resume/Cancel buttons on downloads popup. Paused downloads persists and may be resumed after restarting the app
-
->>>>>>> a13a4d89
 ### Fixed
 - Fixed issue where model version wouldn't be selected in the "All Versions" section of the Model Browser
 - Improved Checkpoints page indexing performance
