﻿<controls:UserControlBase xmlns="https://github.com/avaloniaui"
             xmlns:x="http://schemas.microsoft.com/winfx/2006/xaml"
             xmlns:d="http://schemas.microsoft.com/expression/blend/2008"
             xmlns:mc="http://schemas.openxmlformats.org/markup-compatibility/2006"
             xmlns:vm="clr-namespace:StabilityMatrix.Avalonia.ViewModels"
             xmlns:ui="using:FluentAvalonia.UI.Controls"
             xmlns:mocks="clr-namespace:StabilityMatrix.Avalonia.DesignData"
             xmlns:controls="clr-namespace:StabilityMatrix.Avalonia.Controls"
<<<<<<< HEAD
             xmlns:icons="clr-namespace:Projektanker.Icons.Avalonia;assembly=Projektanker.Icons.Avalonia"
=======
             xmlns:avalonia="clr-namespace:Projektanker.Icons.Avalonia;assembly=Projektanker.Icons.Avalonia"
>>>>>>> a13a4d89
             mc:Ignorable="d" d:DesignWidth="800" d:DesignHeight="700"
             x:DataType="vm:SettingsViewModel"
             x:CompileBindings="True"
             d:DataContext="{x:Static mocks:DesignData.SettingsViewModel}"
             x:Class="StabilityMatrix.Avalonia.Views.SettingsPage">
    
    <Grid>
        <ScrollViewer VerticalScrollBarVisibility="Auto">
            <Grid RowDefinitions="Auto, Auto, Auto, Auto, Auto, Auto, Auto, Auto, Auto"
                  Margin="8, 16">
                    <!-- Theme -->
                    <Grid Grid.Row="0" RowDefinitions="auto,*">
                        <TextBlock 
                            FontWeight="Medium"
                            Text="Appearance" 
                            Margin="0,0,0,8" />
                            <ui:SettingsExpander 
                                Grid.Row="1"
                                Header="Theme" 
                                IconSource="WeatherMoon"
                                Margin="8,0,8,4">
                                <ui:SettingsExpander.Footer>
                                    <ComboBox
                                        ItemsSource="{Binding AvailableThemes}"
                                        SelectedItem="{Binding SelectedTheme}"
                                        MinWidth="100"/>
                                </ui:SettingsExpander.Footer>
                            </ui:SettingsExpander>
                    </Grid>
                    
                    <!--  TODO: Text2Image host port settings  -->
                    
                    <!-- Checkpoints Manager Options -->
                    <Grid Grid.Row="1" Margin="0,8,0,0" RowDefinitions="auto,*,Auto">
                        <TextBlock 
                            FontWeight="Medium"
                            Text="Checkpoint Manager" 
                            Margin="0,0,0,8" />
                        <ui:SettingsExpander
                            Grid.Row="1"
                            IconSource="Folder"
                            Header="Remove shared checkpoints directory symbolic links on shutdown"
                            Description="Select this option if you're having problems moving Stability Matrix to another drive"
                            Margin="8,0">
                            <ui:SettingsExpander.Footer>
                                <CheckBox Margin="8"
                                          IsChecked="{Binding RemoveSymlinksOnShutdown}"/>
                            </ui:SettingsExpander.Footer>
                        </ui:SettingsExpander>
                        <ui:SettingsExpander
                            Grid.Row="2"
                            IconSource="Refresh"
                            Header="Reset Checkpoints Cache"
                            Description="Rebuilds the installed checkpoints cache. Use if checkpoints are incorrectly labeled in the Model Browser."
                            Margin="8, 4">
                            <ui:SettingsExpander.Footer>
                                <Button Command="{Binding ResetCheckpointCache}"
                                        Content="Reset Checkpoints Cache"/>
                            </ui:SettingsExpander.Footer>
                        </ui:SettingsExpander>
                    </Grid>
                    
                    <!-- Environment Options -->
                    <Grid Grid.Row="2" Margin="0,8,0,0" RowDefinitions="Auto, Auto, Auto">
                        <TextBlock 
                            FontWeight="Medium"
                            Text="Package Environment" 
                            Margin="0,0,0,8" />
                        
                            <ui:SettingsExpander Grid.Row="1"
                                Header="Environment Variables"
                                IconSource="OtherUser"
                                Margin="8,0">
                                <ui:SettingsExpander.Footer>
                                    <Button Content="Edit"
                                            Command="{Binding OpenEnvVarsDialogCommand}"/>
                                </ui:SettingsExpander.Footer>
                            </ui:SettingsExpander>
                        
                            <ui:SettingsExpander Grid.Row="2"
                                Header="Embedded Python"
                                Margin="8,4">
                                <ui:SettingsExpander.IconSource>
                                    <controls:FASymbolIconSource Symbol="fa-brands fa-python"/>
                                </ui:SettingsExpander.IconSource>
                                <ui:SettingsExpander.Footer>
                                    <StackPanel Orientation="Horizontal" Spacing="16">
                                        <controls:ProgressRing 
                                            IsEnabled="{Binding CheckPythonVersionCommand.IsRunning}"
                                            IsVisible="{Binding CheckPythonVersionCommand.IsRunning}"
                                            IsIndeterminate="True" 
                                            BorderThickness="3"/>
                                        <Button Content="Check Version" Command="{Binding CheckPythonVersionCommand}"/>
                                    </StackPanel>
                                </ui:SettingsExpander.Footer>
                            </ui:SettingsExpander>
                    </Grid>
                    
                    <!-- Inference UI -->
                    <Grid Grid.Row="3" Margin="0,8,0,0" RowDefinitions="auto,*">
                        <TextBlock 
                            FontWeight="Medium"
                            Text="Inference UI" 
                            Margin="0,0,0,8" />
                        <!-- Auto Completion -->
                        <ui:SettingsExpander  Grid.Row="1"
                                              Header="Prompt Auto Completion" 
                                              Margin="8,0,8,4">
                            <ui:SettingsExpander.IconSource>
                                <controls:FASymbolIconSource Symbol="fa-solid fa-wand-magic-sparkles"/>
                            </ui:SettingsExpander.IconSource>
                            
                            <!-- Enable toggle -->
                            <ui:SettingsExpanderItem Content="Enable">
                                <ui:SettingsExpanderItem.Footer>
                                    <ToggleSwitch
                                        IsChecked="{Binding IsPromptCompletionEnabled}" />
                                </ui:SettingsExpanderItem.Footer>
                            </ui:SettingsExpanderItem>
                            
                            <!-- Tag csv selection -->
                            <ui:SettingsExpanderItem Content="Tag Source"
                                                     IconSource="Tag"
                                                     IsEnabled="{Binding IsPromptCompletionEnabled}"
                                                     Description="Tags to use for completion in .csv format (Compatible with a1111-sd-webui-tagcomplete)">
                                <ui:SettingsExpanderItem.Footer>
                                    <ui:FAComboBox 
                                        ItemsSource="{Binding AvailableTagCompletionCsvs}"
                                        SelectedItem="{Binding SelectedTagCompletionCsv}"/>
                                </ui:SettingsExpanderItem.Footer>
                            </ui:SettingsExpanderItem>
                            
                            <!-- Tag csv import -->
                            <ui:SettingsExpanderItem Content="Import Tag Source .csv"
                                                     IconSource="Add"
                                                     IsEnabled="{Binding IsPromptCompletionEnabled}">
                                <ui:SettingsExpanderItem.Footer>
                                    <Button
                                        Command="{Binding ImportTagCsvCommand}"
                                        Content="Import"/>
                                </ui:SettingsExpanderItem.Footer>
                            </ui:SettingsExpanderItem>
                            
                            <!-- Remove underscores -->
                            <ui:SettingsExpanderItem 
                                Content="Replace underscores with spaces when inserting completions"
                                IconSource="Underline"
                                IsEnabled="{Binding IsPromptCompletionEnabled}">
                                <ui:SettingsExpanderItem.Footer>
                                    <CheckBox Margin="8"
                                              IsChecked="{Binding IsCompletionRemoveUnderscoresEnabled}"/>
                                </ui:SettingsExpanderItem.Footer>
                            </ui:SettingsExpanderItem>
                        </ui:SettingsExpander>
                    </Grid>
                    
                    <!-- Integrations -->
                    <Grid Grid.Row="4" Margin="0,8,0,0" RowDefinitions="auto,*">
                        <TextBlock 
                            FontWeight="Medium"
                            Text="Integrations" 
                            Margin="0,0,0,8" />
                        <ui:SettingsExpander  Grid.Row="1"
                            Header="Discord Rich Presence" 
                            Margin="8,0,8,4">
                            <ui:SettingsExpander.IconSource>
                                <controls:FASymbolIconSource Symbol="fa-brands fa-discord"/>
                            </ui:SettingsExpander.IconSource>
                            <ui:SettingsExpander.Footer>
                                <ToggleSwitch
                                    IsChecked="{Binding IsDiscordRichPresenceEnabled}" />
                            </ui:SettingsExpander.Footer>
                        </ui:SettingsExpander>
                    </Grid>
                    
                    <!-- System Options -->
<<<<<<< HEAD
                    <Grid Grid.Row="5" Margin="0,8,0,0" RowDefinitions="auto,*">
=======
                    <Grid Grid.Row="4" Margin="0,8,0,0" RowDefinitions="auto, auto, auto">
>>>>>>> a13a4d89
                        <TextBlock 
                            FontWeight="Medium"
                            Text="System" 
                            Margin="0,0,0,8" />
                        <ui:SettingsExpander
                            Grid.Row="1"
                            ToolTip.Tip="{OnPlatform Default='Only available on Windows', Windows={x:Null}}"
                            Header="Add Stability Matrix to the Start Menu"
                            Description="Uses the current app location, you can run this again if you move the app"
                            IconSource="StarAdd"
                            Margin="8,0,8,4">
                            <ui:SettingsExpander.Footer>
                                <StackPanel Orientation="Horizontal" Spacing="8">
                                    <controls:ProgressRing 
                                        IsIndeterminate="True" 
                                        IsEnabled="{Binding IsVisible, RelativeSource={RelativeSource Self}}"
                                        BorderThickness="3">
                                        <controls:ProgressRing.IsVisible>
                                            <MultiBinding Converter="{x:Static BoolConverters.Or}">
                                                <Binding Path="AddToStartMenuCommand.IsRunning"/>
                                                <Binding Path="AddToGlobalStartMenuCommand.IsRunning"/>
                                            </MultiBinding>
                                        </controls:ProgressRing.IsVisible>
                                    </controls:ProgressRing>
                                    
                                    <SplitButton 
                                        Command="{Binding AddToStartMenuCommand}"
                                        IsEnabled="{OnPlatform Default=False, Windows=True}"
                                        Content="Add for Current User">
                                        <SplitButton.Flyout>
                                            <ui:FAMenuFlyout Placement="Bottom">
                                                <ui:MenuFlyoutItem 
                                                    Command="{Binding AddToGlobalStartMenuCommand}"
                                                    IconSource="Admin" 
                                                    Text="Add for All Users"/>
                                            </ui:FAMenuFlyout>
                                        </SplitButton.Flyout>
                                    </SplitButton>
                                </StackPanel>
                            </ui:SettingsExpander.Footer>
                        </ui:SettingsExpander>
                        <ui:SettingsExpander Grid.Row="2"
                                             Header="Select New Data Directory"
                                             Description="Does not move existing data"
                                             IconSource="MoveToFolder"
                                             Margin="8,0">
                            <ui:SettingsExpander.Footer>
                                <Button Command="{Binding PickNewDataDirectory}">
                                    <Grid ColumnDefinitions="Auto, Auto">
                                        <avalonia:Icon Grid.Row="0" Value="fa-solid fa-folder-open"
                                                     Margin="0,0,8,0"
                                                     VerticalAlignment="Center" />
                                        <TextBlock Grid.Column="1"
                                                   VerticalAlignment="Center"
                                                   Text="Select Directory"/>
                                    </Grid>
                                </Button>
                            </ui:SettingsExpander.Footer>
                        </ui:SettingsExpander>
                    </Grid>
                    
                    <!-- Debug Options -->
                    <Grid Grid.Row="6" RowDefinitions="auto,*" 
                          Margin="0,8,0,0"
                          IsVisible="{Binding SharedState.IsDebugMode}" >
                        <TextBlock 
                            FontWeight="Medium"
                            Text="Debug Options" 
                            Margin="0,0,0,8" />
                            <ui:SettingsExpander
                                Grid.Row="1"
                                IconSource="Code"
                                Command="{Binding LoadDebugInfo}"
                                Header="Debug Options"
                                Margin="8, 0,8,0">
                                
                                <ui:SettingsExpanderItem Description="Paths" IconSource="Folder"
<<<<<<< HEAD
                                                         Margin="4,0,4,0">
=======
                                                         Margin="4, 0">
>>>>>>> a13a4d89
                                    <SelectableTextBlock Text="{Binding DebugPaths}"
                                                         Foreground="{DynamicResource TextControlPlaceholderForeground}"
                                                         TextWrapping="WrapWithOverflow" />
                                </ui:SettingsExpanderItem>

                                <ui:SettingsExpanderItem Description="Compat Info" IconSource="StarFilled"
<<<<<<< HEAD
                                                         Margin="4,0,4,0">
=======
                                                         Margin="4,0">
>>>>>>> a13a4d89
                                    <SelectableTextBlock Text="{Binding DebugCompatInfo}"
                                                         Foreground="{DynamicResource TextControlPlaceholderForeground}"
                                                         TextWrapping="WrapWithOverflow" />
                                </ui:SettingsExpanderItem>
                                
                                <ui:SettingsExpanderItem Description="GPU Info" IconSource="FullScreenMaximize"
                                                         Margin="4,0">
                                    <SelectableTextBlock Text="{Binding DebugGpuInfo}"
                                                         Foreground="{DynamicResource TextControlPlaceholderForeground}"
                                                         TextWrapping="WrapWithOverflow" />
                                </ui:SettingsExpanderItem>

                                <ui:SettingsExpanderItem Content="Animation Scale" IconSource="Clock"
                                                         Description="Lower values = faster animations. 0x means animations are instant."
                                                         Margin="4,0">
                                    <ui:SettingsExpanderItem.Footer>
                                        <ComboBox ItemsSource="{Binding AnimationScaleOptions}"
                                                  SelectedItem="{Binding SelectedAnimationScale}">
                                            <ComboBox.ItemTemplate>
                                                <DataTemplate>
                                                    <TextBlock>
                                                        <Run Text="{Binding }"/><Run Text="x"/>
                                                    </TextBlock>
                                                </DataTemplate>
                                            </ComboBox.ItemTemplate>
                                        </ComboBox>
                                    </ui:SettingsExpanderItem.Footer>
                                </ui:SettingsExpanderItem>
                                
                                <ui:SettingsExpanderItem Content="Notification" IconSource="CommentAdd"
                                                         Margin="4,0">
                                    <ui:SettingsExpanderItem.Footer>
                                        <Button
                                            Command="{Binding DebugNotificationCommand}"
                                            Content="New Notification"/>
                                    </ui:SettingsExpanderItem.Footer>
                                </ui:SettingsExpanderItem>
                                
                                <ui:SettingsExpanderItem Content="Content Dialog" IconSource="NewWindow"
                                                         Margin="4,0">
                                    <ui:SettingsExpanderItem.Footer>
                                        <Button
                                            Command="{Binding DebugContentDialogCommand}"
                                            Content="Show Dialog"/>
                                    </ui:SettingsExpanderItem.Footer>
                                </ui:SettingsExpanderItem>
                                
                                <ui:SettingsExpanderItem Content="Exceptions" IconSource="Flag"
                                                         Margin="4,0">
                                    <ui:SettingsExpanderItem.Footer>
<<<<<<< HEAD
                                        <SplitButton
                                            Margin="0, 8"
=======
                                        <Button
>>>>>>> a13a4d89
                                            Command="{Binding DebugThrowExceptionCommand}"
                                            Content="Command Exception">
                                            
                                            <SplitButton.Flyout>
                                                <ui:FAMenuFlyout>
                                                    
                                                    <ui:MenuFlyoutItem 
                                                        Text="Async Command Exception"
                                                        Command="{Binding DebugThrowAsyncExceptionCommand}"/>
                                                    
                                                </ui:FAMenuFlyout>
                                            </SplitButton.Flyout>
                                            
                                        </SplitButton>
                                    </ui:SettingsExpanderItem.Footer>
                                </ui:SettingsExpanderItem>
                                
                                <ui:SettingsExpanderItem Content="Image Processor Demos" IconSource="ImageCopy">
                                    <ui:SettingsExpanderItem.Footer>
                                        <Button
                                            Command="{Binding DebugMakeImageGridCommand}"
                                            Content="Make Image Grid from Files"/>
                                    </ui:SettingsExpanderItem.Footer>
                                </ui:SettingsExpanderItem>
                                
                                <ui:SettingsExpanderItem Content="Load Completion Source" IconSource="ImageCopy">
                                    <ui:SettingsExpanderItem.Footer>
                                        <Button
                                            Command="{Binding DebugLoadCompletionCsvCommand}"
                                            Content="Load CSV File"/>
                                    </ui:SettingsExpanderItem.Footer>
                                </ui:SettingsExpanderItem>
                                
                                <ui:SettingsExpanderItem Content="Download Manager tests" IconSource="Flag"
                                                         Margin="4,0,4,4">
                                    <ui:SettingsExpanderItem.Footer>
                                        <Button
                                            Margin="0, 8"
                                            Command="{Binding DebugTrackedDownloadCommand}"
                                            Content="Add Tracked Download"/>
                                    </ui:SettingsExpanderItem.Footer>
                                </ui:SettingsExpanderItem>
                                
                            </ui:SettingsExpander>
                    </Grid>
                    
                    <!-- TODO: Python card -->
                    
                    <!-- TODO: Debug card -->
                    
                    <!-- TODO: Directories card -->
                    
                    <Grid Grid.Row="7" RowDefinitions="auto,*" Margin="0,4,0,0">
                        <StackPanel 
                            Grid.Row="1" 
                            HorizontalAlignment="Left" 
                            Orientation="Vertical">
                            <TextBlock
                                FontSize="15"
                                FontWeight="Bold"
                                Margin="0,8"
                                Text="About" />
                            <Image
                                Height="112"
                                HorizontalAlignment="Left"
                                Margin="8"
                                Source="/Assets/Icon.png"
                                Width="112" />
                            <TextBlock
                                FontWeight="Medium"
                                Margin="8"
                                Text="Stability Matrix" />
                            <Panel>
                                <Button
                                    Name="VersionButton"
                                    Command="{Binding OnVersionClick}"
                                    Classes="transparent"
                                    BorderThickness="0"
                                    Content="{Binding AppVersion}"
                                    Margin="8,0,8,8"
                                    Padding="2,0,2,0"/>
                                <ui:TeachingTip
                                    PreferredPlacement="RightTop"
                                    Target="{Binding #VersionButton}"
                                    IsOpen="{Binding IsVersionTapTeachingTipOpen}"
                                    Title="{Binding VersionFlyoutText}"/>
                            </Panel>
                            
                            <StackPanel HorizontalAlignment="Left" Orientation="Horizontal">
                                <Button
                                    Content="License and Open Source Notices"
                                    Command="{Binding ShowLicensesDialogCommand}"
                                    HorizontalAlignment="Left"
                                    Margin="8" />
                            </StackPanel>
                        </StackPanel>
                    </Grid>
                    
                    <!-- Extra space at the bottom -->
                    <Panel Grid.Row="8" Margin="0,0,0,16" />
            </Grid>
        </ScrollViewer>
    </Grid>
    
    
</controls:UserControlBase><|MERGE_RESOLUTION|>--- conflicted
+++ resolved
@@ -6,11 +6,8 @@
              xmlns:ui="using:FluentAvalonia.UI.Controls"
              xmlns:mocks="clr-namespace:StabilityMatrix.Avalonia.DesignData"
              xmlns:controls="clr-namespace:StabilityMatrix.Avalonia.Controls"
-<<<<<<< HEAD
+             xmlns:avalonia="clr-namespace:Projektanker.Icons.Avalonia;assembly=Projektanker.Icons.Avalonia"
              xmlns:icons="clr-namespace:Projektanker.Icons.Avalonia;assembly=Projektanker.Icons.Avalonia"
-=======
-             xmlns:avalonia="clr-namespace:Projektanker.Icons.Avalonia;assembly=Projektanker.Icons.Avalonia"
->>>>>>> a13a4d89
              mc:Ignorable="d" d:DesignWidth="800" d:DesignHeight="700"
              x:DataType="vm:SettingsViewModel"
              x:CompileBindings="True"
@@ -187,11 +184,8 @@
                     </Grid>
                     
                     <!-- System Options -->
-<<<<<<< HEAD
+                    <Grid Grid.Row="4" Margin="0,8,0,0" RowDefinitions="auto, auto, auto">
                     <Grid Grid.Row="5" Margin="0,8,0,0" RowDefinitions="auto,*">
-=======
-                    <Grid Grid.Row="4" Margin="0,8,0,0" RowDefinitions="auto, auto, auto">
->>>>>>> a13a4d89
                         <TextBlock 
                             FontWeight="Medium"
                             Text="System" 
@@ -269,22 +263,14 @@
                                 Margin="8, 0,8,0">
                                 
                                 <ui:SettingsExpanderItem Description="Paths" IconSource="Folder"
-<<<<<<< HEAD
-                                                         Margin="4,0,4,0">
-=======
                                                          Margin="4, 0">
->>>>>>> a13a4d89
                                     <SelectableTextBlock Text="{Binding DebugPaths}"
                                                          Foreground="{DynamicResource TextControlPlaceholderForeground}"
                                                          TextWrapping="WrapWithOverflow" />
                                 </ui:SettingsExpanderItem>
 
                                 <ui:SettingsExpanderItem Description="Compat Info" IconSource="StarFilled"
-<<<<<<< HEAD
-                                                         Margin="4,0,4,0">
-=======
-                                                         Margin="4,0">
->>>>>>> a13a4d89
+                                                         Margin="4,0">
                                     <SelectableTextBlock Text="{Binding DebugCompatInfo}"
                                                          Foreground="{DynamicResource TextControlPlaceholderForeground}"
                                                          TextWrapping="WrapWithOverflow" />
@@ -335,12 +321,17 @@
                                 <ui:SettingsExpanderItem Content="Exceptions" IconSource="Flag"
                                                          Margin="4,0">
                                     <ui:SettingsExpanderItem.Footer>
-<<<<<<< HEAD
+                                        <Button
+                                            Command="{Binding DebugThrowExceptionCommand}"
+                                            Content="Unhandled Exception"/>
+                                    </ui:SettingsExpanderItem.Footer>
+                                </ui:SettingsExpanderItem>
+                                
+                                <ui:SettingsExpanderItem Content="Download Manager tests" IconSource="Flag"
+                                                         Margin="4,0,4,4">
+                                    <ui:SettingsExpanderItem.Footer>
                                         <SplitButton
                                             Margin="0, 8"
-=======
-                                        <Button
->>>>>>> a13a4d89
                                             Command="{Binding DebugThrowExceptionCommand}"
                                             Content="Command Exception">
                                             
@@ -371,16 +362,6 @@
                                         <Button
                                             Command="{Binding DebugLoadCompletionCsvCommand}"
                                             Content="Load CSV File"/>
-                                    </ui:SettingsExpanderItem.Footer>
-                                </ui:SettingsExpanderItem>
-                                
-                                <ui:SettingsExpanderItem Content="Download Manager tests" IconSource="Flag"
-                                                         Margin="4,0,4,4">
-                                    <ui:SettingsExpanderItem.Footer>
-                                        <Button
-                                            Margin="0, 8"
-                                            Command="{Binding DebugTrackedDownloadCommand}"
-                                            Content="Add Tracked Download"/>
                                     </ui:SettingsExpanderItem.Footer>
                                 </ui:SettingsExpanderItem>
                                 
