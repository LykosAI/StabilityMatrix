﻿using System.Diagnostics.CodeAnalysis;
using System.Text.Json.Nodes;
using System.Text.RegularExpressions;
using NLog;
using StabilityMatrix.Core.Attributes;
using StabilityMatrix.Core.Helper;
using StabilityMatrix.Core.Helper.Cache;
using StabilityMatrix.Core.Models.FileInterfaces;
using StabilityMatrix.Core.Models.Progress;
using StabilityMatrix.Core.Processes;
using StabilityMatrix.Core.Python;
using StabilityMatrix.Core.Services;

namespace StabilityMatrix.Core.Models.Packages;

[Singleton(typeof(BasePackage))]
public class A3WebUI : BaseGitPackage
{
    private static readonly Logger Logger = LogManager.GetCurrentClassLogger();

    public override string Name => "stable-diffusion-webui";
    public override string DisplayName { get; set; } = "Stable Diffusion WebUI";
    public override string Author => "AUTOMATIC1111";
    public override string LicenseType => "AGPL-3.0";
    public override string LicenseUrl =>
        "https://github.com/AUTOMATIC1111/stable-diffusion-webui/blob/master/LICENSE.txt";
    public override string Blurb =>
        "A browser interface based on Gradio library for Stable Diffusion";
    public override string LaunchCommand => "launch.py";
    public override Uri PreviewImageUri =>
        new("https://github.com/AUTOMATIC1111/stable-diffusion-webui/raw/master/screenshot.png");
    public string RelativeArgsDefinitionScriptPath => "modules.cmd_args";

    public override PackageDifficulty InstallerSortOrder => PackageDifficulty.Recommended;

    public override SharedFolderMethod RecommendedSharedFolderMethod => SharedFolderMethod.Symlink;

    public A3WebUI(
        IGithubApiCache githubApi,
        ISettingsManager settingsManager,
        IDownloadService downloadService,
        IPrerequisiteHelper prerequisiteHelper
    )
        : base(githubApi, settingsManager, downloadService, prerequisiteHelper) { }

    // From https://github.com/AUTOMATIC1111/stable-diffusion-webui/tree/master/models
    public override Dictionary<SharedFolderType, IReadOnlyList<string>> SharedFolders =>
        new()
        {
            [SharedFolderType.StableDiffusion] = new[] { "models/Stable-diffusion" },
            [SharedFolderType.ESRGAN] = new[] { "models/ESRGAN" },
            [SharedFolderType.RealESRGAN] = new[] { "models/RealESRGAN" },
            [SharedFolderType.SwinIR] = new[] { "models/SwinIR" },
            [SharedFolderType.Lora] = new[] { "models/Lora" },
            [SharedFolderType.LyCORIS] = new[] { "models/LyCORIS" },
            [SharedFolderType.ApproxVAE] = new[] { "models/VAE-approx" },
            [SharedFolderType.VAE] = new[] { "models/VAE" },
            [SharedFolderType.DeepDanbooru] = new[] { "models/deepbooru" },
            [SharedFolderType.Karlo] = new[] { "models/karlo" },
            [SharedFolderType.TextualInversion] = new[] { "embeddings" },
            [SharedFolderType.Hypernetwork] = new[] { "models/hypernetworks" },
            [SharedFolderType.ControlNet] = new[] { "models/ControlNet" },
            [SharedFolderType.Codeformer] = new[] { "models/Codeformer" },
            [SharedFolderType.LDSR] = new[] { "models/LDSR" },
            [SharedFolderType.AfterDetailer] = new[] { "models/adetailer" }
        };

    public override Dictionary<SharedOutputType, IReadOnlyList<string>>? SharedOutputFolders =>
        new()
        {
            [SharedOutputType.Extras] = new[] { "outputs/extras-images" },
            [SharedOutputType.Saved] = new[] { "log/images" },
            [SharedOutputType.Img2Img] = new[] { "outputs/img2img-images" },
            [SharedOutputType.Text2Img] = new[] { "outputs/txt2img-images" },
            [SharedOutputType.Img2ImgGrids] = new[] { "outputs/img2img-grids" },
            [SharedOutputType.Text2ImgGrids] = new[] { "outputs/txt2img-grids" }
        };

    [SuppressMessage("ReSharper", "ArrangeObjectCreationWhenTypeNotEvident")]
    public override List<LaunchOptionDefinition> LaunchOptions =>
        new()
        {
            new()
            {
                Name = "Host",
                Type = LaunchOptionType.String,
                DefaultValue = "localhost",
                Options = new() { "--server-name" }
            },
            new()
            {
                Name = "Port",
                Type = LaunchOptionType.String,
                DefaultValue = "7860",
                Options = new() { "--port" }
            },
            new()
            {
                Name = "VRAM",
                Type = LaunchOptionType.Bool,
                InitialValue = HardwareHelper
                    .IterGpuInfo()
                    .Select(gpu => gpu.MemoryLevel)
                    .Max() switch
                {
                    Level.Low => "--lowvram",
                    Level.Medium => "--medvram",
                    _ => null
                },
                Options = new() { "--lowvram", "--medvram", "--medvram-sdxl" }
            },
            new()
            {
                Name = "Xformers",
                Type = LaunchOptionType.Bool,
                InitialValue = HardwareHelper.HasNvidiaGpu(),
                Options = new() { "--xformers" }
            },
            new()
            {
                Name = "API",
                Type = LaunchOptionType.Bool,
                InitialValue = true,
                Options = new() { "--api" }
            },
            new()
            {
                Name = "Auto Launch Web UI",
                Type = LaunchOptionType.Bool,
                InitialValue = false,
                Options = new() { "--autolaunch" }
            },
            new()
            {
                Name = "Skip Torch CUDA Check",
                Type = LaunchOptionType.Bool,
                InitialValue = !HardwareHelper.HasNvidiaGpu(),
                Options = new() { "--skip-torch-cuda-test" }
            },
            new()
            {
                Name = "Skip Python Version Check",
                Type = LaunchOptionType.Bool,
                InitialValue = true,
                Options = new() { "--skip-python-version-check" }
            },
            new()
            {
                Name = "No Half",
                Type = LaunchOptionType.Bool,
                Description = "Do not switch the model to 16-bit floats",
                InitialValue = HardwareHelper.HasAmdGpu(),
                Options = new() { "--no-half" }
            },
            new()
            {
                Name = "Skip SD Model Download",
                Type = LaunchOptionType.Bool,
                InitialValue = false,
                Options = new() { "--no-download-sd-model" }
            },
            new()
            {
                Name = "Skip Install",
                Type = LaunchOptionType.Bool,
                Options = new() { "--skip-install" }
            },
            LaunchOptionDefinition.Extras
        };

    public override IEnumerable<SharedFolderMethod> AvailableSharedFolderMethods =>
        new[] { SharedFolderMethod.Symlink, SharedFolderMethod.None };

    public override IEnumerable<TorchVersion> AvailableTorchVersions =>
        new[] { TorchVersion.Cpu, TorchVersion.Cuda, TorchVersion.Rocm };

    public override async Task<string> GetLatestVersion()
    {
        var release = await GetLatestRelease().ConfigureAwait(false);
        return release.TagName!;
    }

    public override string OutputFolderName => "outputs";

    public override async Task InstallPackage(
        string installLocation,
        TorchVersion torchVersion,
        DownloadPackageVersionOptions versionOptions,
        IProgress<ProgressReport>? progress = null,
        Action<ProcessOutput>? onConsoleOutput = null
    )
    {
        progress?.Report(new ProgressReport(-1f, "Setting up venv", isIndeterminate: true));
        // Setup venv
        await using var venvRunner = new PyVenvRunner(Path.Combine(installLocation, "venv"));
        venvRunner.WorkingDirectory = installLocation;
        await venvRunner.Setup(true, onConsoleOutput).ConfigureAwait(false);

        switch (torchVersion)
        {
            case TorchVersion.Cpu:
                await InstallCpuTorch(venvRunner, progress, onConsoleOutput).ConfigureAwait(false);
                break;
            case TorchVersion.Cuda:
                await InstallCudaTorch(venvRunner, progress, onConsoleOutput).ConfigureAwait(false);
                break;
            case TorchVersion.Rocm:
                await InstallRocmTorch(venvRunner, progress, onConsoleOutput).ConfigureAwait(false);
                break;
            default:
                throw new ArgumentOutOfRangeException(nameof(torchVersion), torchVersion, null);
        }

<<<<<<< HEAD
        await venvRunner.PipInstall("httpx==0.24.1", onConsoleOutput);
=======
        if (versionOptions.VersionTag?.Contains("1.6.0") ?? false)
        {
            await venvRunner.PipInstall("httpx==0.24.1", onConsoleOutput);
        }
>>>>>>> b78fbc1e

        // Install requirements file
        progress?.Report(
            new ProgressReport(-1f, "Installing Package Requirements", isIndeterminate: true)
        );
        Logger.Info("Installing requirements_versions.txt");

        var requirements = new FilePath(installLocation, "requirements_versions.txt");
        await venvRunner
            .PipInstallFromRequirements(requirements, onConsoleOutput, excludes: "torch")
            .ConfigureAwait(false);

        progress?.Report(new ProgressReport(-1f, "Updating configuration", isIndeterminate: true));

        // Create and add {"show_progress_type": "TAESD"} to config.json
        // Only add if the file doesn't exist
        var configPath = Path.Combine(installLocation, "config.json");
        if (!File.Exists(configPath))
        {
            var config = new JsonObject { { "show_progress_type", "TAESD" } };
            await File.WriteAllTextAsync(configPath, config.ToString()).ConfigureAwait(false);
        }

        progress?.Report(new ProgressReport(1f, "Install complete", isIndeterminate: false));
    }

    public override async Task RunPackage(
        string installedPackagePath,
        string command,
        string arguments,
        Action<ProcessOutput>? onConsoleOutput
    )
    {
        await SetupVenv(installedPackagePath).ConfigureAwait(false);

        void HandleConsoleOutput(ProcessOutput s)
        {
            onConsoleOutput?.Invoke(s);

            if (!s.Text.Contains("Running on", StringComparison.OrdinalIgnoreCase))
                return;

            var regex = new Regex(@"(https?:\/\/)([^:\s]+):(\d+)");
            var match = regex.Match(s.Text);
            if (!match.Success)
                return;

            WebUrl = match.Value;
            OnStartupComplete(WebUrl);
        }

        var args = $"\"{Path.Combine(installedPackagePath, command)}\" {arguments}";

        VenvRunner.RunDetached(args.TrimEnd(), HandleConsoleOutput, OnExit);
    }

    private async Task InstallRocmTorch(
        PyVenvRunner venvRunner,
        IProgress<ProgressReport>? progress = null,
        Action<ProcessOutput>? onConsoleOutput = null
    )
    {
        progress?.Report(
            new ProgressReport(-1f, "Installing PyTorch for ROCm", isIndeterminate: true)
        );

        await venvRunner.PipInstall("--upgrade pip wheel", onConsoleOutput).ConfigureAwait(false);

        await venvRunner
            .PipInstall(
                new PipInstallArgs()
                    .WithTorch("==2.0.1")
                    .WithTorchVision()
                    .WithTorchExtraIndex("rocm5.1.1"),
                onConsoleOutput
            )
            .ConfigureAwait(false);
    }
}<|MERGE_RESOLUTION|>--- conflicted
+++ resolved
@@ -211,14 +211,10 @@
                 throw new ArgumentOutOfRangeException(nameof(torchVersion), torchVersion, null);
         }
 
-<<<<<<< HEAD
-        await venvRunner.PipInstall("httpx==0.24.1", onConsoleOutput);
-=======
         if (versionOptions.VersionTag?.Contains("1.6.0") ?? false)
         {
             await venvRunner.PipInstall("httpx==0.24.1", onConsoleOutput);
         }
->>>>>>> b78fbc1e
 
         // Install requirements file
         progress?.Report(
