﻿using System;
using System.Collections.Generic;
using System.Collections.ObjectModel;
using System.ComponentModel;
using System.Diagnostics.CodeAnalysis;
using System.IO;
using System.Linq;
using System.Net.Http;
using System.Text;
using AvaloniaEdit.Utils;
using DynamicData.Binding;
using Microsoft.Extensions.DependencyInjection;
using NSubstitute;
using Semver;
using StabilityMatrix.Avalonia.Controls.CodeCompletion;
using StabilityMatrix.Avalonia.Models;
using StabilityMatrix.Avalonia.Models.TagCompletion;
using StabilityMatrix.Avalonia.Services;
using StabilityMatrix.Avalonia.ViewModels;
using StabilityMatrix.Avalonia.ViewModels.Base;
using StabilityMatrix.Avalonia.ViewModels.CheckpointBrowser;
using StabilityMatrix.Avalonia.ViewModels.CheckpointManager;
using StabilityMatrix.Avalonia.ViewModels.Controls;
using StabilityMatrix.Avalonia.ViewModels.Dialogs;
using StabilityMatrix.Avalonia.ViewModels.Inference;
using StabilityMatrix.Avalonia.ViewModels.Inference.Video;
using StabilityMatrix.Avalonia.ViewModels.OutputsPage;
using StabilityMatrix.Avalonia.ViewModels.PackageManager;
using StabilityMatrix.Avalonia.ViewModels.Progress;
using StabilityMatrix.Avalonia.ViewModels.Settings;
using StabilityMatrix.Core.Api;
using StabilityMatrix.Core.Database;
using StabilityMatrix.Core.Helper;
using StabilityMatrix.Core.Helper.Cache;
using StabilityMatrix.Core.Helper.Factory;
using StabilityMatrix.Core.Models;
using StabilityMatrix.Core.Models.Api;
using StabilityMatrix.Core.Models.Api.Comfy;
using StabilityMatrix.Core.Models.Api.OpenArt;
using StabilityMatrix.Core.Models.Api.OpenModelsDb;
using StabilityMatrix.Core.Models.Database;
using StabilityMatrix.Core.Models.FileInterfaces;
using StabilityMatrix.Core.Models.PackageModification;
using StabilityMatrix.Core.Models.Packages;
using StabilityMatrix.Core.Models.Packages.Extensions;
using StabilityMatrix.Core.Models.Progress;
using StabilityMatrix.Core.Models.Update;
using StabilityMatrix.Core.Python;
using StabilityMatrix.Core.Services;
using StabilityMatrix.Core.Updater;
using CivitAiBrowserViewModel = StabilityMatrix.Avalonia.ViewModels.CheckpointBrowser.CivitAiBrowserViewModel;
using HuggingFacePageViewModel = StabilityMatrix.Avalonia.ViewModels.CheckpointBrowser.HuggingFacePageViewModel;
using MainPackageManagerViewModel = StabilityMatrix.Avalonia.ViewModels.PackageManager.MainPackageManagerViewModel;

namespace StabilityMatrix.Avalonia.DesignData;

[Localizable(false)]
[SuppressMessage("ReSharper", "MemberCanBePrivate.Global")]
public static class DesignData
{
    [NotNull]
    public static IServiceProvider? Services { get; set; }

    private static bool isInitialized;

    // This needs to be static method instead of static constructor
    // or else Avalonia analyzers won't work.
    public static void Initialize()
    {
        if (isInitialized)
            throw new InvalidOperationException("DesignData is already initialized.");

        var services = App.ConfigureServices();

        var activePackageId = Guid.NewGuid();
        services.AddSingleton<ISettingsManager, MockSettingsManager>(
            _ =>
                new MockSettingsManager
                {
                    Settings =
                    {
                        InstalledPackages = new List<InstalledPackage>
                        {
                            new()
                            {
                                Id = activePackageId,
                                DisplayName = "My Installed Package",
                                PackageName = "stable-diffusion-webui",
                                Version = new InstalledPackageVersion { InstalledReleaseVersion = "v1.0.0" },
                                LibraryPath = $"Packages{Path.DirectorySeparatorChar}example-webui",
                                LastUpdateCheck = DateTimeOffset.Now
                            },
                            new()
                            {
                                Id = Guid.NewGuid(),
                                DisplayName = "Comfy Diffusion WebUI Dev Branch Long Name",
                                PackageName = "ComfyUI",
                                Version = new InstalledPackageVersion
                                {
                                    InstalledBranch = "master",
                                    InstalledCommitSha = "abc12uwu345568972abaedf7g7e679a98879e879f87ga8"
                                },
                                LibraryPath = $"Packages{Path.DirectorySeparatorChar}example-webui",
                                LastUpdateCheck = DateTimeOffset.Now
                            },
                            new()
                            {
                                Id = Guid.NewGuid(),
                                DisplayName = "Running Comfy",
                                PackageName = "ComfyUI",
                                Version = new InstalledPackageVersion
                                {
                                    InstalledBranch = "master",
                                    InstalledCommitSha = "abc12uwu345568972abaedf7g7e679a98879e879f87ga8"
                                },
                                LibraryPath = $"Packages{Path.DirectorySeparatorChar}example-webui",
                                LastUpdateCheck = DateTimeOffset.Now
                            }
                        },
                        ActiveInstalledPackageId = activePackageId
                    }
                }
        );

        // General services
        services
            .AddLogging()
            .AddSingleton<IPackageFactory, PackageFactory>()
            .AddSingleton<IUpdateHelper, UpdateHelper>()
            .AddSingleton<ModelFinder>()
            .AddSingleton<SharedState>();

        // Mock services
        services
            .AddSingleton(Substitute.For<INotificationService>())
            .AddSingleton(Substitute.For<ISharedFolders>())
            .AddSingleton(Substitute.For<IDownloadService>())
            .AddSingleton(Substitute.For<IHttpClientFactory>())
            .AddSingleton(Substitute.For<IApiFactory>())
            .AddSingleton(Substitute.For<IDiscordRichPresenceService>())
            .AddSingleton(Substitute.For<ITrackedDownloadService>())
            .AddSingleton(Substitute.For<ILiteDbContext>())
            .AddSingleton(Substitute.For<IAccountsService>())
            .AddSingleton<IInferenceClientManager, MockInferenceClientManager>()
            .AddSingleton<ICompletionProvider, MockCompletionProvider>()
            .AddSingleton<IModelIndexService, MockModelIndexService>()
            .AddSingleton<IImageIndexService, MockImageIndexService>()
            .AddSingleton<IMetadataImportService, MetadataImportService>();

        // Placeholder services that nobody should need during design time
        services
            .AddSingleton<IPyRunner>(_ => null!)
            .AddSingleton<ILiteDbContext>(_ => null!)
            .AddSingleton<ICivitApi>(_ => null!)
            .AddSingleton<IGithubApiCache>(_ => null!)
            .AddSingleton<ITokenizerProvider>(_ => null!)
            .AddSingleton<IPrerequisiteHelper>(_ => null!)
            .AddSingleton<IPyPiApi>(_ => null!)
            .AddSingleton<IPyPiCache>(_ => null!);

        // Override Launch page with mock
        services.Remove(ServiceDescriptor.Singleton<LaunchPageViewModel, LaunchPageViewModel>());
        services.AddSingleton<LaunchPageViewModel, MockLaunchPageViewModel>();

        Services = services.BuildServiceProvider();

        var dialogFactory = Services.GetRequiredService<ServiceManager<ViewModelBase>>();
        var settingsManager = Services.GetRequiredService<ISettingsManager>();
        var downloadService = Services.GetRequiredService<IDownloadService>();
        var modelFinder = Services.GetRequiredService<ModelFinder>();
        var packageFactory = Services.GetRequiredService<IPackageFactory>();
        var notificationService = Services.GetRequiredService<INotificationService>();
        var modelImportService = Services.GetRequiredService<IMetadataImportService>();

        LaunchOptionsViewModel = Services.GetRequiredService<LaunchOptionsViewModel>();
        LaunchOptionsViewModel.Cards = new[]
        {
            LaunchOptionCard.FromDefinition(
                new LaunchOptionDefinition
                {
                    Name = "Host",
                    Type = LaunchOptionType.String,
                    Description = "The host name for the Web UI",
                    DefaultValue = "localhost",
                    Options = { "--host" }
                }
            ),
            LaunchOptionCard.FromDefinition(
                new LaunchOptionDefinition
                {
                    Name = "API",
                    Type = LaunchOptionType.Bool,
                    Options = { "--api" }
                }
            )
        };
        LaunchOptionsViewModel.UpdateFilterCards();

        NewInstallerDialogViewModel = Services.GetRequiredService<PackageInstallBrowserViewModel>();
        // NewInstallerDialogViewModel.InferencePackages = new ObservableCollectionExtended<BasePackage>(
        //     packageFactory.GetPackagesByType(PackageType.SdInference).OrderBy(p => p.InstallerSortOrder)
        // );
        // NewInstallerDialogViewModel.TrainingPackages = new ObservableCollection<BasePackage>(
        //     packageFactory.GetPackagesByType(PackageType.SdTraining).OrderBy(p => p.InstallerSortOrder)
        // );

        PackageInstallDetailViewModel = new PackageInstallDetailViewModel(
            packageFactory.GetAllAvailablePackages().FirstOrDefault() as BaseGitPackage,
            settingsManager,
            notificationService,
            null,
            null,
            null,
            null,
            packageFactory,
            null
        );

        /*ObservableCacheEx.AddOrUpdate(
            OldCheckpointsPageViewModel.CheckpointFoldersCache,
            new CheckpointFolder[]
            {
                new(settingsManager, downloadService, modelFinder, notificationService, modelImportService)
                {
                    DirectoryPath = "Models/StableDiffusion",
                    DisplayedCheckpointFiles = new ObservableCollectionExtended<CheckpointFile>()
                    {
                        new()
                        {
                            FilePath = "~/Models/StableDiffusion/electricity-light.safetensors",
                            Title = "Auroral Background",
                            PreviewImagePath =
                                "https://image.civitai.com/xG1nkqKTMzGDvpLrqFT7WA/"
                                + "78fd2a0a-42b6-42b0-9815-81cb11bb3d05/00009-2423234823.jpeg",
                            UpdateAvailable = true,
                            ConnectedModel = new ConnectedModelInfo
                            {
                                VersionName = "Lightning Auroral",
                                BaseModel = "SD 1.5",
                                ModelName = "Auroral Background",
                                ModelType = CivitModelType.Model,
                                FileMetadata = new CivitFileMetadata
                                {
                                    Format = CivitModelFormat.SafeTensor,
                                    Fp = CivitModelFpType.fp16,
                                    Size = CivitModelSize.pruned,
                                },
                                TrainedWords = ["aurora", "lightning"]
                            }
                        },
                        new() { FilePath = "~/Models/Lora/model.safetensors", Title = "Some model" },
                    },
                },
                new(settingsManager, downloadService, modelFinder, notificationService, modelImportService)
                {
                    Title = "Lora",
                    DirectoryPath = "Packages/Lora",
                    DisplayedCheckpointFiles = new ObservableCollectionExtended<CheckpointFile>
                    {
                        new() { FilePath = "~/Models/Lora/lora_v2.pt", Title = "Best Lora v2", }
                    }
                }
            }
        );*/

        CivitAiBrowserViewModel.ModelCards = new ObservableCollectionExtended<CheckpointBrowserCardViewModel>
        {
            dialogFactory.Get<CheckpointBrowserCardViewModel>(vm =>
            {
                vm.CivitModel = new CivitModel
                {
                    Name = "BB95 Furry Mix",
                    Description = "A furry mix of BB95",
                    Stats = new CivitModelStats { Rating = 3.5, RatingCount = 24 },
                    ModelVersions = [new() { Name = "v1.2.2-Inpainting" }],
                    Creator = new CivitCreator
                    {
                        Image = "https://gravatar.com/avatar/fe74084ae8a081dc2283f5bde4736756ad?f=y&d=retro",
                        Username = "creator-1"
                    }
                };
            }),
            dialogFactory.Get<CheckpointBrowserCardViewModel>(vm =>
            {
                vm.CivitModel = new CivitModel
                {
                    Name = "Another Model",
                    Description = "A mix of example",
                    Stats = new CivitModelStats { Rating = 5, RatingCount = 3500 },
                    ModelVersions =
                    [
                        new()
                        {
                            Name = "v1.2.2-Inpainting",
                            Images = new List<CivitImage>
                            {
                                new()
                                {
                                    NsfwLevel = 1,
                                    Url =
                                        "https://image.civitai.com/xG1nkqKTMzGDvpLrqFT7WA/"
                                        + "78fd2a0a-42b6-42b0-9815-81cb11bb3d05/00009-2423234823.jpeg"
                                }
                            }
                        }
                    ],
                    Creator = new CivitCreator
                    {
                        Image = "https://gravatar.com/avatar/205e460b479e2e5b48aec07710c08d50?f=y&d=retro",
                        Username = "creator-2"
                    }
                };
            })
        };

        CheckpointsPageViewModel.Categories = new ObservableCollectionExtended<CheckpointCategory>
        {
            new()
            {
                Name = "Category 1",
                Path = "path1",
                SubDirectories = [new CheckpointCategory { Name = "SubCategory 1", Path = "path3" }]
            },
            new() { Name = "Category 2", Path = "path2" }
        };

        CheckpointsPageViewModel.Models = new ObservableCollectionExtended<CheckpointFileViewModel>()
        {
            new(
                settingsManager,
                new MockModelIndexService(),
                notificationService,
                downloadService,
                dialogFactory,
                null,
                new LocalModelFile
                {
                    SharedFolderType = SharedFolderType.StableDiffusion,
                    RelativePath = "~/Models/StableDiffusion/electricity-light.safetensors",
                    PreviewImageFullPath =
                        "https://image.civitai.com/xG1nkqKTMzGDvpLrqFT7WA/"
                        + "78fd2a0a-42b6-42b0-9815-81cb11bb3d05/00009-2423234823.jpeg",
                    HasUpdate = true,
                    ConnectedModelInfo = new ConnectedModelInfo
                    {
                        VersionName = "Lightning Auroral",
                        BaseModel = "SD 1.5",
                        ModelName = "Auroral Background",
                        ModelType = CivitModelType.Model,
                        FileMetadata = new CivitFileMetadata
                        {
                            Format = CivitModelFormat.SafeTensor,
                            Fp = "fp16",
                            Size = "pruned",
                        },
                        TrainedWords = ["aurora", "lightning"]
                    }
                }
            ),
            new(
                settingsManager,
                new MockModelIndexService(),
                notificationService,
                downloadService,
                dialogFactory,
                null,
                new LocalModelFile
                {
                    RelativePath = "~/Models/Lora/model.safetensors",
                    SharedFolderType = SharedFolderType.StableDiffusion
                }
            ),
        };

        var packageInstall = new PackageInstallProgressItemViewModel(
            new PackageModificationRunner
<<<<<<< HEAD
            {
                CurrentProgress = new ProgressReport(0.5f, "Installing package...", "Installing... 50%"),
                ModificationCompleteMessage = "Package installed successfully"
            }
        )
        {
            Progress = new ContentDialogProgressViewModelBase
            {
=======
            {
                CurrentProgress = new ProgressReport(0.5f, "Installing package...", "Installing... 50%"),
                ModificationCompleteMessage = "Package installed successfully"
            }
        )
        {
            Progress = new ContentDialogProgressViewModelBase
            {
>>>>>>> 28439de0
                Value = 50,
                IsIndeterminate = false,
                Text = "UwU Install",
                Description = "Installing...",
            }
        };

        ProgressManagerViewModel.ProgressItems.AddRange(
            [
                new ProgressItemViewModel(
                    new ProgressItem(
                        Guid.NewGuid(),
                        "Test File.exe",
                        new ProgressReport(0.5f, "Downloading...")
                    )
                ),
                new MockDownloadProgressItemViewModel(
                    "Very Long Test File Name Need Even More Longness Thanks That's pRobably good 2.exe"
                ),
                new MockDownloadProgressItemViewModel(
                    "Very Long Test File Name Need Even More Longness Thanks That's pRobably good 2.exe"
                )
                {
                    Progress = new ContentDialogProgressViewModelBase
                    {
                        Value = 50,
                        IsIndeterminate = false,
                        Text = "Waiting on other downloads to finish",
                        Description = "Waiting on other downloads to finish",
                    }
                },
                packageInstall
            ]
        );

        UpdateViewModel = Services.GetRequiredService<UpdateViewModel>();
        UpdateViewModel.CurrentVersionText = "v2.0.0";
        UpdateViewModel.NewVersionText = "v2.0.1";
        UpdateViewModel.ReleaseNotes =
            "## v2.0.1\n- Fixed a bug\n- Added a feature\n- Removed a feature\n - Did some `--code` stuff";

        isInitialized = true;
    }

    [NotNull]
    public static PackageInstallBrowserViewModel? NewInstallerDialogViewModel { get; private set; }

    [NotNull]
    public static PackageInstallDetailViewModel? PackageInstallDetailViewModel { get; private set; }

    [NotNull]
    public static LaunchOptionsViewModel? LaunchOptionsViewModel { get; private set; }

    [NotNull]
    public static UpdateViewModel? UpdateViewModel { get; private set; }

    public static ServiceManager<ViewModelBase> DialogFactory =>
        Services.GetRequiredService<ServiceManager<ViewModelBase>>();

    public static MainWindowViewModel MainWindowViewModel =>
        Services.GetRequiredService<MainWindowViewModel>();

    public static FirstLaunchSetupViewModel FirstLaunchSetupViewModel =>
        Services.GetRequiredService<FirstLaunchSetupViewModel>();

    public static LaunchPageViewModel LaunchPageViewModel =>
        Services.GetRequiredService<LaunchPageViewModel>();

    public static HuggingFacePageViewModel HuggingFacePageViewModel =>
        Services.GetRequiredService<HuggingFacePageViewModel>();

    public static NewOneClickInstallViewModel NewOneClickInstallViewModel =>
        Services.GetRequiredService<NewOneClickInstallViewModel>();

    public static RecommendedModelsViewModel RecommendedModelsViewModel =>
        DialogFactory.Get<RecommendedModelsViewModel>(vm =>
        {
            vm.Sd15Models = new ObservableCollectionExtended<RecommendedModelItemViewModel>()
            {
                new()
                {
                    ModelVersion = new CivitModelVersion
                    {
                        Name = "BB95 Furry Mix",
                        Description = "A furry mix of BB95",
                        Stats = new CivitModelStats { Rating = 3.5, RatingCount = 24 },
                        Images =
                        [
                            new CivitImage
                            {
                                Url =
                                    "https://image.civitai.com/xG1nkqKTMzGDvpLrqFT7WA/78fd2a0a-42b6-42b0-9815-81cb11bb3d05/00009-2423234823.jpeg"
                            }
                        ],
                    },
                    Author = "bb95"
                },
                new()
                {
                    ModelVersion = new CivitModelVersion
                    {
                        Name = "BB95 Furry Mix",
                        Description = "A furry mix of BB95",
                        Stats = new CivitModelStats { Rating = 3.5, RatingCount = 24 },
                        Images =
                        [
                            new CivitImage
                            {
                                Url =
                                    "https://image.civitai.com/xG1nkqKTMzGDvpLrqFT7WA/78fd2a0a-42b6-42b0-9815-81cb11bb3d05/00009-2423234823.jpeg"
                            }
                        ],
                    },
                    Author = "bb95"
                }
            };
        });
    public static OutputsPageViewModel OutputsPageViewModel
    {
        get
        {
            var vm = Services.GetRequiredService<OutputsPageViewModel>();
            vm.Outputs = new ObservableCollectionExtended<OutputImageViewModel>
            {
                new(
                    new LocalImageFile
                    {
                        AbsolutePath =
                            "https://image.civitai.com/xG1nkqKTMzGDvpLrqFT7WA/78fd2a0a-42b6-42b0-9815-81cb11bb3d05/00009-2423234823.jpeg",
                        ImageType = LocalImageFileType.TextToImage
                    }
                )
            };
            vm.Categories = new ObservableCollectionExtended<TreeViewDirectory>
            {
                new()
                {
                    Name = "Category 1",
                    Path = "path1",
                    SubDirectories = [new TreeViewDirectory { Name = "SubCategory 1", Path = "path3" }]
                },
                new() { Name = "Category 2", Path = "path2" }
            };
            return vm;
        }
    }

    public static MainPackageManagerViewModel MainPackageManagerViewModel
    {
        get
        {
            var settings = Services.GetRequiredService<ISettingsManager>();
            var vm = Services.GetRequiredService<MainPackageManagerViewModel>();

            vm.SetPackages(settings.Settings.InstalledPackages);
            vm.SetUnknownPackages(
                new InstalledPackage[]
                {
                    UnknownInstalledPackage.FromDirectoryName("sd-unknown-with-long-name"),
                }
            );

            vm.PackageCards[0].IsUpdateAvailable = true;

            return vm;
        }
    }

    public static PackageExtensionBrowserViewModel PackageExtensionBrowserViewModel =>
        DialogFactory.Get<PackageExtensionBrowserViewModel>(vm =>
        {
            vm.AddExtensions(
                [
                    new PackageExtension
                    {
                        Author = "123",
                        Title = "Cool Extension",
                        Description = "This is an interesting extension",
                        Reference = new Uri("https://github.com/LykosAI/StabilityMatrix"),
                        Files = [new Uri("https://github.com/LykosAI/StabilityMatrix")]
                    },
                    new PackageExtension
                    {
                        Author = "123",
                        Title = "Cool Extension",
                        Description = "This is an interesting extension",
                        Reference = new Uri("https://github.com/LykosAI/StabilityMatrix"),
                        Files = [new Uri("https://github.com/LykosAI/StabilityMatrix")]
                    }
                ],
                [
                    new InstalledPackageExtension
                    {
                        GitRepositoryUrl = "https://github.com/LykosAI/StabilityMatrix",
                        Paths = [new DirectoryPath("example-dir")]
                    },
                    new InstalledPackageExtension { Paths = [new DirectoryPath("example-dir-2")] }
                ]
            );
            vm.AddExtensionPacks(
                [
                    new ExtensionPack
                    {
                        Name = "Test Pack",
                        PackageType = "ComfyUI",
                        Extensions =
                        [
                            new SavedPackageExtension
                            {
                                PackageExtension = new PackageExtension
                                {
                                    Author = "TestAuthor",
                                    Title = "Test",
                                    Reference = new Uri("https://github.com/LykosAI/StabilityMatrix"),
                                    Files = [new Uri("https://github.com/LykosAI/StabilityMatrix")]
                                },
                                Version = new PackageExtensionVersion
                                {
                                    Branch = "main",
                                    CommitSha = "abcd123"
                                }
                            }
                        ]
                    }
                ]
            );
        });

    public static CheckpointsPageViewModel CheckpointsPageViewModel =>
        Services.GetRequiredService<CheckpointsPageViewModel>();

    public static SettingsViewModel SettingsViewModel => Services.GetRequiredService<SettingsViewModel>();

    public static PackageManagerViewModel PackageManagerViewModel =>
        Services.GetRequiredService<PackageManagerViewModel>();

    public static InferenceSettingsViewModel InferenceSettingsViewModel =>
        Services.GetRequiredService<InferenceSettingsViewModel>();

    public static MainSettingsViewModel MainSettingsViewModel =>
        Services.GetRequiredService<MainSettingsViewModel>();

    public static AccountSettingsViewModel AccountSettingsViewModel =>
        Services.GetRequiredService<AccountSettingsViewModel>();

    public static NotificationSettingsViewModel NotificationSettingsViewModel =>
        Services.GetRequiredService<NotificationSettingsViewModel>();

    public static UpdateSettingsViewModel UpdateSettingsViewModel
    {
        get
        {
            var vm = Services.GetRequiredService<UpdateSettingsViewModel>();

            var update = new UpdateInfo
            {
                Version = SemVersion.Parse("2.0.1"),
                ReleaseDate = DateTimeOffset.Now,
                Url = new Uri("https://example.org"),
                Changelog = new Uri("https://example.org"),
                HashBlake3 = "",
                Signature = "",
            };

            vm.UpdateStatus = new UpdateStatusChangedEventArgs
            {
                LatestUpdate = update,
                UpdateChannels = new Dictionary<UpdateChannel, UpdateInfo>
                {
                    [UpdateChannel.Stable] = update,
                    [UpdateChannel.Preview] = update,
                    [UpdateChannel.Development] = update
                },
                CheckedAt = DateTimeOffset.UtcNow
            };
            return vm;
        }
    }

    public static CivitAiBrowserViewModel CivitAiBrowserViewModel =>
        Services.GetRequiredService<CivitAiBrowserViewModel>();

    public static CheckpointBrowserViewModel CheckpointBrowserViewModel =>
        Services.GetRequiredService<CheckpointBrowserViewModel>();

    public static SelectModelVersionViewModel SelectModelVersionViewModel =>
        DialogFactory.Get<SelectModelVersionViewModel>(vm =>
        {
            // Sample data
            var sampleCivitVersions = new List<CivitModelVersion>
            {
                new()
                {
                    Name = "BB95 Furry Mix",
                    Description =
                        @"Introducing SnoutMix
A Mix of non-Furry and Furry models such as Furtastic and BB95Furry to create a great variety of anthro AI generation options, but bringing out more detail, still giving a lot of freedom to customise the human aspects, and having great backgrounds, with a focus on something more realistic. Works well with realistic character loras.
The gallery images are often inpainted, but you will get something very similar if copying their data directly. They are inpainted using the same model, therefore all results are possible without anything custom/hidden-away. Controlnet Tiled is applied to enhance them further afterwards. Gallery images were made with same model but before it was renamed",
                    BaseModel = "SD 1.5",
                    Files = new List<CivitFile>
                    {
                        new()
                        {
                            Name = "bb95-v100-uwu-reallylongfilename-v1234576802.safetensors",
                            Type = CivitFileType.Model,
                            Metadata = new CivitFileMetadata
                            {
                                Format = CivitModelFormat.SafeTensor,
                                Fp = "fp16",
                                Size = "pruned"
                            }
                        },
                        new()
                        {
                            Name = "bb95-v100-uwu-reallylongfilename-v1234576802-fp32.safetensors",
                            Type = CivitFileType.Model,
                            Metadata = new CivitFileMetadata
                            {
                                Format = CivitModelFormat.SafeTensor,
                                Fp = "fp32",
                                Size = "full"
                            },
                            Hashes = new CivitFileHashes { BLAKE3 = "ABCD" }
                        }
                    }
                }
            };
            var sampleViewModel = new ModelVersionViewModel(
                Services.GetRequiredService<IModelIndexService>(),
                sampleCivitVersions[0]
            );

            // Sample data for dialogs
            vm.Versions = new List<ModelVersionViewModel> { sampleViewModel };
            vm.Title = sampleCivitVersions[0].Name;
            vm.Description = sampleCivitVersions[0].Description;
            vm.SelectedVersionViewModel = sampleViewModel;
        });

    public static OneClickInstallViewModel OneClickInstallViewModel =>
        Services.GetRequiredService<OneClickInstallViewModel>();

    public static InferenceViewModel InferenceViewModel => Services.GetRequiredService<InferenceViewModel>();

    public static SelectDataDirectoryViewModel SelectDataDirectoryViewModel =>
        Services.GetRequiredService<SelectDataDirectoryViewModel>();

    public static ProgressManagerViewModel ProgressManagerViewModel =>
        Services.GetRequiredService<ProgressManagerViewModel>();

    public static ExceptionViewModel ExceptionViewModel =>
        DialogFactory.Get<ExceptionViewModel>(viewModel =>
        {
            // Use try-catch to generate traceback information
            try
            {
                try
                {
                    throw new OperationCanceledException("Example");
                }
                catch (OperationCanceledException e)
                {
                    throw new AggregateException(e);
                }
            }
            catch (AggregateException e)
            {
                viewModel.Exception = e;
            }
        });

    public static EnvVarsViewModel EnvVarsViewModel =>
        DialogFactory.Get<EnvVarsViewModel>(viewModel =>
        {
            viewModel.EnvVars = new ObservableCollection<EnvVarKeyPair> { new("UWU", "TRUE"), };
        });

    public static PythonPackagesViewModel PythonPackagesViewModel =>
        DialogFactory.Get<PythonPackagesViewModel>(vm =>
        {
            vm.AddPackages(new PipPackageInfo("pip", "1.0.0"), new PipPackageInfo("torch", "2.1.0+cu121"));
        });

    public static LykosLoginViewModel LykosLoginViewModel => DialogFactory.Get<LykosLoginViewModel>();

    public static OAuthConnectViewModel OAuthConnectViewModel =>
        DialogFactory.Get<OAuthConnectViewModel>(vm =>
        {
            vm.Url =
                "https://www.example.org/oauth2/authorize?"
                + "client_id=66ad566552679cb6e650be01ed6f8d2ae9a0f803c0369850a5c9ee82a2396062&"
                + "scope=identity%20identity.memberships&"
                + "response_type=code&state=test%40example.org&"
                + "redirect_uri=http://localhost:5022/api/oauth/patreon/callback";
        });

    public static OAuthLoginViewModel OAuthLoginViewModel =>
        DialogFactory.Get<OAuthLoginViewModel>(vm =>
        {
            vm.Url =
                "https://www.example.org/oauth2/authorize?"
                + "client_id=66ad566552679cb6e650be01ed6f8d2ae9a0f803c0369850a5c9ee82a2396062&"
                + "scope=identity%20identity.memberships&"
                + "response_type=code&state=test%40example.org&"
                + "redirect_uri=http://localhost:5022/api/oauth/patreon/callback";
        });

    public static PythonPackageSpecifiersViewModel PythonPackageSpecifiersViewModel =>
        DialogFactory.Get<PythonPackageSpecifiersViewModel>();

    public static MaskEditorViewModel MaskEditorViewModel => DialogFactory.Get<MaskEditorViewModel>();

    public static InferenceTextToImageViewModel InferenceTextToImageViewModel =>
        DialogFactory.Get<InferenceTextToImageViewModel>(vm =>
        {
            vm.OutputProgress.Value = 10;
            vm.OutputProgress.Maximum = 30;
            vm.OutputProgress.Text = "Sampler 10/30";
        });

    public static InferenceImageToVideoViewModel InferenceImageToVideoViewModel =>
        DialogFactory.Get<InferenceImageToVideoViewModel>(vm =>
        {
            vm.OutputProgress.Value = 10;
            vm.OutputProgress.Maximum = 30;
            vm.OutputProgress.Text = "Sampler 10/30";
        });

    public static InferenceImageToImageViewModel InferenceImageToImageViewModel =>
        DialogFactory.Get<InferenceImageToImageViewModel>();

    public static InferenceImageUpscaleViewModel InferenceImageUpscaleViewModel =>
        DialogFactory.Get<InferenceImageUpscaleViewModel>();

    public static PackageImportViewModel PackageImportViewModel =>
        DialogFactory.Get<PackageImportViewModel>();

    public static RefreshBadgeViewModel RefreshBadgeViewModel => new() { State = ProgressState.Success };

    public static PropertyGridViewModel PropertyGridViewModel =>
        DialogFactory.Get<PropertyGridViewModel>(vm =>
        {
            vm.SelectedObject = new INotifyPropertyChanged[]
            {
                new MockPropertyGridObject(),
                new MockPropertyGridObjectAlt()
            };
            vm.ExcludeCategories = ["Excluded Category"];
        });

    public static SeedCardViewModel SeedCardViewModel => new();
    public static SvdImgToVidConditioningViewModel SvdImgToVidConditioningViewModel => new();
    public static VideoOutputSettingsCardViewModel VideoOutputSettingsCardViewModel => new();

    public static SamplerCardViewModel SamplerCardViewModel =>
        DialogFactory.Get<SamplerCardViewModel>(vm =>
        {
            vm.Steps = 20;
            vm.CfgScale = 7;
            vm.IsCfgScaleEnabled = true;
            vm.IsSamplerSelectionEnabled = true;
            vm.IsDimensionsEnabled = true;
            vm.SelectedSampler = new ComfySampler("euler");
        });

    public static SamplerCardViewModel SamplerCardViewModelScaleMode =>
        DialogFactory.Get<SamplerCardViewModel>(vm =>
        {
            vm.IsDenoiseStrengthEnabled = true;
        });

    public static SamplerCardViewModel SamplerCardViewModelRefinerMode =>
        DialogFactory.Get<SamplerCardViewModel>(vm =>
        {
            vm.IsCfgScaleEnabled = true;
            vm.IsSamplerSelectionEnabled = true;
            vm.IsDimensionsEnabled = true;
            vm.IsRefinerStepsEnabled = true;
        });

    public static ModelCardViewModel ModelCardViewModel => DialogFactory.Get<ModelCardViewModel>();

    public static ImgToVidModelCardViewModel ImgToVidModelCardViewModel =>
        DialogFactory.Get<ImgToVidModelCardViewModel>();

    public static ImageGalleryCardViewModel ImageGalleryCardViewModel =>
        DialogFactory.Get<ImageGalleryCardViewModel>(vm =>
        {
            vm.ImageSources.AddRange(
                new ImageSource[]
                {
                    new(
                        new Uri(
                            "https://image.civitai.com/xG1nkqKTMzGDvpLrqFT7WA/4a7e00a7-6f18-42d4-87c0-10e792df2640/width=1152"
                        )
                    ),
                    new(
                        new Uri(
                            "https://image.civitai.com/xG1nkqKTMzGDvpLrqFT7WA/a318ac1f-3ad0-48ac-98cc-79126febcc17/width=1024"
                        )
                    ),
                    new(
                        new Uri(
                            "https://image.civitai.com/xG1nkqKTMzGDvpLrqFT7WA/16588c94-6595-4be9-8806-d7e6e22d198c/width=1152"
                        )
                    ),
                }
            );
        });

    public static ImageFolderCardViewModel ImageFolderCardViewModel =>
        DialogFactory.Get<ImageFolderCardViewModel>();

    public static FreeUCardViewModel FreeUCardViewModel => DialogFactory.Get<FreeUCardViewModel>();

    public static PromptCardViewModel PromptCardViewModel =>
        DialogFactory.Get<PromptCardViewModel>(vm =>
        {
            var builder = new StringBuilder();
            builder.AppendLine("house, (high quality), [example], BREAK");
            builder.AppendLine("# this is a comment");
            builder.AppendLine(
                "(detailed), [purple and orange lighting], looking pleased, (cinematic, god rays:0.8), "
                    + "(8k, 4k, high res:1), (intricate), (unreal engine:1.2), (shaded:1.1), "
                    + "(soft focus, detailed background), (horizontal lens flare), "
                    + "(clear eyes)"
            );
            builder.AppendLine("<lora:details:0.8>, <lyco:some_model>");

            vm.PromptDocument.Text = builder.ToString();
            vm.NegativePromptDocument.Text = "embedding:EasyNegative, blurry, jpeg artifacts";
        });

    public static StackCardViewModel StackCardViewModel =>
        DialogFactory.Get<StackCardViewModel>(vm =>
        {
            vm.AddCards(SamplerCardViewModel, SeedCardViewModel);
        });

    public static StackEditableCardViewModel StackEditableCardViewModel =>
        DialogFactory.Get<StackEditableCardViewModel>(vm =>
        {
            vm.AddCards(StackExpanderViewModel, StackExpanderViewModel2);
        });

    public static StackExpanderViewModel StackExpanderViewModel =>
        DialogFactory.Get<StackExpanderViewModel>(vm =>
        {
            vm.Title = "Hires Fix";
            vm.AddCards(UpscalerCardViewModel, SamplerCardViewModel);
            vm.OnContainerIndexChanged(0);
        });

    public static StackExpanderViewModel StackExpanderViewModel2 =>
        DialogFactory.Get<StackExpanderViewModel>(vm =>
        {
            vm.Title = "Hires Fix";
            vm.IsSettingsEnabled = true;
            vm.AddCards(UpscalerCardViewModel, SamplerCardViewModel);
            vm.OnContainerIndexChanged(1);
        });

    public static UpscalerCardViewModel UpscalerCardViewModel => DialogFactory.Get<UpscalerCardViewModel>();

    public static BatchSizeCardViewModel BatchSizeCardViewModel =>
        DialogFactory.Get<BatchSizeCardViewModel>();

    public static BatchSizeCardViewModel BatchSizeCardViewModelWithIndexOption =>
        DialogFactory.Get<BatchSizeCardViewModel>(vm =>
        {
            vm.IsBatchIndexEnabled = true;
        });

    public static LayerDiffuseCardViewModel LayerDiffuseCardViewModel =>
        DialogFactory.Get<LayerDiffuseCardViewModel>();

    public static ExtraNetworkCardViewModel ExtraNetworkCardViewModel =>
        DialogFactory.Get<ExtraNetworkCardViewModel>();

    public static InstalledWorkflowsViewModel InstalledWorkflowsViewModel
    {
        get
        {
            var vm = Services.GetRequiredService<InstalledWorkflowsViewModel>();
            vm.DisplayedWorkflows = new ObservableCollectionExtended<OpenArtMetadata>
            {
                new()
                {
                    Workflow = new()
                    {
                        Name = "Test Workflow",
                        Creator = new OpenArtCreator { Name = "Test Creator" },
                        Thumbnails =
                        [
                            new OpenArtThumbnail
                            {
                                Url = new Uri(
                                    "https://image.civitai.com/xG1nkqKTMzGDvpLrqFT7WA/dd9b038c-bd15-43ab-86ab-66e145ad7ff2/width=512"
                                )
                            }
                        ]
                    }
                }
            };

            return vm;
        }
    }

    public static OpenModelDbKeyedModel SampleOpenModelDbKeyedModel =>
        new()
        {
            Id = "test-id",
            Name = "16x PSNR Prretrained Model",
            Author = "author123",
            License = "Apache-2.0",
            Tags = ["pretrained"],
            Description =
                "Pretrained: RRDB_PSNR_x4.pth\n\nThe original RRDB_PSNR_x4.pth model converted to 1x, 2x, 8x and 16x scales, intended to be used as pretrained models for new models at those scales. These are compatible with victor's 4xESRGAN.pth conversions",
            Date = new DateOnly(2020, 4, 20),
            Architecture = "esrgan",
            Size = ["64nf", "23nb"],
            Scale = 16,
            InputChannels = 3,
            OutputChannels = 3,
            Resources =
            [
                new OpenModelDbResource
                {
                    Platform = "pytorch",
                    Type = "pth",
                    Size = 67254807,
                    Sha256 = "d7ae3b9a3572a01d1ddfc788ebca253c872d959d3765bcb3b48c65a3ab2f9aba",
                    Urls = ["https://drive.google.com/open?id=0"]
                },
                new OpenModelDbResource
                {
                    Platform = "onnx",
                    Type = "onnx",
                    Size = 20098601,
                    Sha256 = "d7ae3b9a3572a01d1ddfc788ebca253c872d959d3765bcb3b48c65a3ab2f9aba",
                    Urls = ["https://drive.google.com/open?id=0"]
                }
            ],
            Images =
            [
                new OpenModelDbImage.Paired
                {
                    Lr = new Uri("https://imgsli.com/i/c9978a74-32ee-478b-b228-10744521fc21.jpg"),
                    Sr = new Uri("https://imgsli.com/i/c90377d5-287d-4f1c-ab4c-96267bfaa04e.jpg"),
                },
                new OpenModelDbImage.Paired
                {
                    Lr = new Uri("https://imgsli.com/i/7c22ba75-01ca-407a-98b9-16e27ad6de55.jpg"),
                    Sr = new Uri("https://imgsli.com/i/12aa0959-36db-49a1-8a0c-e58f99226395.jpg"),
                },
                new OpenModelDbImage.Paired
                {
                    Lr = new Uri("https://imgsli.com/i/83e9600a-a8ee-4f2b-96e7-f42dc7e5ab12.jpg"),
                    Sr = new Uri("https://imgsli.com/i/a611b9a9-422f-44ed-882a-3ada8f478625.jpg"),
                }
            ]
        };

    public static OpenModelDbBrowserViewModel OpenModelDbBrowserViewModel
    {
        get
        {
            var vm = Services.GetRequiredService<OpenModelDbBrowserViewModel>();
            return vm;
        }
    }

    public static OpenModelDbModelDetailsViewModel OpenModelDbModelDetailsViewModel =>
        DialogFactory.Get<OpenModelDbModelDetailsViewModel>(vm =>
        {
            vm.Model = SampleOpenModelDbKeyedModel;
        });

    public static IList<ICompletionData> SampleCompletionData =>
        new List<ICompletionData>
        {
            new TagCompletionData("test1", TagType.General),
            new TagCompletionData("test2", TagType.Artist),
            new TagCompletionData("test3", TagType.Character),
            new TagCompletionData("test4", TagType.Copyright),
            new TagCompletionData("test5", TagType.Species),
            new TagCompletionData("test_unknown", TagType.Invalid),
        };

    public static CompletionList SampleCompletionList
    {
        get
        {
            var list = new CompletionList { IsFiltering = true };
            ExtensionMethods.AddRange(list.CompletionData, SampleCompletionData);
            ExtensionMethods.AddRange(list.FilteredCompletionData, list.CompletionData);
            list.SelectItem("te", true);
            return list;
        }
    }

    public static IEnumerable<HybridModelFile> SampleHybridModels { get; } =
        [
            HybridModelFile.FromLocal(
                new LocalModelFile
                {
                    SharedFolderType = SharedFolderType.StableDiffusion,
                    RelativePath = "art_shaper_v8.safetensors",
                    PreviewImageFullPath =
                        "https://image.civitai.com/xG1nkqKTMzGDvpLrqFT7WA/dd9b038c-bd15-43ab-86ab-66e145ad7ff2/width=512",
                    ConnectedModelInfo = new ConnectedModelInfo
                    {
                        ModelName = "Art Shaper (very long name example)",
                        VersionName = "Style v8 (very long name)"
                    }
                }
            ),
            HybridModelFile.FromLocal(
                new LocalModelFile
                {
                    SharedFolderType = SharedFolderType.StableDiffusion,
                    RelativePath = "background_arts.safetensors",
                    PreviewImageFullPath =
                        "https://image.civitai.com/xG1nkqKTMzGDvpLrqFT7WA/71c81ddf-d8c3-46b4-843d-9f8f20a9254a/width=512",
                    ConnectedModelInfo = new ConnectedModelInfo
                    {
                        ModelName = "Background Arts",
                        VersionName = "Anime Style v10"
                    }
                }
            ),
            HybridModelFile.FromRemote("v1-5-pruned-emaonly.safetensors"),
            HybridModelFile.FromRemote("sample-model.pt"),
        ];

    public static HybridModelFile SampleHybridModel => SampleHybridModels.First();

    public static ImageViewerViewModel ImageViewerViewModel =>
        DialogFactory.Get<ImageViewerViewModel>(vm =>
        {
            vm.ImageSource = new ImageSource(
                new Uri(
                    "https://image.civitai.com/xG1nkqKTMzGDvpLrqFT7WA/a318ac1f-3ad0-48ac-98cc-79126febcc17/width=1500"
                )
            );
            vm.FileNameText = "TextToImage_00041.png";
            vm.FileSizeText = "2.4 MB";
            vm.ImageSizeText = "1280 x 1792";
        });

    public static DownloadResourceViewModel DownloadResourceViewModel =>
        DialogFactory.Get<DownloadResourceViewModel>(vm =>
        {
            vm.FileName = ComfyUpscaler.DefaultDownloadableModels[0].Name;
            vm.FileSize = Convert.ToInt64(2 * Size.GiB);
            vm.Resource = ComfyUpscaler.DefaultDownloadableModels[0].DownloadableResource!.Value;
        });

    public static SharpenCardViewModel SharpenCardViewModel => DialogFactory.Get<SharpenCardViewModel>();

    public static InferenceConnectionHelpViewModel InferenceConnectionHelpViewModel =>
        DialogFactory.Get<InferenceConnectionHelpViewModel>();

    public static SelectImageCardViewModel SelectImageCardViewModel =>
        DialogFactory.Get<SelectImageCardViewModel>();

    public static SelectImageCardViewModel SelectImageCardViewModel_WithImage =>
        DialogFactory.Get<SelectImageCardViewModel>(vm =>
        {
            vm.ImageSource = new ImageSource(
                new Uri(
                    "https://image.civitai.com/xG1nkqKTMzGDvpLrqFT7WA/a318ac1f-3ad0-48ac-98cc-79126febcc17/width=1500"
                )
            );
        });

    public static PaintCanvasViewModel PaintCanvasViewModel => DialogFactory.Get<PaintCanvasViewModel>();

    public static ImageSource SampleImageSource =>
        new(
            new Uri(
                "https://image.civitai.com/xG1nkqKTMzGDvpLrqFT7WA/a318ac1f-3ad0-48ac-98cc-79126febcc17/width=1500"
            )
        )
        {
            Label = "Test Image"
        };

    public static ControlNetCardViewModel ControlNetCardViewModel =>
        DialogFactory.Get<ControlNetCardViewModel>();

    public static ConfirmDeleteDialogViewModel ConfirmDeleteDialogViewModel =>
        DialogFactory.Get<ConfirmDeleteDialogViewModel>(vm =>
        {
            vm.IsRecycleBinAvailable = true;
            vm.PathsToDelete = Enumerable
                .Range(1, 64)
                .Select(i => $"C:/Users/ExampleUser/Data/ExampleFile{i}.txt")
                .ToArray();
        });

    public static OpenArtWorkflowViewModel OpenArtWorkflowViewModel =>
        new(Services.GetRequiredService<ISettingsManager>(), Services.GetRequiredService<IPackageFactory>())
        {
            Workflow = new OpenArtSearchResult
            {
                Name = "Test Workflow",
                Creator = new OpenArtCreator
                {
                    Name = "Test Creator Name",
                    Username = "Test Creator Username"
                },
                Thumbnails =
                [
                    new OpenArtThumbnail
                    {
                        Url = new Uri(
                            "https://image.civitai.com/xG1nkqKTMzGDvpLrqFT7WA/a318ac1f-3ad0-48ac-98cc-79126febcc17/width=1500"
                        )
                    }
                ],
                NodesIndex =
                [
                    "Anything Everywhere",
                    "Reroute",
                    "Note",
                    ".",
                    "ComfyUI's ControlNet Auxiliary Preprocessors",
                    "DWPreprocessor",
                    "PixelPerfectResolution",
                    "AIO_Preprocessor",
                    ",",
                    "ComfyUI",
                    "PreviewImage",
                    "CLIPTextEncode",
                    "EmptyLatentImage",
                    "SplitImageWithAlpha",
                    "ControlNetApplyAdvanced",
                    "JoinImageWithAlpha",
                    "LatentUpscaleBy",
                    "VAEEncode",
                    "LoadImage",
                    "ControlNetLoader",
                    "CLIPVisionLoader",
                    "SaveImage",
                    ",",
                    "ComfyUI Impact Pack",
                    "SAMLoader",
                    "UltralyticsDetectorProvider",
                    "FaceDetailer",
                    ","
                ]
            }
        };

    public static ModelMetadataEditorDialogViewModel MetadataEditorDialogViewModel =>
        DialogFactory.Get<ModelMetadataEditorDialogViewModel>(vm =>
        {
            vm.ThumbnailFilePath = Assets.NoImage.ToString();
            vm.Tags = "tag1, tag2, tag3";
            vm.ModelDescription = "This is a description";
            vm.ModelName = "Model Name";
            vm.VersionName = "1.0.0";
            vm.TrainedWords = "word1, word2, word3";
            vm.ModelType = CivitModelType.Checkpoint;
            vm.BaseModelType = CivitBaseModelType.Pony;
        });

    public static MockGitVersionProvider MockGitVersionProvider => new();

    public static string CurrentDirectory => Directory.GetCurrentDirectory();

    public static Indexer Types { get; } = new();

    public class Indexer
    {
        private List<Type> types = new();

        public object? this[string typeName]
        {
            get
            {
                var type = Type.GetType(typeName);

                type ??= typeof(DesignData)
                    .Assembly.GetTypes()
                    .FirstOrDefault(t => (t.FullName ?? t.Name).EndsWith(typeName));

                if (type is null)
                {
                    throw new ArgumentException($"Type {typeName} not found");
                }

                try
                {
                    return Services.GetRequiredService(type);
                }
                catch (InvalidOperationException)
                {
                    return Activator.CreateInstance(type);
                }
            }
        }
    }
}<|MERGE_RESOLUTION|>--- conflicted
+++ resolved
@@ -374,7 +374,6 @@
 
         var packageInstall = new PackageInstallProgressItemViewModel(
             new PackageModificationRunner
-<<<<<<< HEAD
             {
                 CurrentProgress = new ProgressReport(0.5f, "Installing package...", "Installing... 50%"),
                 ModificationCompleteMessage = "Package installed successfully"
@@ -383,16 +382,6 @@
         {
             Progress = new ContentDialogProgressViewModelBase
             {
-=======
-            {
-                CurrentProgress = new ProgressReport(0.5f, "Installing package...", "Installing... 50%"),
-                ModificationCompleteMessage = "Package installed successfully"
-            }
-        )
-        {
-            Progress = new ContentDialogProgressViewModelBase
-            {
->>>>>>> 28439de0
                 Value = 50,
                 IsIndeterminate = false,
                 Text = "UwU Install",
