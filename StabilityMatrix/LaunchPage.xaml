﻿<Page
    Foreground="{DynamicResource TextFillColorPrimaryBrush}"
    Loaded="LaunchPage_OnLoaded"
    Title="LaunchPage"
    d:DataContext="{d:DesignInstance Type=designViewModels:MockLaunchViewModel,
                                     IsDesignTimeCreatable=True}"
    d:DesignHeight="450"
    d:DesignWidth="700"
    mc:Ignorable="d"
    ui:Design.Background="{DynamicResource ApplicationBackgroundBrush}"
    ui:Design.Foreground="{DynamicResource TextFillColorPrimaryBrush}"
    x:Class="StabilityMatrix.LaunchPage"
    xmlns="http://schemas.microsoft.com/winfx/2006/xaml/presentation"
    xmlns:d="http://schemas.microsoft.com/expression/blend/2008"
    xmlns:designViewModels="clr-namespace:StabilityMatrix.DesignData"
    xmlns:mc="http://schemas.openxmlformats.org/markup-compatibility/2006"
    xmlns:models="clr-namespace:StabilityMatrix.Models"
    xmlns:ui="http://schemas.lepo.co/wpfui/2022/xaml"
    xmlns:x="http://schemas.microsoft.com/winfx/2006/xaml">

    <Page.Resources>
        <BooleanToVisibilityConverter x:Key="BoolToVisConverter" />

        <!--  Manually copied style since can't inherit: https://github.com/lepoco/wpfui/blob/main/src/Wpf.Ui/Styles/Controls/ComboBox.xaml  -->
        <ControlTemplate TargetType="{x:Type ComboBoxItem}" x:Key="SelectPackageDropDownStyle">
            <Grid>
                <Border
                    CornerRadius="{TemplateBinding Border.CornerRadius}"
                    Margin="{TemplateBinding Margin}"
                    Name="ContentBorder"
                    Padding="0"
                    SnapsToDevicePixels="True"
                    VerticalAlignment="Stretch">
                    <Grid>
                        <Rectangle
                            Height="16"
                            HorizontalAlignment="Left"
                            Margin="0"
                            RadiusX="2"
                            RadiusY="2"
                            VerticalAlignment="Center"
                            Visibility="Collapsed"
                            Width="3"
                            x:Name="ActiveRectangle">
                            <Rectangle.Fill>
                                <SolidColorBrush Color="{DynamicResource SystemAccentColorSecondary}" />
                            </Rectangle.Fill>
                        </Rectangle>
                        <Grid>
                            <Grid.ColumnDefinitions>
                                <ColumnDefinition Width="*" />
                                <ColumnDefinition Width="Auto" />
                            </Grid.ColumnDefinitions>
                            <!--  Setup grid rows  -->
                            <StackPanel
                                Grid.Column="0"
                                Margin="10,0,0,0"
                                VerticalAlignment="Top"
                                d:DataContext="{d:DesignInstance Type=models:InstalledPackage,
                                                                 IsDesignTimeCreatable=True}">
<<<<<<< HEAD
                                <TextBlock Margin="0,5,0,5" Text="{Binding DisplayName}" />
                                <TextBlock Margin="0,0,0,5">
                                    <Run Text="{Binding FullPath, Mode=OneWay}"/>
                                </TextBlock>
=======
                                <TextBlock Margin="0,5,0,5" Text="{Binding DisplayName, Mode=OneWay}" />
                                <TextBlock Margin="0,0,0,5" Text="{Binding FullPath, Mode=OneWay}" />
>>>>>>> 065b39f1
                            </StackPanel>
                        </Grid>
                    </Grid>
                </Border>
            </Grid>
            <ControlTemplate.Triggers>
                <Trigger Property="IsHighlighted" Value="True">
                    <Setter Property="Background" TargetName="ContentBorder">
                        <Setter.Value>
                            <SolidColorBrush Color="{DynamicResource ControlFillColorSecondary}" />
                        </Setter.Value>
                    </Setter>
                </Trigger>
                <Trigger Property="IsSelected" Value="True">
                    <Setter Property="Visibility" TargetName="ActiveRectangle" Value="Visible" />
                </Trigger>
                <Trigger Property="IsEnabled" Value="False">
                    <Setter Property="Foreground">
                        <Setter.Value>
                            <SolidColorBrush Color="{DynamicResource TextFillColorTertiary}" />
                        </Setter.Value>
                    </Setter>
                </Trigger>
            </ControlTemplate.Triggers>
        </ControlTemplate>
    </Page.Resources>

    <Grid>
        <Grid.RowDefinitions>
            <RowDefinition Height="Auto" />
            <RowDefinition Height="*" />
            <RowDefinition Height="Auto" />
        </Grid.RowDefinitions>

        <Grid>
            <Grid.ColumnDefinitions>
                <ColumnDefinition Width="Auto" />
                <ColumnDefinition Width="*" />
            </Grid.ColumnDefinitions>
            <Grid>
                <Grid.ColumnDefinitions>
                    <ColumnDefinition Width="0.8*" />
                    <ColumnDefinition Width="0.2*" />
                </Grid.ColumnDefinitions>
                <ui:Flyout
                    Background="{DynamicResource SystemAccentColorPrimaryBrush}"
                    FontSize="18"
                    Grid.Column="0"
                    Grid.Row="0"
                    IsOpen="{Binding IsLaunchTeachingTipsOpen, Mode=TwoWay}"
                    Margin="24,8,0,0"
                    Placement="Bottom">
                    <StackPanel Orientation="Horizontal">
                        <Grid HorizontalAlignment="Left">
                            <ui:SymbolIcon Symbol="ArrowCurveUpLeft20" />
                        </Grid>
                        <TextBlock
                            HorizontalAlignment="Left"
                            Text="Click Launch to get started!"
                            TextWrapping="WrapWithOverflow"
                            Width="280" />
                    </StackPanel>

                </ui:Flyout>
                <ui:Button
                    Appearance="Success"
                    Command="{Binding LaunchCommand}"
                    Content="Launch"
                    Grid.Column="0"
                    Grid.Row="0"
                    HorizontalAlignment="Left"
                    Margin="24,8,0,0"
                    VerticalAlignment="Stretch"
                    Visibility="{Binding LaunchButtonVisibility, FallbackValue=Visible}"
                    Width="72"
                    x:Name="LaunchButton" />
                <ui:Button
                    Appearance="Danger"
                    Command="{Binding StopCommand}"
                    Content="Stop"
                    Grid.Column="0"
                    Grid.Row="0"
                    HorizontalAlignment="Left"
                    Margin="24,8,0,0"
                    VerticalAlignment="Stretch"
                    Visibility="{Binding StopButtonVisibility, FallbackValue=Hidden}"
                    Width="72"
                    x:Name="StopButton" />
                <ui:Button
                    Command="{Binding ConfigCommand}"
                    FontSize="16"
                    Grid.Column="1"
                    Grid.Row="0"
                    HorizontalAlignment="Left"
                    Margin="8,8,0,0"
                    VerticalAlignment="Stretch"
                    Width="48"
                    x:Name="ConfigButton">
                    <ui:Button.Icon>
                        <ui:SymbolIcon Symbol="Settings32" />
                    </ui:Button.Icon>
                </ui:Button>
            </Grid>
            <ComboBox
                Grid.Column="1"
                Grid.Row="0"
                HorizontalAlignment="Stretch"
                ItemsSource="{Binding InstalledPackages}"
                Margin="8,8,24,0"
                SelectedValue="{Binding SelectedPackage}"
                VerticalAlignment="Top"
                x:Name="SelectPackageComboBox">
                <ComboBox.ItemContainerStyle>
                    <Style TargetType="ComboBoxItem">
                        <Setter Property="Template" Value="{StaticResource SelectPackageDropDownStyle}" />
                    </Style>
                </ComboBox.ItemContainerStyle>

                <ComboBox.ItemTemplate>
                    <DataTemplate DataType="{x:Type models:InstalledPackage}">
                        <StackPanel Margin="10,0,0,0" VerticalAlignment="Top">
                            <TextBlock
                                Margin="0,5,0,5"
                                Name="NameTextBlock"
                                Text="{Binding DisplayName, Mode=OneWay}" />
                        </StackPanel>
                    </DataTemplate>
                </ComboBox.ItemTemplate>
            </ComboBox>
        </Grid>
        <ScrollViewer
            Grid.Row="1"
            Margin="0,8,0,0"
            x:Name="OutputScrollViewer">
            <TextBlock
                Background="{DynamicResource ControlFillColorDisabledBrush}"
                FontFamily="Consolas"
                HorizontalAlignment="Stretch"
                Margin="24,0,10,10"
                Name="OutputBlock"
                ScrollViewer.HorizontalScrollBarVisibility="Hidden"
                ScrollViewer.VerticalScrollBarVisibility="Auto"
                Text="{Binding ConsoleOutput, Mode=OneWay}"
                TextWrapping="Wrap"
                VerticalAlignment="Stretch" />
        </ScrollViewer>
        <ui:Button
            Appearance="Success"
            Command="{Binding LaunchWebUiCommand}"
            Content="Open Web UI"
            FontSize="12"
            Grid.ColumnSpan="2"
            Grid.Row="2"
            HorizontalAlignment="Stretch"
            Margin="24,0,24,8"
            Visibility="{Binding ShowWebUiButton, Converter={StaticResource BoolToVisConverter}}" />
    </Grid>
</Page><|MERGE_RESOLUTION|>--- conflicted
+++ resolved
@@ -58,15 +58,8 @@
                                 VerticalAlignment="Top"
                                 d:DataContext="{d:DesignInstance Type=models:InstalledPackage,
                                                                  IsDesignTimeCreatable=True}">
-<<<<<<< HEAD
-                                <TextBlock Margin="0,5,0,5" Text="{Binding DisplayName}" />
-                                <TextBlock Margin="0,0,0,5">
-                                    <Run Text="{Binding FullPath, Mode=OneWay}"/>
-                                </TextBlock>
-=======
                                 <TextBlock Margin="0,5,0,5" Text="{Binding DisplayName, Mode=OneWay}" />
                                 <TextBlock Margin="0,0,0,5" Text="{Binding FullPath, Mode=OneWay}" />
->>>>>>> 065b39f1
                             </StackPanel>
                         </Grid>
                     </Grid>
