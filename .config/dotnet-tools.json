--- conflicted
+++ resolved
@@ -23,17 +23,17 @@
       ],
       "rollForward": false
     },
-<<<<<<< HEAD
     "refitter": {
       "version": "1.4.1",
       "commands": [
         "refitter"
-=======
+      ],
+      "rollForward": false
+    },
     "dotnet-script": {
       "version": "1.6.0",
       "commands": [
         "dotnet-script"
->>>>>>> 5f2b4937
       ],
       "rollForward": false
     }
