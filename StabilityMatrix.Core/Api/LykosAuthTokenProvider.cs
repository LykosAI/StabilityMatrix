<<<<<<< HEAD
﻿using OpenIddict.Client;
using StabilityMatrix.Core.Attributes;
=======
﻿using Injectio.Attributes;
>>>>>>> 5f2b4937
using StabilityMatrix.Core.Models.Api.Lykos;
using StabilityMatrix.Core.Services;

namespace StabilityMatrix.Core.Api;

<<<<<<< HEAD
[Singleton]
public class LykosAuthTokenProvider(ISecretsManager secretsManager, OpenIddictClientService openIdClient)
    : ITokenProvider
{
=======
[RegisterSingleton<LykosAuthTokenProvider>]
public class LykosAuthTokenProvider : ITokenProvider
{
    private readonly ISecretsManager secretsManager;
    private readonly Lazy<ILykosAuthApi> lazyLykosAuthApi;

    public LykosAuthTokenProvider(Lazy<ILykosAuthApi> lazyLykosAuthApi, ISecretsManager secretsManager)
    {
        // Lazy as instantiating requires the current class to be instantiated.
        this.lazyLykosAuthApi = lazyLykosAuthApi;
        this.secretsManager = secretsManager;
    }

>>>>>>> 5f2b4937
    /// <inheritdoc />
    public async Task<string> GetAccessTokenAsync()
    {
        var secrets = await secretsManager.SafeLoadAsync().ConfigureAwait(false);

        return secrets.LykosAccountV2?.AccessToken ?? "";
    }

    /// <inheritdoc />
    public async Task<(string AccessToken, string RefreshToken)> RefreshTokensAsync()
    {
        var secrets = await secretsManager.SafeLoadAsync().ConfigureAwait(false);

        if (string.IsNullOrWhiteSpace(secrets.LykosAccountV2?.RefreshToken))
        {
            throw new InvalidOperationException("No refresh token found");
        }

        var result = await openIdClient
            .AuthenticateWithRefreshTokenAsync(
                new OpenIddictClientModels.RefreshTokenAuthenticationRequest
                {
                    ProviderName = OpenIdClientConstants.LykosAccount.ProviderName,
                    RefreshToken = secrets.LykosAccountV2.RefreshToken
                }
            )
            .ConfigureAwait(false);

        if (string.IsNullOrEmpty(result.RefreshToken))
        {
            throw new InvalidOperationException("No refresh token returned");
        }

        secrets = secrets with
        {
            LykosAccountV2 = new LykosAccountV2Tokens(
                result.AccessToken,
                result.RefreshToken,
                result.IdentityToken
            )
        };

        await secretsManager.SaveAsync(secrets).ConfigureAwait(false);

        return (result.AccessToken, result.RefreshToken);
    }
}<|MERGE_RESOLUTION|>--- conflicted
+++ resolved
@@ -1,20 +1,12 @@
-<<<<<<< HEAD
-﻿using OpenIddict.Client;
+using OpenIddict.Client;
 using StabilityMatrix.Core.Attributes;
-=======
-﻿using Injectio.Attributes;
->>>>>>> 5f2b4937
+using Injectio.Attributes;
 using StabilityMatrix.Core.Models.Api.Lykos;
 using StabilityMatrix.Core.Services;
 
 namespace StabilityMatrix.Core.Api;
 
-<<<<<<< HEAD
-[Singleton]
-public class LykosAuthTokenProvider(ISecretsManager secretsManager, OpenIddictClientService openIdClient)
-    : ITokenProvider
-{
-=======
+
 [RegisterSingleton<LykosAuthTokenProvider>]
 public class LykosAuthTokenProvider : ITokenProvider
 {
@@ -28,7 +20,6 @@
         this.secretsManager = secretsManager;
     }
 
->>>>>>> 5f2b4937
     /// <inheritdoc />
     public async Task<string> GetAccessTokenAsync()
     {
