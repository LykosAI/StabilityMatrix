--- conflicted
+++ resolved
@@ -16,15 +16,10 @@
     
     <ItemGroup>
         <PackageReference Include="AsyncImageLoader.Avalonia" Version="3.0.0" />
-<<<<<<< HEAD
         <PackageReference Include="AutoComplete.Net" Version="1.2211.2014.42"/>
-        <PackageReference Include="Avalonia" Version="11.0.2" />
         <PackageReference Include="Avalonia.AvaloniaEdit" Version="11.0.1" />
         <PackageReference Include="Avalonia.Controls.PanAndZoom" Version="11.0.0" />
-=======
         <PackageReference Include="Avalonia" Version="11.0.4" />
-        <PackageReference Include="Avalonia.AvaloniaEdit" Version="11.0.0" />
->>>>>>> 204a4347
         <PackageReference Include="Avalonia.Desktop" Version="11.0.2" />
         <PackageReference Include="Avalonia.Fonts.Inter" Version="11.0.2" />
         <!--Condition below is needed to remove Avalonia.Diagnostics package from build output in Release configuration.-->
