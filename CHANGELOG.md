# Changelog

All notable changes to Stability Matrix will be documented in this file.

The format is based on [Keep a Changelog](https://keepachangelog.com/en/1.1.0/),
and this project adheres to [Semantic Versioning 2.0](https://semver.org/spec/v2.0.0.html).

<<<<<<< HEAD
## v2.7.6
### Added
- Added SDXL Turbo and Stable Video Diffusion to the Hugging Face tab
### Changed
- ControlNet model selector will now show the parent directory of a model when relevant
### Fixed
- Fixed Python Packages dialog crash
- Fixed Base Model downloads from the Hugging Face tab downloading to the wrong folder
=======
## v2.8.0-dev.1
### Added
#### Inference
- Added image and model details in model selection boxes
- Added CLIP Skip setting, toggleable from the model settings button
>>>>>>> d9ff373c

## v2.7.5
### Fixed
- Fixed Python Packages manager crash when pip list returns warnings in json
- Fixed slowdown when loading PNGs with large amounts of metadata
- Fixed crash when scanning directories for missing metadata

## v2.7.4
### Changed
- Improved low disk space handling
### Fixed
- Fixed denoise strength in Inference Text to Image
- Fixed PathTooLongException for IPAdapter folders when using ComfyUI in Symlink mode
- Fixed configs and symlinks not being cleaned up when switched to the opposite mode
- Fixed model indexing stopping when encountering paths longer than 1021 bytes in length
- Fixed repeated nested folders being created in `Models/ControlNet` when using ComfyUI in Symlink mode. Existing folders will be repaired to their original structure on launch.

## v2.7.3
### Added
- Added missing IPAdapter and CLIP Vision folder links for ComfyUI
### Fixed
- Fixed UnicodeDecodeError when using extra_model_paths.yaml in ComfyUI on certain locales
- Fixed SDXL CLIP Vision model directory name conflict
- Fixed [#334](https://github.com/LykosAI/StabilityMatrix/issues/334) - Win32Exception if Settings are opened

## v2.7.2
### Changed
- Changed Symlink shared folder link targets for Automatic1111 and ComfyUI. From `ControlNet -> models/controlnet` to `ControlNet -> models/controlnet/ControlNet` and `T2IAdapter -> models/controlnet/T2IAdapter`.
- Changed FreeU defaults to match recommended SD1.5 defaults
- Changed default denoise strength from 1.0 to 0.7
### Fixed
- Fixed ControlNet / T2IAdapter shared folder links for Automatic1111 conflicting with each other
- Fixed URIScheme registration errors on Linux
- Fixed RuinedFooocus missing output folder on startup
- Fixed incorrect Fooocus VRAM launch arguments

## v2.7.1
### Added
- Added Turkish UI language option, thanks to Progesor for the translation
### Fixed
- Fixed Inference Image to Image projects missing denoise strength setting

## v2.7.0
### Added
#### General
- New package: [RuinedFooocus](https://github.com/runew0lf/RuinedFooocus)
- Added an X button to all search fields to instantly clear them (Esc key also works)
- Added System Information section to Settings
#### Inference
- Added Image to Image project type
- Added Modular custom steps
  - Use the plus button to add new steps (Hires Fix, Upscaler, and Save Image are currently available), and the edit button to enable removing or dragging steps to reorder them. This enables multi-pass Hires Fix, mixing different upscalers, and saving intermediate images at any point in the pipeline.
- Added Sampler addons
  - Addons usually affect guidance like ControlNet, T2I, FreeU, and other addons to come. They apply to the individual sampler, so you can mix and match different ControlNets for Base and Hires Fix, or use the current output from a previous sampler as ControlNet guidance image for HighRes passes.
- Added SD Turbo Scheduler
- Added display names for new samplers ("Heun++ 2", "DDPM", "LCM")
- Added Ctrl+Enter as a shortcut for the Generate Image button
#### Accounts Settings Subpage
- Lykos Account sign-up and login - currently for Patreon OAuth connections but GitHub requests caching and settings sync are planned
- Supporters can now connect your Patreon accounts, then head to the Updates page to choose to receive auto-updates from the Dev or Preview channels
- CivitAI Account login with API key - enables downloading models from the Browser page that require CivitAI logins, more integrations like liking and commenting are also planned
#### Updates Settings Subpage
- Toggle auto-update notifications and manually check for updates
- Choose between Stable, Preview, and Dev update channels
#### Inference Settings Subpage
- Moved Inference settings to subpage
- Updated with more localized labels
#### Outputs Page
- Added Refresh button to update gallery from file system changes
#### Checkpoints Page
- Added the ability to drag & drop checkpoints between different folders 
- Added "Copy Trigger Words" option to the three-dots menu on the Checkpoints page (when data is available)
- Added trigger words on checkpoint card and tooltip
- Added "Find Connected Metadata" options for root-level and file-level scans
- Added "Update Existing Metadata" button
#### Model Browser
- Added Hugging Face tab to the Model Browser
- Added additional base model filter options for CivitAI ("SD 1.5 LCM", "SDXL 1.0 LCM", "SDXL Turbo", "Other")
- Added the ability to type in a specific page number in the CivitAI Model Browser
- Right clicking anywhere on the model card will open the same menu as the three-dots button
- New model downloads will save trigger words in metadata, if available
- Model author username and avatar display, with clickable link to their profile
### Changed
#### General
- Model Browser page has been redesigned, featuring more information like rating and download counts
- Model Browser navigation has improved animations on hover and compact number formatting
- Updated Outputs Page button and menu layout
- Rearranged Add Package dialog slightly to accommodate longer package list
- Folder-level "Find Connected Metadata" now scans the selected folder and its subfolders
- Model Browser now split into "CivitAI" and "Hugging Face" tabs
#### Inference
- Selected images (i.e. Image2Image, Upscale, ControlNet) will now save their source paths saved and restored on load. If the image is moved or deleted, the selection will show as missing and can be reselected
- Project files (.smproj) have been updated to v3, existing projects will be upgraded on load and will no longer be compatible with older versions of Stability Matrix
### Fixed
- Fixed Outputs page reverting back to Shared Output Folder every time the page is reloaded
- Potentially fixed updates sometimes clearing settings or launching in the wrong directory
- Improved startup time and window load time after exiting dialogs
- Fixed control character decoding that caused some progress bars to show as `\u2588`
- Fixed Python `rich` package's progress bars not showing in console
- Optimized ProgressRing animation bindings to reduce CPU usage
- Improved safety checks in custom control rendering to reduce potential graphical artifacts
- Improved console rendering safety with cursor line increment clamping, as potential fix for [#111](https://github.com/LykosAI/StabilityMatrix/issues/111)
- Fixed [#290](https://github.com/LykosAI/StabilityMatrix/issues/290) - Model browser crash due to text trimming certain unicode characters
- Fixed crash when loading an empty settings file
- Improve Settings save and load performance with .NET 8 Source Generating Serialization
- Fixed ApplicationException during database shutdown
- InvokeAI model links for T2I/IpAdapters now point to the correct folders
- Added extra checks to help prevent settings resetting in certain scenarios
- Fixed Refiner model enabled state not saving to Inference project files
- Fixed NullReference error labels when clearing the Inference batch size settings, now shows improved message with minimum and maximum value constraints

## v2.7.0-pre.4
### Added
#### Inference
- Added Image to Image project type
- Added Modular custom steps
  - Use the plus button to add new steps (Hires Fix, Upscaler, and Save Image are currently available), and the edit button to enable removing or dragging steps to reorder them. This enables multi-pass Hires Fix, mixing different upscalers, and saving intermediate images at any point in the pipeline.
- Added Sampler addons
  - Addons usually affect guidance like ControlNet, T2I, FreeU, and other addons to come. They apply to the individual sampler, so you can mix and match different ControlNets for Base and Hires Fix, or use the current output from a previous sampler as ControlNet guidance image for HighRes passes.
- Added SD Turbo Scheduler
- Added display names for new samplers ("Heun++ 2", "DDPM", "LCM")
#### Model Browser
- Added additional base model filter options ("SD 1.5 LCM", "SDXL 1.0 LCM", "SDXL Turbo", "Other")
### Changed
#### Inference
- Selected images (i.e. Image2Image, Upscale, ControlNet) will now save their source paths saved and restored on load. If the image is moved or deleted, the selection will show as missing and can be reselected
- Project files (.smproj) have been updated to v3, existing projects will be upgraded on load and will no longer be compatible with older versions of Stability Matrix
### Fixed
- Fixed Refiner model enabled state not saving to Inference project files
 
## v2.7.0-pre.3
### Added
- Added "Find Connected Metadata" options for root-level and file-level scans to the Checkpoints page
- Added "Update Existing Metadata" button to the Checkpoints page
- Added Hugging Face tab to the Model Browser
- Added the ability to type in a specific page number in the CivitAI Model Browser
### Changed
- Folder-level "Find Connected Metadata" now scans the selected folder and its subfolders
- Model Browser now split into "CivitAI" and "Hugging Face" tabs
### Fixed
- InvokeAI model links for T2I/IpAdapters now point to the correct folders
- Added extra checks to help prevent settings resetting in certain scenarios

## v2.7.0-pre.2
### Added
- Added System Information section to Settings
### Changed
- Moved Inference Settings to subpage
### Fixed
- Fixed crash when loading an empty settings file
- Improve Settings save and load performance with .NET 8 Source Generating Serialization
- Fixed ApplicationException during database shutdown

## v2.7.0-pre.1
### Fixed
- Fixed control character decoding that caused some progress bars to show as `\u2588`
- Fixed Python `rich` package's progress bars not showing in console
- Optimized ProgressRing animation bindings to reduce CPU usage
- Improved safety checks in custom control rendering to reduce potential graphical artifacts
- Improved console rendering safety with cursor line increment clamping, as potential fix for [#111](https://github.com/LykosAI/StabilityMatrix/issues/111)

## v2.7.0-dev.4
### Fixed
- Fixed [#290](https://github.com/LykosAI/StabilityMatrix/issues/290) - Model browser crash due to text trimming certain unicode characters 

## v2.7.0-dev.3
### Added
- New package: [RuinedFooocus](https://github.com/runew0lf/RuinedFooocus)
#### Model Browser
- Right clicking anywhere on the model card will open the same menu as the three-dots button
- New model downloads will save trigger words in metadata, if available
- Model author username and avatar display, with clickable link to their profile
#### Checkpoints Page
- Added "Copy Trigger Words" option to the three-dots menu on the Checkpoints page (when data is available)
- Added trigger words on checkpoint card and tooltip
### Changed
#### Model Browser
- Improved number formatting with K/M suffixes for download and favorite counts
- Animated zoom effect on hovering over model images
#### Checkpoints Page
- Rearranged top row layout to use CommandBar
### Fixed
- Improved startup time and window load time after exiting dialogs

## v2.7.0-dev.2
### Added
#### General
- Added an X button to all search fields to instantly clear them (Esc key also works) 
#### Outputs Page 
- Added Refresh button to update gallery from file system changes
#### Checkpoints Page
- Added the ability to drag & drop checkpoints between different folders
### Changed
#### Outputs Page
- Updated button and menu layout
#### Packages Page
- Rearranged Add Package dialog slightly to accommodate longer package list
### Fixed
- Fixed InvalidOperation errors when signing into accounts shortly after signing out, while the previous account update is still running
- Fixed Outputs page reverting back to Shared Output Folder every time the page is reloaded
- Potentially fixed updates sometimes clearing settings or launching in the wrong directory

## v2.7.0-dev.1
### Added
- Accounts Settings Subpage
  - Lykos Account sign-up and login - currently for Patreon OAuth connections but GitHub requests caching and settings sync are planned
  - Supporters can now connect your Patreon accounts, then head to the Updates page to choose to receive auto-updates from the Dev or Preview channels
  - CivitAI Account login with API key - enables downloading models from the Browser page that require CivitAI logins, more integrations like liking and commenting are also planned
- Updates Settings Subpage
  - Toggle auto-update notifications and manually check for updates
  - Choose between Stable, Preview, and Dev update channels
### Changed
- Model Browser page has been redesigned, featuring more information like rating and download counts

## v2.6.7
### Fixed
- Fixed prerequisite install not unpacking due to improperly formatted 7z argument (Caused the "python310._pth FileNotFoundException")
- Fixed [#301](https://github.com/LykosAI/StabilityMatrix/issues/301) - Package updates failing silently because of a PortableGit error

## v2.6.6
### Fixed
- Fixed [#297](https://github.com/LykosAI/StabilityMatrix/issues/297) - Model browser LiteAsyncException occuring when fetching entries with unrecognized values from enum name changes

## v2.6.5
### Fixed
- Fixed error when receiving unknown model format values from the Model Browser
- Fixed process errors when installing or updating Pip packages using the Python packages dialog

## v2.6.4
### Fixed
- Fixed errors preventing Model Browser from finding results with certain search queries

## v2.6.3
### Fixed
- Fixed InvalidOperationException during prerequisite installs on certain platforms where process name and duration reporting are not supported

## v2.6.2
### Changed
- Backend changes for auto-update schema v3, supporting customizable release channels and faster downloads with zip compression
### Fixed
- Better error reporting including outputs for git subprocess errors during package install / update
- Fixed `'accelerate' is not recognized as an internal or external command` error when starting training in kohya_ss
- Fixed some instances of `ModuleNotFoundError: No module named 'bitsandbytes.cuda_setup.paths'` error when using 8-bit optimizers in kohya_ss
- Fixed errors preventing Inference outputs from loading in the img2img tabs of other packages 

## v2.6.1
### Changed
- NVIDIA GPU users will be updated to use CUDA 12.1 for the InvokeAI package for a slight performance improvement
  - Update will occur the next time the package is updated, or on a fresh install
  - Note: CUDA 12.1 is only available on Maxwell (GTX 900 series) and newer GPUs  
### Fixed
- Reduced the amount of calls to GitHub to help prevent rate limiting
- Fixed rate limit crash on startup preventing app from starting

## v2.6.0
### Added
- Added **Output Sharing** option for all packages in the three-dots menu on the Packages page
  - This will link the package's output folders to the relevant subfolders in the "Outputs" directory
    - When a package only has a generic "outputs" folder, all generated images from that package will be linked to the "Outputs\Text2Img" folder when this option is enabled
- Added **Outputs page** for viewing generated images from any package, or the shared output folder
- Added [Stable Diffusion WebUI/UX](https://github.com/anapnoe/stable-diffusion-webui-ux) package
- Added [Stable Diffusion WebUI-DirectML](https://github.com/lshqqytiger/stable-diffusion-webui-directml) package
- Added [kohya_ss](https://github.com/bmaltais/kohya_ss) package
- Added [Fooocus-ControlNet-SDXL](https://github.com/fenneishi/Fooocus-ControlNet-SDXL) package
- Added GPU compatibility badges to the installers
- Added filtering of "incompatible" packages (ones that do not support your GPU) to all installers 
  - This can be overridden by checking the new "Show All Packages" checkbox
- Added more launch options for Fooocus, such as the `--preset` option
- Added Ctrl+ScrollWheel to change image size in the inference output gallery and new Outputs page
- Added "No Images Found" placeholder for non-connected models on the Checkpoints tab
- Added "Open on GitHub" option to the three-dots menu on the Packages page
### Changed
- If ComfyUI for Inference is chosen during the One-Click Installer, the Inference page will be opened after installation instead of the Launch page
- Changed all package installs & updates to use git commands instead of downloading zip files
- The One-Click Installer now uses the new progress dialog with console
- NVIDIA GPU users will be updated to use CUDA 12.1 for ComfyUI & Fooocus packages for a slight performance improvement
  - Update will occur the next time the package is updated, or on a fresh install
  - Note: CUDA 12.1 is only available on Maxwell (GTX 900 series) and newer GPUs
- Improved Model Browser download stability with automatic retries for download errors
- Optimized page navigation and syntax formatting configurations to improve startup time
### Fixed
- Fixed crash when clicking Inference gallery image after the image is deleted externally in file explorer
- Fixed Inference popup Install button not working on One-Click Installer
- Fixed Inference Prompt Completion window sometimes not showing while typing
- Fixed "Show Model Images" toggle on Checkpoints page sometimes displaying cut-off model images
- Fixed missing httpx package during Automatic1111 install
- Fixed some instances of localized text being cut off from controls being too small

## v2.5.7
### Fixed
- Fixed error `got an unexpected keyword argument 'socket_options'` on fresh installs of Automatic1111 Stable Diffusion WebUI due to missing httpx dependency specification from gradio

## v2.5.6
### Added
- Added Russian UI language option, thanks to aolko for the translation

## v2.5.5
### Added
- Added Spanish UI language options, thanks to Carlos Baena and Lautaroturina for the translations
- Manual input prompt popup on package input requests besides Y/n confirmations
- Added `--disable-gpu` launch argument to disable hardware accelerated rendering
### Fixed
- Fixed infinite progress wheel when package uninstall fails

## v2.5.4
### Fixed
- Fixed [#208](https://github.com/LykosAI/StabilityMatrix/issues/208) - error when installing xformers

## v2.5.3
### Added
- Added French UI language option, thanks to eephyne for the translation
### Fixed
- Fixed Automatic 1111 missing dependencies on startup by no longer enabling `--skip-install` by default.

## v2.5.2
### Added
- Right click Inference Batch options to enable selecting a "Batch Index". This can be used to reproduce a specific image from a batch generation. The field will be automatically populated in metadata of individual images from a batch generation.
  - The index is 1-based, so the first image in a batch is index 1, and the last image is the batch size.
  - Currently this generates different individual images for batches using Ancestral samplers, due to an upstream ComfyUI issue with noise masking. Looking into fixing this.
- Inference Batches option now is implemented, previously the setting had no effect
### Changed
- Default upscale factor for Inference is now 2x instead of 1x
### Fixed
- Fixed batch combined image grids not showing metadata and not being importable
- Fixed "Call from invalid thread" errors that sometimes occured during update notifications

## v2.5.1
### Added
- `--skip-install` default launch argument for Automatic1111 Package
### Fixed
- Fixed Prompt weights showing syntax error in locales where decimal separator is not a period

## v2.5.0
### Added
- Added Inference, a built-in native Stable Diffusion interface, powered by ComfyUI
- Added option to change the Shared Folder method for packages using the three-dots menu on the Packages page
- Added the ability to Favorite models in the Model Browser
- Added "Favorites" sort option to the Model Browser
- Added notification flyout for new available updates. Dismiss to hide until the next update version.
- Added Italian UI language options, thanks to Marco Capelli for the translations
### Changed
- Model Browser page size is now 20 instead of 14  
- Update changelog now only shows the difference between the current version and the latest version
### Fixed
- Fixed [#141](https://github.com/LykosAI/StabilityMatrix/issues/141) - Search not working when sorting by Installed on Model Browser
- Fixed SD.Next not showing "Open Web UI" button when finished loading
- Fixed model index startup errors when `./Models` contains unknown custom folder names
- Fixed ストップ button being cut off in Japanese translation 
- Fixed update progress freezing in some cases
- Fixed light theme being default in first time setup window
- Fixed shared folder links not recreating fully when partially missing

## v2.4.6
### Added
- LDSR / ADetailer shared folder links for Automatic1111 Package
### Changed
- Made Dark Mode background slightly lighter

## v2.4.5
### Fixed
- Fixed "Library Dir not set" error on launch

## v2.4.4
### Added
- Added button to toggle automatic scrolling of console output
### Fixed
- Fixed [#130](https://github.com/LykosAI/StabilityMatrix/issues/130) ComfyUI extra_model_paths.yaml file being overwritten on each launch
- Fixed some package updates not showing any console output
- Fixed auto-close of update dialog when package update is complete 

## v2.4.3
### Added
- Added "--no-download-sd-model" launch argument option for Stable Diffusion Web UI
- Added Chinese (Simplified) and Chinese (Traditional) UI language options, thanks to jimlovewine for the translations
### Changed
- Package updates now use the new progress dialog with console output
### Fixed
- Updated Japanese translation for some terms

## v2.4.2
### Added
- Added Japanese UI language option, thanks to kgmkm_mkgm for the translation
- Language selection available in Settings, and defaults to system language if supported

## v2.4.1
### Fixed
- Fixed deleting checkpoints not updating the visual grid until the page is refreshed
- Fixed updates sometimes freezing on "Installing Requirements" step

## v2.4.0
### Added
- New installable Package - [Fooocus-MRE](https://github.com/MoonRide303/Fooocus-MRE)
- Added toggle to show connected model images in the Checkpoints tab
- Added "Find Connected Metadata" option to the context menu of Checkpoint Folders in the Checkpoints tab to connect models that don't have any metadata
### Changed
- Revamped package installer
  - Added "advanced options" section for commit, shared folder method, and pytorch options
  - Can be run in the background
  - Shows progress in the Downloads tab
- Even more performance improvements for loading and searching the Checkpoints page
### Fixed
- Fixed [#97](https://github.com/LykosAI/StabilityMatrix/issues/97) - Codeformer folder should now get linked correctly
- Fixed [#106](https://github.com/LykosAI/StabilityMatrix/issues/106) - ComfyUI should now install correctly on Windows machines with an AMD GPU using DirectML
- Fixed [#107](https://github.com/LykosAI/StabilityMatrix/issues/107) - Added `--autolaunch` option to SD.Next
- Fixed [#110](https://github.com/LykosAI/StabilityMatrix/issues/110) - Model Browser should properly navigate to the next page of Installed models
- Installed tag on model browser should now show for connected models imported via drag & drop

## v2.3.4
### Fixed
- Fixed [#108](https://github.com/LykosAI/StabilityMatrix/issues/108) - (Linux) Fixed permission error on updates [#103](https://github.com/LykosAI/StabilityMatrix/pull/103)

## v2.3.3
### Fixed
- Fixed GPU recognition for Nvidia Tesla GPUs
- Fixed checkpoint file index extension identification with some path names
- Fixed issue where config file may be overwritten during Automatic1111 package updates
- Fixed "Directory Not Found" error on startup when previously selected Data directory does not exist
- Fixed [#83](https://github.com/LykosAI/StabilityMatrix/issues/83) - Display of packages with long names in the Package Manager
- Fixed [#64](https://github.com/LykosAI/StabilityMatrix/issues/64) - Package install error if venv already exists

## v2.3.2
### Added
- Added warning for exFAT / FAT32 drives when selecting a data directory
### Fixed
- Automatic1111 and ComfyUI should now install the correct version of pytorch for AMD GPUs
- Fixed "Call from invalid thread" exceptions preventing download completion notifications from showing
- Fixed model preview image downloading with incorrect name
### Changed
- Redesigned "Select Model Version" dialog to include model description and all preview images

## v2.3.1
### Fixed
- Fixed Auto update not appearing in some regions due to date formatting issues
- Local package import now migrates venvs and existing models

## v2.3.0
### Added
- New installable Package - [Fooocus](https://github.com/lllyasviel/Fooocus)
- Added "Select New Data Directory" button to Settings
- Added "Skip to First/Last Page" buttons to the Model Browser
- Added VAE as a checkpoint category in the Model Browser
- Pause/Resume/Cancel buttons on downloads popup. Paused downloads persists and may be resumed after restarting the app
- Unknown Package installs in the Package directory will now show up with a button to import them
### Fixed
- Fixed issue where model version wouldn't be selected in the "All Versions" section of the Model Browser
- Improved Checkpoints page indexing performance
- Fixed issue where Checkpoints page may not show all checkpoints after clearing search filter
- Fixed issue where Checkpoints page may show incorrect checkpoints for the given filter after changing pages
- Fixed issue where Open Web UI button would try to load 0.0.0.0 addresses
- Fixed Dictionary error when launch arguments saved with duplicate arguments
- Fixed Launch arguments search not working
### Changed
- Changed update method for SD.Next to use the built-in upgrade functionality
- Model Browser navigation buttons are no longer disabled while changing pages

## v2.2.1
### Fixed
- Fixed SD.Next shared folders config not working with new config format, reverted to Junctions / Symlinks

## v2.2.1

### Fixed
- Fixed SD.Next shared folders config not working with new config format, reverted to Junctions / Symlinks

## v2.2.0

### Added
- Added option to search by Base Model in the Model Browser
- Animated page transitions

### Fixed
- Fixed [#59](https://github.com/LykosAI/StabilityMatrix/issues/61) - `GIT` environment variable is now set for the embedded portable git on Windows as A1111 uses it instead of default `PATH` resolution
- Fixed embedded Python install check on Linux when an incompatible windows DLL is in the Python install directory
- Fixed "ObjectDisposed" database errors that sometimes appeared when closing the app

### Changed
- Revamped Package Manager UI
- InvokeAI installations can now use checkpoints from the Shared Models folder

## v2.1.2

### Changed
- SD.Next install now uses ROCm PyTorch backend on Linux AMD GPU machines for better performance over DirectML

## v2.1.1

### Added
- Discord Rich Presence support can now be enabled in Settings

### Fixed
- Launch Page selected package now persists in settings

## v2.1.0

### Added
- New installable Package - [VoltaML](https://github.com/VoltaML/voltaML-fast-stable-diffusion)
- New installable Package - [InvokeAI](https://github.com/invoke-ai/InvokeAI)
- Launch button can now support alternate commands / modes - currently only for InvokeAI
  > ![](https://github.com/LykosAI/StabilityMatrix/assets/13956642/16a8ffdd-a3cb-4f4f-acc5-c062d3ade363)
- Settings option to set global environment variables for Packages
  > ![](https://github.com/LykosAI/StabilityMatrix/assets/13956642/d577918e-82bb-46d4-9a3a-9b5318d3d4d8)

### Changed
- Compatible packages (ComfyUI, Vlad/SD.Next) now use config files / launch args instead of symbolic links for shared model folder redirect

### Fixed
- Fixed [#48](https://github.com/LykosAI/StabilityMatrix/issues/48) - model folders not showing in UI when they were empty
- Updater now shows correct current version without trailing `.0`
- Fixed program sometimes starting off-screen on multi-monitor setups 
- Fixed console input box transparency
- Fixed [#52](https://github.com/LykosAI/StabilityMatrix/issues/52) - A1111 default approx-vae model download errors by switching default preview method to TAESD
- Fixes [#50](https://github.com/LykosAI/StabilityMatrix/issues/50) - model browser crash when no model versions exist
- Fixed [#31](https://github.com/LykosAI/StabilityMatrix/issues/31) - missing ControlNet link to Shared Models Folder for SD.Next
- Fixed [#49](https://github.com/LykosAI/StabilityMatrix/issues/49) - download progress disappearing when changing pages in Model Browser

## v2.0.4

### Fixed
- Fixed Model Browser downloading files without extensions

## v2.0.3

### Added
- (Windows) New settings option to add Stability Matrix to the start menu
- (Windows) Improved background "Mica" effect on Windows 11, should be smoother with less banding artifacts

### Fixed
- Fixed model categories sometimes not showing if they are empty
- Improved model download hash verification performance
- Fixed some text wrapping visuals on expanded model version dialog on model browser
- Added cancel button for create folder dialog
- One click first time installer now defaults to using the "Package" name instead of the display name ("stable-diffusion-webui" instead of "Stable Diffusion WebUI") for the install folder name - probably safer against upstream issues on folder names with spaces.

## v2.0.2

### Fixed
- (Linux) Updater now sets correct execute permissions
- Image loading (i.e. Checkpoints File preview thumbnail) now has a notification for unsupported local image formats instead of crashing
- Fix unable to start app issues on some machines and dropdowns showing wrong categories - disabled assembly trimming

## v2.0.1

### Added
- Fully rewritten using Avalonia for improved UI and cross-platform support, our biggest update so far, with over 18,000 lines of code.
- Release support for Windows and Linux, with macOS coming soon
- Model Browser now indicates models that are already downloaded / need updates
- Checkpoints Manager now supports filtering/searching
- One-click installer now suggests all 3 WebUI packages for selection
- Hardware compatibility and GPU detection is now more accurate
- Download Indicator on the nav menu for ongoing downloads and progress; supports multiple concurrent model downloads
- Improved console with syntax highlighting, and provisional ANSI rendering for progress bars and advanced graphics
- Input can now be sent to the running package process using the top-right keyboard button on the Launch page. Package input requests for a (y/n) response will now have an interactive popup.

### Fixed
- Fixed crash on exit
- Fixed updating from versions prior to 2.x.x
- Fixed page duplication memory leak that caused increased memory usage when switching between pages
- Package page launch button will now navigate and launch the package, instead of just navigating to launch page<|MERGE_RESOLUTION|>--- conflicted
+++ resolved
@@ -5,22 +5,20 @@
 The format is based on [Keep a Changelog](https://keepachangelog.com/en/1.1.0/),
 and this project adheres to [Semantic Versioning 2.0](https://semver.org/spec/v2.0.0.html).
 
-<<<<<<< HEAD
-## v2.7.6
-### Added
-- Added SDXL Turbo and Stable Video Diffusion to the Hugging Face tab
-### Changed
-- ControlNet model selector will now show the parent directory of a model when relevant
-### Fixed
-- Fixed Python Packages dialog crash
-- Fixed Base Model downloads from the Hugging Face tab downloading to the wrong folder
-=======
 ## v2.8.0-dev.1
 ### Added
 #### Inference
 - Added image and model details in model selection boxes
 - Added CLIP Skip setting, toggleable from the model settings button
->>>>>>> d9ff373c
+
+## v2.7.6
+### Added
+- Added SDXL Turbo and Stable Video Diffusion to the Hugging Face tab
+### Changed
+- ControlNet model selector will now show the parent directory of a model when relevant
+### Fixed
+- Fixed Python Packages dialog crash
+- Fixed Base Model downloads from the Hugging Face tab downloading to the wrong folder
 
 ## v2.7.5
 ### Fixed
