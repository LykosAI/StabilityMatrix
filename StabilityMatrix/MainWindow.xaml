--- conflicted
+++ resolved
@@ -23,40 +23,6 @@
                 <TextBlock Text="Stability Matrix" Margin="16,8" />
             </ui:TitleBar.Header>
         </ui:TitleBar>
-<<<<<<< HEAD
-        
-        <ui:NavigationView
-            Grid.Row="1" x:Name="RootNavigation" 
-            IsBackButtonVisible="Collapsed">
-            <ui:NavigationView.Header>
-                <ui:BreadcrumbBar
-                    Margin="42,32,0,0"
-                    FontSize="28"
-                    FontWeight="DemiBold" />
-            </ui:NavigationView.Header>
-            <ui:NavigationView.MenuItems>
-                <ui:NavigationViewItem Content="Launch" IsActive="true" TargetPageType="{x:Type local:LaunchPage}">
-                    <ui:NavigationViewItem.Icon>
-                        <ui:SymbolIcon Symbol="Rocket24" />
-                    </ui:NavigationViewItem.Icon>
-                </ui:NavigationViewItem>
-                <ui:NavigationViewItem Content="Install" TargetPageType="{x:Type local:InstallPage}">
-                    <ui:NavigationViewItem.Icon>
-                        <ui:SymbolIcon Symbol="Wrench24" />
-                    </ui:NavigationViewItem.Icon>
-                </ui:NavigationViewItem>
-            </ui:NavigationView.MenuItems>
-            <ui:NavigationView.FooterMenuItems>
-                <ui:NavigationViewItem Content="Settings" TargetPageType="{x:Type local:SettingsPage}">
-                    <ui:NavigationViewItem.Icon>
-                        <ui:SymbolIcon Symbol="Settings24" />
-                    </ui:NavigationViewItem.Icon>
-                </ui:NavigationViewItem>
-            </ui:NavigationView.FooterMenuItems>
-        </ui:NavigationView>
-        
-        <ContentPresenter x:Name="RootContentDialog" Grid.Row="1" />
-=======
         <Grid Grid.Row="1" Visibility="{Binding AdvancedModeVisibility, FallbackValue=Visible}">
             <ui:NavigationView x:Name="RootNavigation"
                                IsBackButtonVisible="Collapsed">
@@ -94,6 +60,6 @@
                     Command="{Binding GoAdvancedModeCommand}"
                     VerticalAlignment="Bottom" Margin="16" FontSize="14"/>
         </Grid>
->>>>>>> 7b55b3b7
+        <ContentPresenter x:Name="RootContentDialog" Grid.Row="1" />
     </Grid>
 </ui:FluentWindow>