﻿using System.Text.Json.Serialization;
using StabilityMatrix.Core.Helper;

namespace StabilityMatrix.Core.Models;

/// <summary>
/// Profile information for a user-installed package.
/// </summary>
public class InstalledPackage : IJsonOnDeserialized
{
    // Unique ID for the installation
    public Guid Id { get; set; }

    // User defined name
    public string? DisplayName { get; set; }

    // Package name
    public string? PackageName { get; set; }

    // Package version
    [Obsolete("Use Version instead. (Kept for migration)")]
    public string? PackageVersion { get; set; }

    [Obsolete("Use Version instead. (Kept for migration)")]
    public string? InstalledBranch { get; set; }

    [Obsolete("Use Version instead. (Kept for migration)")]
    public string? DisplayVersion { get; set; }

<<<<<<< HEAD
=======
    public InstalledPackageVersion? Version { get; set; }

>>>>>>> f5bb6abf
    // Old type absolute path
    [Obsolete("Use LibraryPath instead. (Kept for migration)")]
    public string? Path { get; set; }

    /// <summary>
    /// Relative path from the library root.
    /// </summary>
    public string? LibraryPath { get; set; }

    /// <summary>
    /// Full path to the package, using LibraryPath and GlobalConfig.LibraryDir.
    /// </summary>
    [JsonIgnore]
    public string? FullPath =>
        LibraryPath != null ? System.IO.Path.Combine(GlobalConfig.LibraryDir, LibraryPath) : null;

    public string? LaunchCommand { get; set; }
    public List<LaunchOption>? LaunchArgs { get; set; }
    public DateTimeOffset? LastUpdateCheck { get; set; }
    public bool UpdateAvailable { get; set; }
<<<<<<< HEAD

    /// <summary>
    /// Get the launch args host option value.
    /// </summary>
    public string? GetLaunchArgsHost()
    {
        var hostOption = LaunchArgs?.FirstOrDefault(x => x.Name.ToLowerInvariant() == "host");
        if (hostOption?.OptionValue != null)
        {
            return hostOption.OptionValue as string;
        }
        return hostOption?.DefaultValue as string;
    }

    /// <summary>
    /// Get the launch args port option value.
    /// </summary>
    public string? GetLaunchArgsPort()
    {
        var portOption = LaunchArgs?.FirstOrDefault(x => x.Name.ToLowerInvariant() == "port");
        if (portOption?.OptionValue != null)
        {
            return portOption.OptionValue as string;
        }
        return portOption?.DefaultValue as string;
    }
=======
    public TorchVersion? PreferredTorchVersion { get; set; }
    public SharedFolderMethod? PreferredSharedFolderMethod { get; set; }
>>>>>>> f5bb6abf

    /// <summary>
    /// Get the path as a relative sub-path of the relative path.
    /// If not a sub-path, return null.
    /// </summary>
    public static string? GetSubPath(string relativeTo, string path)
    {
        var relativePath = System.IO.Path.GetRelativePath(relativeTo, path);
        // GetRelativePath returns the path if it's not relative
        if (relativePath == path)
            return null;
        // Further check if the path is a sub-path of the library
        var isSubPath =
            relativePath != "."
            && relativePath != ".."
            && !relativePath.StartsWith(".." + System.IO.Path.DirectorySeparatorChar)
            && !System.IO.Path.IsPathRooted(relativePath);
        return isSubPath ? relativePath : null;
    }

    /// <summary>
    /// Migrates the old Path to the new LibraryPath.
    /// If libraryDirectory is null, GlobalConfig.LibraryDir is used.
    /// </summary>
    /// <returns>True if the path was migrated, false otherwise.</returns>
    public bool TryPureMigratePath(string? libraryDirectory = null)
    {
#pragma warning disable CS0618
        var oldPath = Path;
#pragma warning restore CS0618
        if (oldPath == null)
            return false;

        // Check if the path is a sub-path of the library
        var library = libraryDirectory ?? GlobalConfig.LibraryDir;
        var relativePath = GetSubPath(library, oldPath);

        // If so we migrate without any IO operations
        if (relativePath != null)
        {
            LibraryPath = relativePath;
#pragma warning disable CS0618
            Path = null;
#pragma warning restore CS0618
            return true;
        }

        return false;
    }

    /// <summary>
    ///  Check if the old Path can be migrated to the new LibraryPath.
    /// </summary>
    /// <param name="libraryDirectory"></param>
    /// <returns></returns>
    public bool CanPureMigratePath(string? libraryDirectory = null)
    {
#pragma warning disable CS0618
        var oldPath = Path;
#pragma warning restore CS0618
        if (oldPath == null)
            return false;

        // Check if the path is a sub-path of the library
        var library = libraryDirectory ?? GlobalConfig.LibraryDir;
        var relativePath = GetSubPath(library, oldPath);
        return relativePath != null;
    }

    /// <summary>
    /// Migrate the old Path to the new LibraryPath.
    /// If libraryDirectory is null, GlobalConfig.LibraryDir is used.
    /// Will move the package directory to Library/Packages if not relative.
    /// </summary>
    public async Task MigratePath(string? libraryDirectory = null)
    {
#pragma warning disable CS0618
        var oldPath = Path;
#pragma warning restore CS0618
        if (oldPath == null)
            return;

        var libDir = libraryDirectory ?? GlobalConfig.LibraryDir;
        // if old package Path is same as new library, return
        if (oldPath.Replace(DisplayName, "") == libDir)
        {
            // Update the paths
#pragma warning disable CS0618
            Path = null;
#pragma warning restore CS0618
            LibraryPath = System.IO.Path.Combine("Packages", DisplayName);
            return;
        }

        // Try using pure migration first
        if (TryPureMigratePath(libraryDirectory))
            return;

        // If not, we need to move the package directory
        var packageFolderName = new DirectoryInfo(oldPath).Name;

        // Get the new Library/Packages path
        var library = libraryDirectory ?? GlobalConfig.LibraryDir;
        var newPackagesDir = System.IO.Path.Combine(library, "Packages");

        // Get the new target path
        var newPackagePath = System.IO.Path.Combine(newPackagesDir, packageFolderName);
        // Ensure it is not already there, if so, add a suffix until it's not
        var suffix = 2;
        while (Directory.Exists(newPackagePath))
        {
            newPackagePath = System.IO.Path.Combine(
                newPackagesDir,
                $"{packageFolderName}-{suffix}"
            );
            suffix++;
        }

        // Move the package directory
        await Task.Run(() => Utilities.CopyDirectory(oldPath, newPackagePath, true));

        // Update the paths
#pragma warning disable CS0618
        Path = null;
#pragma warning restore CS0618
        LibraryPath = System.IO.Path.Combine("Packages", packageFolderName);
    }

    public static IEqualityComparer<InstalledPackage> Comparer { get; } =
        new PropertyComparer<InstalledPackage>(p => p.Id);

    protected bool Equals(InstalledPackage other)
    {
        return Id.Equals(other.Id);
    }

    public override bool Equals(object? obj)
    {
        if (ReferenceEquals(null, obj))
            return false;
        if (ReferenceEquals(this, obj))
            return true;
        return obj.GetType() == this.GetType() && Equals((InstalledPackage)obj);
    }

    public override int GetHashCode()
    {
        return Id.GetHashCode();
    }

#pragma warning disable CS0618 // Type or member is obsolete
    public void OnDeserialized()
    {
        // Handle version migration
        if (Version != null)
            return;

        if (
            string.IsNullOrWhiteSpace(InstalledBranch) && !string.IsNullOrWhiteSpace(PackageVersion)
        )
        {
            // release mode
            Version = new InstalledPackageVersion { InstalledReleaseVersion = PackageVersion };
        }
        else if (!string.IsNullOrWhiteSpace(PackageVersion))
        {
            Version = new InstalledPackageVersion
            {
                InstalledBranch = InstalledBranch,
                InstalledCommitSha = PackageVersion
            };
        }
    }
#pragma warning restore CS0618 // Type or member is obsolete
}<|MERGE_RESOLUTION|>--- conflicted
+++ resolved
@@ -26,12 +26,8 @@
 
     [Obsolete("Use Version instead. (Kept for migration)")]
     public string? DisplayVersion { get; set; }
-
-<<<<<<< HEAD
-=======
     public InstalledPackageVersion? Version { get; set; }
 
->>>>>>> f5bb6abf
     // Old type absolute path
     [Obsolete("Use LibraryPath instead. (Kept for migration)")]
     public string? Path { get; set; }
@@ -52,7 +48,8 @@
     public List<LaunchOption>? LaunchArgs { get; set; }
     public DateTimeOffset? LastUpdateCheck { get; set; }
     public bool UpdateAvailable { get; set; }
-<<<<<<< HEAD
+    public TorchVersion? PreferredTorchVersion { get; set; }
+    public SharedFolderMethod? PreferredSharedFolderMethod { get; set; }
 
     /// <summary>
     /// Get the launch args host option value.
@@ -79,10 +76,6 @@
         }
         return portOption?.DefaultValue as string;
     }
-=======
-    public TorchVersion? PreferredTorchVersion { get; set; }
-    public SharedFolderMethod? PreferredSharedFolderMethod { get; set; }
->>>>>>> f5bb6abf
 
     /// <summary>
     /// Get the path as a relative sub-path of the relative path.
