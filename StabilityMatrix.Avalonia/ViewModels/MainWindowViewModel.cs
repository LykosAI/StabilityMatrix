--- conflicted
+++ resolved
@@ -85,10 +85,7 @@
             { Name: "pt-PT" } => 300,
             { Name: "pt-BR" } => 260,
             { Name: "ko-KR" } => 235,
-<<<<<<< HEAD
-=======
             { Name: "cs-CZ" } => 250,
->>>>>>> fdf2ae05
             _ => 200,
         };
 
