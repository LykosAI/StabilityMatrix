﻿using System;
using System.Collections.Generic;
using System.Collections.Immutable;
using System.Collections.ObjectModel;
using System.Diagnostics.CodeAnalysis;
using System.IO;
using System.Linq;
using System.Net.Http;
using AvaloniaEdit.Utils;
using Microsoft.Extensions.DependencyInjection;
using StabilityMatrix.Avalonia.Controls.CodeCompletion;
using StabilityMatrix.Avalonia.Models;
using StabilityMatrix.Avalonia.Models.TagCompletion;
using StabilityMatrix.Avalonia.Services;
using StabilityMatrix.Avalonia.ViewModels;
using StabilityMatrix.Avalonia.ViewModels.Base;
using StabilityMatrix.Avalonia.ViewModels.CheckpointBrowser;
using StabilityMatrix.Avalonia.ViewModels.Dialogs;
using StabilityMatrix.Avalonia.ViewModels.PackageManager;
using StabilityMatrix.Avalonia.ViewModels.Inference;
using StabilityMatrix.Avalonia.ViewModels.Settings;
using StabilityMatrix.Core.Api;
using StabilityMatrix.Core.Database;
using StabilityMatrix.Core.Helper;
using StabilityMatrix.Core.Helper.Cache;
using StabilityMatrix.Core.Helper.Factory;
using StabilityMatrix.Core.Models;
using StabilityMatrix.Core.Models.Api;
using StabilityMatrix.Core.Models.Api.Comfy;
using StabilityMatrix.Core.Models.Progress;
using StabilityMatrix.Core.Python;
using StabilityMatrix.Core.Services;
using StabilityMatrix.Core.Updater;
using CheckpointFile = StabilityMatrix.Avalonia.ViewModels.CheckpointManager.CheckpointFile;
using CheckpointFolder = StabilityMatrix.Avalonia.ViewModels.CheckpointManager.CheckpointFolder;

namespace StabilityMatrix.Avalonia.DesignData;

[SuppressMessage("ReSharper", "MemberCanBePrivate.Global")]
public static class DesignData
{
    [NotNull] public static IServiceProvider? Services { get; set; }

    private static bool isInitialized;

    // This needs to be static method instead of static constructor
    // or else Avalonia analyzers won't work.
    public static void Initialize()
    {
        if (isInitialized)
            throw new InvalidOperationException("DesignData is already initialized.");

        var services = new ServiceCollection();

        var activePackageId = Guid.NewGuid();
        services.AddSingleton<ISettingsManager, MockSettingsManager>(_ => new MockSettingsManager
        {
            Settings =
            {
                InstalledPackages = new List<InstalledPackage>
                {
                    new()
                    {
                        Id = activePackageId,
                        DisplayName = "My Installed Package",
                        DisplayVersion = "v1.0.0",
                        PackageName = "stable-diffusion-webui",
                        PackageVersion = "v1.0.0",
                        LibraryPath = $"Packages{Path.DirectorySeparatorChar}example-webui",
                        LastUpdateCheck = DateTimeOffset.Now
                    },
                    new()
                    {
                        Id = Guid.NewGuid(),
                        DisplayName = "Dank Diffusion",
                        PackageName = "ComfyUI",
                        DisplayVersion = "main@ab73d4a",
                        LibraryPath = $"Packages{Path.DirectorySeparatorChar}example-webui",
                        LastUpdateCheck = DateTimeOffset.Now
                    }
                },
                ActiveInstalledPackageId = activePackageId
            }
        });

        // General services
        services.AddLogging()
            .AddSingleton<INavigationService, NavigationService>()
            .AddSingleton<IPackageFactory, PackageFactory>()
            .AddSingleton<IUpdateHelper, UpdateHelper>()
            .AddSingleton<ITokenizerProvider, TokenizerProvider>()
            .AddSingleton<ModelFinder>()
            .AddSingleton<SharedState>();

        // Mock services
        services
            .AddSingleton<INotificationService, MockNotificationService>()
            .AddSingleton<ISharedFolders, MockSharedFolders>()
            .AddSingleton<IDownloadService, MockDownloadService>()
            .AddSingleton<IHttpClientFactory, MockHttpClientFactory>()
<<<<<<< HEAD
            .AddSingleton<IApiFactory, MockApiFactory>()
            .AddSingleton<IInferenceClientManager, MockInferenceClientManager>()
            .AddSingleton<IDiscordRichPresenceService, MockDiscordRichPresenceService>()
            .AddSingleton<ICompletionProvider, MockCompletionProvider>();
=======
            .AddSingleton<IDiscordRichPresenceService, MockDiscordRichPresenceService>()
            .AddSingleton<ITrackedDownloadService, MockTrackedDownloadService>();
>>>>>>> a13a4d89

        // Placeholder services that nobody should need during design time
        services
            .AddSingleton<IPyRunner>(_ => null!)
            .AddSingleton<ILiteDbContext>(_ => null!)
            .AddSingleton<ICivitApi>(_ => null!)
            .AddSingleton<IGithubApiCache>(_ => null!)
            .AddSingleton<IPrerequisiteHelper>(_ => null!);

        // Using some default service implementations from App
        App.ConfigurePackages(services);
        App.ConfigurePageViewModels(services);
        App.ConfigureDialogViewModels(services);
        App.ConfigureViews(services);

        // Override Launch page with mock
        services.Remove(ServiceDescriptor.Singleton<LaunchPageViewModel, LaunchPageViewModel>());
        services.AddSingleton<LaunchPageViewModel, MockLaunchPageViewModel>();

        Services = services.BuildServiceProvider();

        var dialogFactory = Services.GetRequiredService<ServiceManager<ViewModelBase>>();
        var settingsManager = Services.GetRequiredService<ISettingsManager>();
        var downloadService = Services.GetRequiredService<IDownloadService>();
        var modelFinder = Services.GetRequiredService<ModelFinder>();
        var packageFactory = Services.GetRequiredService<IPackageFactory>();
        var notificationService = Services.GetRequiredService<INotificationService>();

        LaunchOptionsViewModel = Services.GetRequiredService<LaunchOptionsViewModel>();
        LaunchOptionsViewModel.Cards = new[]
        {
            LaunchOptionCard.FromDefinition(new LaunchOptionDefinition
            {
                Name = "Host",
                Type = LaunchOptionType.String,
                Description = "The host name for the Web UI",
                DefaultValue = "localhost",
                Options = {"--host"}
            }),
            LaunchOptionCard.FromDefinition(new LaunchOptionDefinition
            {
                Name = "API",
                Type = LaunchOptionType.Bool,
                Options = {"--api"}
            })
        };
        LaunchOptionsViewModel.UpdateFilterCards();

        InstallerViewModel = Services.GetRequiredService<InstallerViewModel>();
        InstallerViewModel.AvailablePackages =
            packageFactory.GetAllAvailablePackages().ToImmutableArray();
        InstallerViewModel.SelectedPackage = InstallerViewModel.AvailablePackages[0];
        InstallerViewModel.ReleaseNotes = "## Release Notes\nThis is a test release note.";

        // Checkpoints page
        CheckpointsPageViewModel.CheckpointFolders = new ObservableCollection<CheckpointFolder>
        {
            new(settingsManager, downloadService, modelFinder)
            {
                Title = "StableDiffusion",
                DirectoryPath = "Models/StableDiffusion",
                CheckpointFiles = new AdvancedObservableList<CheckpointFile>
                {
                    new()
                    {
                        FilePath = "~/Models/StableDiffusion/electricity-light.safetensors",
                        Title = "Auroral Background",
                        PreviewImagePath = "https://image.civitai.com/xG1nkqKTMzGDvpLrqFT7WA/" +
                                           "78fd2a0a-42b6-42b0-9815-81cb11bb3d05/00009-2423234823.jpeg",
                        ConnectedModel = new ConnectedModelInfo
                        {
                            VersionName = "Lightning Auroral",
                            BaseModel = "SD 1.5",
                            ModelName = "Auroral Background",
                            ModelType = CivitModelType.Model,
                            FileMetadata = new CivitFileMetadata
                            {
                                Format = CivitModelFormat.SafeTensor,
                                Fp = CivitModelFpType.fp16,
                                Size = CivitModelSize.pruned,
                            }
                        }
                    },
                    new()
                    {
                        FilePath = "~/Models/Lora/model.safetensors",
                        Title = "Some model"
                    },
                },
            },
            new(settingsManager, downloadService, modelFinder)
            {
                Title = "Lora",
                DirectoryPath = "Packages/Lora",
                SubFolders = new AdvancedObservableList<CheckpointFolder>()
                {
                    new(settingsManager, downloadService, modelFinder)
                    {
                        Title = "StableDiffusion",
                        DirectoryPath = "Packages/Lora/Subfolder",
                    }
                },
                CheckpointFiles = new AdvancedObservableList<CheckpointFile>
                {
                    new()
                    {
                        FilePath = "~/Models/Lora/lora_v2.pt",
                        Title = "Best Lora v2",
                    }
                }
            }
        };

        foreach (var folder in CheckpointsPageViewModel.CheckpointFolders)
        {
            folder.DisplayedCheckpointFiles = folder.CheckpointFiles;
        }

        CheckpointBrowserViewModel.ModelCards = new
            ObservableCollection<CheckpointBrowserCardViewModel>
            {
                dialogFactory.Get<CheckpointBrowserCardViewModel>(vm =>
                {
                    vm.CivitModel = new CivitModel
                    {
                        Name = "BB95 Furry Mix",
                        Description = "A furry mix of BB95",
                    };
                })
            };

        ProgressManagerViewModel.ProgressItems.AddRange(new ProgressItemViewModelBase[]
        {
            new ProgressItemViewModel(new ProgressItem(Guid.NewGuid(), "Test File.exe",
                new ProgressReport(0.5f, "Downloading..."))),
            new MockDownloadProgressItemViewModel("Test File 2.exe"),
        });

        UpdateViewModel = Services.GetRequiredService<UpdateViewModel>();
        UpdateViewModel.UpdateText =
            $"Stability Matrix v2.0.1 is now available! You currently have v2.0.0. Would you like to update now?";
        UpdateViewModel.ReleaseNotes =
            "## v2.0.1\n- Fixed a bug\n- Added a feature\n- Removed a feature";

        isInitialized = true;
    }

    [NotNull] public static InstallerViewModel? InstallerViewModel { get; private set; }
    [NotNull] public static LaunchOptionsViewModel? LaunchOptionsViewModel { get; private set; }
    [NotNull] public static UpdateViewModel? UpdateViewModel { get; private set; }

    public static ServiceManager<ViewModelBase> DialogFactory =>
        Services.GetRequiredService<ServiceManager<ViewModelBase>>();

    public static MainWindowViewModel MainWindowViewModel =>
        Services.GetRequiredService<MainWindowViewModel>();

    public static FirstLaunchSetupViewModel FirstLaunchSetupViewModel =>
        Services.GetRequiredService<FirstLaunchSetupViewModel>();

    public static LaunchPageViewModel LaunchPageViewModel =>
        Services.GetRequiredService<LaunchPageViewModel>();

    public static PackageManagerViewModel PackageManagerViewModel
    {
        get
        {
            var settings = Services.GetRequiredService<ISettingsManager>();
            var vm = Services.GetRequiredService<PackageManagerViewModel>();
            vm.Packages = new ObservableCollection<PackageCardViewModel>(
                settings.Settings.InstalledPackages.Select(p =>
                    DialogFactory.Get<PackageCardViewModel>(viewModel => viewModel.Package = p)));
            vm.Packages.First().IsUpdateAvailable = true;
            return vm;
        }
    }

    public static CheckpointsPageViewModel CheckpointsPageViewModel =>
        Services.GetRequiredService<CheckpointsPageViewModel>();

    public static SettingsViewModel SettingsViewModel =>
        Services.GetRequiredService<SettingsViewModel>();
    
    public static InferenceSettingsViewModel InferenceSettingsViewModel =>
        Services.GetRequiredService<InferenceSettingsViewModel>();
    
    public static CheckpointBrowserViewModel CheckpointBrowserViewModel =>
        Services.GetRequiredService<CheckpointBrowserViewModel>();

    public static SelectModelVersionViewModel SelectModelVersionViewModel =>
        DialogFactory.Get<SelectModelVersionViewModel>(vm =>
        {
            // Sample data
            var sampleCivitVersions = new List<CivitModelVersion>
            {
                new()
                {
                    Name = "BB95 Furry Mix",
                    Description = "v1.0.0",
                    BaseModel = "SD 1.5",
                    Files = new List<CivitFile>
                    {
                        new()
                        {
                            Name = "bb95-v100-uwu-reallylongfilename-v1234576802.safetensors",
                            Type = CivitFileType.Model,
                            Metadata = new CivitFileMetadata
                            {
                                Format = CivitModelFormat.SafeTensor,
                                Fp = CivitModelFpType.fp16,
                                Size = CivitModelSize.pruned
                            }
                        },
                        new()
                        {
                            Name = "bb95-v100-uwu-reallylongfilename-v1234576802-fp32.safetensors",
                            Type = CivitFileType.Model,
                            Metadata = new CivitFileMetadata
                            {
                                Format = CivitModelFormat.SafeTensor,
                                Fp = CivitModelFpType.fp32,
                                Size = CivitModelSize.full
                            },
                            Hashes = new CivitFileHashes
                            {
                                BLAKE3 = "ABCD"
                            }
                        }
                    }
                }
            };
            var sampleViewModel =
                new ModelVersionViewModel(new HashSet<string> {"ABCD"}, sampleCivitVersions[0]);

            // Sample data for dialogs
            vm.Versions = new List<ModelVersionViewModel> {sampleViewModel};
            vm.SelectedVersionViewModel = sampleViewModel;
        });

    public static OneClickInstallViewModel OneClickInstallViewModel =>
        Services.GetRequiredService<OneClickInstallViewModel>();
    
    public static InferenceViewModel InferenceViewModel =>
        Services.GetRequiredService<InferenceViewModel>();

    public static SelectDataDirectoryViewModel SelectDataDirectoryViewModel =>
        Services.GetRequiredService<SelectDataDirectoryViewModel>();

    public static ProgressManagerViewModel ProgressManagerViewModel =>
        Services.GetRequiredService<ProgressManagerViewModel>();

    public static ExceptionViewModel ExceptionViewModel =>
        DialogFactory.Get<ExceptionViewModel>(viewModel =>
        {
            // Use try-catch to generate traceback information
            try
            {
                try
                {
                    throw new OperationCanceledException("Example");
                }
                catch (OperationCanceledException e)
                {
                    throw new AggregateException(e);
                }
            }
            catch (AggregateException e)
            {
                viewModel.Exception = e;
            }
        });

    public static EnvVarsViewModel EnvVarsViewModel => DialogFactory.Get<EnvVarsViewModel>(
        viewModel =>
        {
            viewModel.EnvVars = new ObservableCollection<EnvVarKeyPair>
            {
                new("UWU", "TRUE"),
            };
        });
    
    public static InferenceTextToImageViewModel InferenceTextToImageViewModel =>
        DialogFactory.Get<InferenceTextToImageViewModel>();

    public static RefreshBadgeViewModel RefreshBadgeViewModel => new()
    {
        State = ProgressState.Success
    };

    public static SeedCardViewModel SeedCardViewModel => new();

    public static SamplerCardViewModel SamplerCardViewModel => DialogFactory.Get<SamplerCardViewModel>(vm =>
    {
        vm.Steps = 20;
        vm.CfgScale = 7;
        vm.IsDenoiseStrengthEnabled = false;
        vm.IsDimensionsEnabled = true;
        vm.SelectedSampler = new ComfySampler("euler");
    });
    
    public static SamplerCardViewModel SamplerCardViewModelScaleMode => DialogFactory.Get<SamplerCardViewModel>(vm =>
    {
        vm.Steps = 20;
        vm.CfgScale = 7;
        vm.SelectedSampler = new ComfySampler("euler");
        vm.IsDimensionsEnabled = false;
        vm.IsCfgScaleEnabled = false;
        vm.IsSamplerSelectionEnabled = false;
        vm.IsDenoiseStrengthEnabled = true;
    });

    public static ModelCardViewModel ModelCardViewModel => DialogFactory.Get<ModelCardViewModel>();
    
    public static ImageGalleryCardViewModel ImageGalleryCardViewModel =>
        DialogFactory.Get<ImageGalleryCardViewModel>(vm =>
        {
            vm.ImageSources.AddRange(new ImageSource[]
            {
                new(new Uri("https://image.civitai.com/xG1nkqKTMzGDvpLrqFT7WA/4a7e00a7-6f18-42d4-87c0-10e792df2640/width=1152")),
                new(new Uri("https://image.civitai.com/xG1nkqKTMzGDvpLrqFT7WA/a318ac1f-3ad0-48ac-98cc-79126febcc17/width=1024")),
                new(new Uri("https://image.civitai.com/xG1nkqKTMzGDvpLrqFT7WA/16588c94-6595-4be9-8806-d7e6e22d198c/width=1152")),
            });
        });

    public static PromptCardViewModel PromptCardViewModel =>
        DialogFactory.Get<PromptCardViewModel>(vm =>
        {
            vm.PromptDocument.Text = "house, (high quality), [example], BREAK\n\n<lora:details:0.8>";
            vm.NegativePromptDocument.Text = "blurry, jpeg artifacts";
        });

    public static StackCardViewModel StackCardViewModel =>
        DialogFactory.Get<StackCardViewModel>(vm =>
        {
            vm.AddCards(new LoadableViewModelBase[]
            {
                SamplerCardViewModel,
                SeedCardViewModel,
            });
        });

    public static StackExpanderViewModel StackExpanderViewModel =>
        DialogFactory.Get<StackExpanderViewModel>(vm =>
        {
            vm.Title = "Hires Fix";
            vm.AddCards(new LoadableViewModelBase[]
            {
                SamplerCardViewModel,
                SeedCardViewModel,
            });
        });

    public static UpscalerCardViewModel UpscalerCardViewModel =>
        DialogFactory.Get<UpscalerCardViewModel>();
    
    public static BatchSizeCardViewModel BatchSizeCardViewModel =>
        DialogFactory.Get<BatchSizeCardViewModel>();

    public static IList<ICompletionData> SampleCompletionData => new List<ICompletionData>
    {
        new TagCompletionData("test1", TagType.General),
        new TagCompletionData("test2", TagType.Artist),
        new TagCompletionData("test3", TagType.Character),
        new TagCompletionData("test4", TagType.Copyright),
        new TagCompletionData("test5", TagType.Species),
        new TagCompletionData("test_unknown", TagType.Invalid),
    };
    
    public static CompletionList SampleCompletionList
    {
        get
        {
            var list = new CompletionList
            {
                IsFiltering = true
            };
            list.CompletionData.AddRange(SampleCompletionData);
            list.FilteredCompletionData.AddRange(list.CompletionData);
            list.SelectItem("te", true);
            return list;
        }
    }

    public static ImageViewerViewModel ImageViewerViewModel 
        => DialogFactory.Get<ImageViewerViewModel>();
    
    public static Indexer Types => new();

    public class Indexer
    {
        public object? this[string typeName]
        {
            get
            {
                var type = Type.GetType(typeName) ?? 
                           throw new ArgumentException($"Type {typeName} not found");
                try
                {
                    return Services.GetService(type);
                }
                catch (InvalidOperationException)
                {
                    return Activator.CreateInstance(type);
                }
            }
        }
    }
}<|MERGE_RESOLUTION|>--- conflicted
+++ resolved
@@ -98,15 +98,11 @@
             .AddSingleton<ISharedFolders, MockSharedFolders>()
             .AddSingleton<IDownloadService, MockDownloadService>()
             .AddSingleton<IHttpClientFactory, MockHttpClientFactory>()
-<<<<<<< HEAD
             .AddSingleton<IApiFactory, MockApiFactory>()
             .AddSingleton<IInferenceClientManager, MockInferenceClientManager>()
             .AddSingleton<IDiscordRichPresenceService, MockDiscordRichPresenceService>()
-            .AddSingleton<ICompletionProvider, MockCompletionProvider>();
-=======
-            .AddSingleton<IDiscordRichPresenceService, MockDiscordRichPresenceService>()
+            .AddSingleton<ICompletionProvider, MockCompletionProvider>()
             .AddSingleton<ITrackedDownloadService, MockTrackedDownloadService>();
->>>>>>> a13a4d89
 
         // Placeholder services that nobody should need during design time
         services
