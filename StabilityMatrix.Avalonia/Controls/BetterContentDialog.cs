﻿using System;
using System.Diagnostics;
using System.Diagnostics.CodeAnalysis;
using System.Reflection;
using AsyncAwaitBestPractices;
using Avalonia;
using Avalonia.Controls;
using Avalonia.Controls.Primitives;
using Avalonia.Input;
using Avalonia.Interactivity;
using Avalonia.Logging;
using Avalonia.Threading;
using FluentAvalonia.UI.Controls;
using StabilityMatrix.Avalonia.ViewModels.Base;
using StabilityMatrix.Core.Extensions;

namespace StabilityMatrix.Avalonia.Controls;

[SuppressMessage("ReSharper", "MemberCanBePrivate.Global")]
[SuppressMessage("ReSharper", "PropertyCanBeMadeInitOnly.Global")]
public class BetterContentDialog : ContentDialog
{
    #region Reflection Shenanigans for setting content dialog result
    [NotNull]
    protected static readonly FieldInfo? ResultField = typeof(ContentDialog).GetField(
        "_result",
        BindingFlags.Instance | BindingFlags.NonPublic
    );

    protected ContentDialogResult Result
    {
        get => (ContentDialogResult)ResultField.GetValue(this)!;
        set => ResultField.SetValue(this, value);
    }

    [NotNull]
    protected static readonly MethodInfo? HideCoreMethod = typeof(ContentDialog).GetMethod(
        "HideCore",
        BindingFlags.Instance | BindingFlags.NonPublic
    );

    protected void HideCore()
    {
        HideCoreMethod.Invoke(this, null);
    }

    // Also get button properties to hide on command execution change
    [NotNull]
    protected static readonly FieldInfo? PrimaryButtonField = typeof(ContentDialog).GetField(
        "_primaryButton",
        BindingFlags.Instance | BindingFlags.NonPublic
    );

    protected Button? PrimaryButton
    {
        get => (Button?)PrimaryButtonField.GetValue(this)!;
        set => PrimaryButtonField.SetValue(this, value);
    }

    [NotNull]
    protected static readonly FieldInfo? SecondaryButtonField = typeof(ContentDialog).GetField(
        "_secondaryButton",
        BindingFlags.Instance | BindingFlags.NonPublic
    );

    protected Button? SecondaryButton
    {
        get => (Button?)SecondaryButtonField.GetValue(this)!;
        set => SecondaryButtonField.SetValue(this, value);
    }

    [NotNull]
    protected static readonly FieldInfo? CloseButtonField = typeof(ContentDialog).GetField(
        "_closeButton",
        BindingFlags.Instance | BindingFlags.NonPublic
    );

    protected Button? CloseButton
    {
        get => (Button?)CloseButtonField.GetValue(this)!;
        set => CloseButtonField.SetValue(this, value);
    }

    static BetterContentDialog()
    {
        if (ResultField is null)
        {
            throw new NullReferenceException("ResultField was not resolved");
        }
        if (HideCoreMethod is null)
        {
            throw new NullReferenceException("HideCoreMethod was not resolved");
        }
        if (PrimaryButtonField is null || SecondaryButtonField is null || CloseButtonField is null)
        {
            throw new NullReferenceException("Button fields were not resolved");
        }
    }
    #endregion

    private Border? backgroundPart;

    protected override Type StyleKeyOverride { get; } = typeof(ContentDialog);

    public static readonly StyledProperty<bool> IsFooterVisibleProperty = AvaloniaProperty.Register<
        BetterContentDialog,
        bool
    >("IsFooterVisible", true);

    public bool IsFooterVisible
    {
        get => GetValue(IsFooterVisibleProperty);
        set => SetValue(IsFooterVisibleProperty, value);
    }

    public static readonly StyledProperty<ScrollBarVisibility> ContentVerticalScrollBarVisibilityProperty =
        AvaloniaProperty.Register<BetterContentDialog, ScrollBarVisibility>(
            "ContentScrollBarVisibility",
            ScrollBarVisibility.Auto
        );

    public ScrollBarVisibility ContentVerticalScrollBarVisibility
    {
        get => GetValue(ContentVerticalScrollBarVisibilityProperty);
        set => SetValue(ContentVerticalScrollBarVisibilityProperty, value);
    }

    public static readonly StyledProperty<double> MinDialogWidthProperty = AvaloniaProperty.Register<
        BetterContentDialog,
        double
    >("MinDialogWidth");

    public double MinDialogWidth
    {
        get => GetValue(MinDialogWidthProperty);
        set => SetValue(MinDialogWidthProperty, value);
    }

    public static readonly StyledProperty<double> MaxDialogWidthProperty = AvaloniaProperty.Register<
        BetterContentDialog,
        double
    >("MaxDialogWidth");

    public double MaxDialogWidth
    {
        get => GetValue(MaxDialogWidthProperty);
        set => SetValue(MaxDialogWidthProperty, value);
    }

    public static readonly StyledProperty<double> MinDialogHeightProperty = AvaloniaProperty.Register<
        BetterContentDialog,
        double
    >("MinDialogHeight");

    public double MinDialogHeight
    {
        get => GetValue(MaxDialogHeightProperty);
        set => SetValue(MaxDialogHeightProperty, value);
    }

    public static readonly StyledProperty<double> MaxDialogHeightProperty = AvaloniaProperty.Register<
        BetterContentDialog,
        double
    >("MaxDialogHeight");

    public double MaxDialogHeight
    {
        get => GetValue(MaxDialogHeightProperty);
        set => SetValue(MaxDialogHeightProperty, value);
    }

    public static readonly StyledProperty<Thickness> ContentMarginProperty = AvaloniaProperty.Register<
        BetterContentDialog,
        Thickness
    >("ContentMargin");

    public Thickness ContentMargin
    {
        get => GetValue(ContentMarginProperty);
        set => SetValue(ContentMarginProperty, value);
    }

    public static readonly StyledProperty<bool> CloseOnClickOutsideProperty = AvaloniaProperty.Register<
        BetterContentDialog,
        bool
    >("CloseOnClickOutside");

    /// <summary>
    /// Whether to close the dialog when clicking outside of it (on the blurred background)
    /// </summary>
    public bool CloseOnClickOutside
    {
        get => GetValue(CloseOnClickOutsideProperty);
        set => SetValue(CloseOnClickOutsideProperty, value);
    }

    public BetterContentDialog()
    {
        AddHandler(LoadedEvent, OnLoaded);
    }

    /// <inheritdoc />
    protected override void OnPointerPressed(PointerPressedEventArgs e)
    {
        base.OnPointerPressed(e);

        if (CloseOnClickOutside)
        {
            if (e.Source is Popup || backgroundPart is null)
                return;

            var point = e.GetPosition(this);

            if (!backgroundPart.Bounds.Contains(point))
            {
                // Use vm if available
                if ((Content as Control)?.DataContext is ContentDialogViewModelBase vm)
                {
                    vm.OnCloseButtonClick();
                }
                else
                {
                    Hide(ContentDialogResult.None);
                }
            }
        }
    }

    private void TrySetButtonCommands()
    {
        // If commands provided, bind OnCanExecuteChanged to hide buttons
        // otherwise link visibility to IsEnabled
        if (PrimaryButton is not null)
        {
            if (PrimaryButtonCommand is not null)
            {
                PrimaryButtonCommand.CanExecuteChanged += (_, _) =>
                    PrimaryButton.IsEnabled = PrimaryButtonCommand.CanExecute(null);
                // Also set initial state
                PrimaryButton.IsEnabled = PrimaryButtonCommand.CanExecute(null);
            }
            else
            {
                PrimaryButton.IsVisible = IsPrimaryButtonEnabled && !string.IsNullOrEmpty(PrimaryButtonText);
            }
        }

        if (SecondaryButton is not null)
        {
            if (SecondaryButtonCommand is not null)
            {
                SecondaryButtonCommand.CanExecuteChanged += (_, _) =>
                    SecondaryButton.IsEnabled = SecondaryButtonCommand.CanExecute(null);
                // Also set initial state
                SecondaryButton.IsEnabled = SecondaryButtonCommand.CanExecute(null);
            }
            else
            {
                SecondaryButton.IsVisible =
                    IsSecondaryButtonEnabled && !string.IsNullOrEmpty(SecondaryButtonText);
            }
        }

        if (CloseButton is not null)
        {
            if (CloseButtonCommand is not null)
            {
                CloseButtonCommand.CanExecuteChanged += (_, _) =>
                    CloseButton.IsEnabled = CloseButtonCommand.CanExecute(null);
                // Also set initial state
                CloseButton.IsEnabled = CloseButtonCommand.CanExecute(null);
            }
        }
    }

    private void TryBindButtonEvents()
    {
        if ((Content as Control)?.DataContext is ContentDialogViewModelBase viewModel)
        {
            viewModel.PrimaryButtonClick += OnDialogButtonClick;
            viewModel.SecondaryButtonClick += OnDialogButtonClick;
            viewModel.CloseButtonClick += OnDialogButtonClick;
        }
        else if (Content is ContentDialogViewModelBase viewModelDirect)
        {
            viewModelDirect.PrimaryButtonClick += OnDialogButtonClick;
            viewModelDirect.SecondaryButtonClick += OnDialogButtonClick;
            viewModelDirect.CloseButtonClick += OnDialogButtonClick;
        }
        else if ((Content as Control)?.DataContext is ContentDialogProgressViewModelBase progressViewModel)
        {
            progressViewModel.PrimaryButtonClick += OnDialogButtonClick;
            progressViewModel.SecondaryButtonClick += OnDialogButtonClick;
            progressViewModel.CloseButtonClick += OnDialogButtonClick;
        }
    }

    protected void OnDialogButtonClick(object? sender, ContentDialogResult e)
    {
        Dispatcher.UIThread.Post(() =>
        {
            Result = e;
            HideCore();
        });
    }

    protected override void OnDataContextChanged(EventArgs e)
    {
        base.OnDataContextChanged(e);

        TryBindButtonEvents();
    }

    /// <inheritdoc />
    protected override void OnApplyTemplate(TemplateAppliedEventArgs e)
    {
        base.OnApplyTemplate(e);

        backgroundPart = e.NameScope.Find<Border>("BackgroundElement");
        if (backgroundPart is not null)
        {
            backgroundPart.Margin = ContentMargin;
        }
    }

    private void OnLoaded(object? sender, RoutedEventArgs? e)
    {
        TryBindButtonEvents();

        try
        {
            // Find the named grid
            // https://github.com/amwx/FluentAvalonia/blob/master/src/FluentAvalonia/Styling/
            // ControlThemes/FAControls/ContentDialogStyles.axaml#L96
            var containerBorder = VisualChildren[0] as Border;
            var layoutRootPanel = containerBorder?.Child as Panel;
            var backgroundElementBorder = (layoutRootPanel?.Children[0] as Border).Unwrap();

            // Set dialog bounds
            if (MaxDialogWidth > 0)
            {
                backgroundElementBorder.MaxWidth = MaxDialogWidth;
            }

            if (MinDialogWidth > 0)
            {
                backgroundElementBorder.MinWidth = MinDialogWidth;
            }

            // This kind of bork for some reason
            /*if (MinDialogHeight > 0)
            {
                faBorder!.MinHeight = MinDialogHeight;
            }*/

            if (MaxDialogHeight > 0)
            {
                backgroundElementBorder!.MaxHeight = MaxDialogHeight;
            }

            var border2 = backgroundElementBorder?.Child as Border;
            // Named Grid 'DialogSpace'
            var dialogSpaceGrid = (border2?.Child as Grid).Unwrap();

            // Get the parent border, which is what we want to hide
            var scrollViewer = (dialogSpaceGrid.Children[0] as ScrollViewer).Unwrap();
            var actualBorder = (dialogSpaceGrid.Children[1] as Border).Unwrap();

            var subBorder = (scrollViewer.Content as Border).Unwrap();
            var subGrid = (subBorder.Child as Grid).Unwrap();

            var contentControlTitle = (subGrid.Children[0] as ContentControl).Unwrap();

            // Hide title if empty
            if (Title is null or string { Length: 0 })
            {
                contentControlTitle.IsVisible = false;
            }

            // Set footer and scrollbar visibility states
            actualBorder.IsVisible = IsFooterVisible;
            scrollViewer.VerticalScrollBarVisibility = ContentVerticalScrollBarVisibility;
        }
        catch (ArgumentNullException)
        {
            Logger
                .TryGet(LogEventLevel.Error, nameof(BetterContentDialog))
                ?.Log(this, "OnLoaded - Unable to find elements");

            return;
        }

        // Also call the vm's OnLoad
        // (UserControlBase handles this now, so we don't need to)
        /*if (Content is Control { DataContext: ViewModelBase viewModel })
        {
            viewModel.OnLoaded();
<<<<<<< HEAD

            // idk what else is calling this but this makes it get called twice??
            // Dispatcher.UIThread.InvokeAsync(viewModel.OnLoadedAsync).SafeFireAndForget();
        }
=======
            Dispatcher.UIThread.InvokeAsync(viewModel.OnLoadedAsync).SafeFireAndForget();
        }*/
>>>>>>> cbe7432b
    }
}<|MERGE_RESOLUTION|>--- conflicted
+++ resolved
@@ -395,14 +395,7 @@
         /*if (Content is Control { DataContext: ViewModelBase viewModel })
         {
             viewModel.OnLoaded();
-<<<<<<< HEAD
-
-            // idk what else is calling this but this makes it get called twice??
-            // Dispatcher.UIThread.InvokeAsync(viewModel.OnLoadedAsync).SafeFireAndForget();
-        }
-=======
             Dispatcher.UIThread.InvokeAsync(viewModel.OnLoadedAsync).SafeFireAndForget();
         }*/
->>>>>>> cbe7432b
     }
 }