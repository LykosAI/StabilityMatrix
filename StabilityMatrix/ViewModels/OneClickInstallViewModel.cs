--- conflicted
+++ resolved
@@ -81,11 +81,7 @@
             {
                 SubHeaderText = $"Downloading Git... {progress.Percentage:N0}%";
             }
-<<<<<<< HEAD
             else if (progress.Type == ProgressType.Extract)
-=======
-            else if (progress.Message?.Contains("Extracting") ?? false)
->>>>>>> 104dfff3
             {
                 SubHeaderText = $"Installing Git... {progress.Percentage:N0}%";
             }
