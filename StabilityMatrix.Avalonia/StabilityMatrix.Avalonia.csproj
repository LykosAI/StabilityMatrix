﻿<Project Sdk="Microsoft.NET.Sdk">
    <PropertyGroup>
        <OutputType>WinExe</OutputType>
        <TargetFramework>net7.0</TargetFramework>
        <RuntimeIdentifiers>win-x64;linux-x64;osx-x64;osx-arm64</RuntimeIdentifiers>
        <Nullable>enable</Nullable>
        <BuiltInComInteropSupport>true</BuiltInComInteropSupport>
        <ApplicationManifest>app.manifest</ApplicationManifest>
        <AvaloniaUseCompiledBindingsByDefault>true</AvaloniaUseCompiledBindingsByDefault>
        <ApplicationIcon>./Assets/Icon.ico</ApplicationIcon>
        <Version>2.3.0-dev.1</Version>
        <InformationalVersion>$(Version)</InformationalVersion>
        <EnableWindowsTargeting>true</EnableWindowsTargeting>
        <AllowUnsafeBlocks>true</AllowUnsafeBlocks>
    </PropertyGroup>
    
    <ItemGroup>
        <PackageReference Include="AsyncImageLoader.Avalonia" Version="3.0.0" />
        <PackageReference Include="AutoComplete.Net" Version="1.2211.2014.42"/>
        <PackageReference Include="Avalonia" Version="11.0.2" />
        <PackageReference Include="Avalonia.AvaloniaEdit" Version="11.0.1" />
        <PackageReference Include="Avalonia.Controls.PanAndZoom" Version="11.0.0" />
        <PackageReference Include="Avalonia.Desktop" Version="11.0.2" />
        <PackageReference Include="Avalonia.Fonts.Inter" Version="11.0.2" />
        <!--Condition below is needed to remove Avalonia.Diagnostics package from build output in Release configuration.-->
        <PackageReference Condition="'$(Configuration)' == 'Debug'" Include="Avalonia.Diagnostics" Version="11.0.2" />
        <PackageReference Include="Avalonia.Xaml.Behaviors" Version="11.0.0.1" />
        <PackageReference Include="AvaloniaEdit.TextMate" Version="11.0.0" />
        <PackageReference Include="CommunityToolkit.Mvvm" Version="8.2.1" />
        <PackageReference Include="DiscordRichPresence" Version="1.2.1.24" />
<<<<<<< HEAD
        <PackageReference Include="Dock.Avalonia" Version="11.0.0" />
        <PackageReference Include="Dock.Model.Avalonia" Version="11.0.0" />
        <PackageReference Include="FluentAvaloniaUI" Version="2.0.1" />
=======
        <PackageReference Include="DynamicData" Version="7.14.2" />
        <PackageReference Include="FluentAvaloniaUI" Version="2.0.0" />
>>>>>>> 68962ed8
        <PackageReference Include="FluentIcons.Avalonia" Version="1.1.207" />
        <PackageReference Include="FluentIcons.FluentAvalonia" Version="1.1.207" />
        <PackageReference Include="FuzzySharp" Version="2.0.2" />
        <PackageReference Include="Markdown.Avalonia" Version="11.0.0" />
        <PackageReference Include="Microsoft.Extensions.Configuration" Version="7.0.0" />
        <PackageReference Include="Microsoft.Extensions.Configuration.FileExtensions" Version="7.0.0" />
        <PackageReference Include="Microsoft.Extensions.Configuration.Json" Version="7.0.0" />
        <PackageReference Include="Microsoft.Extensions.DependencyInjection" Version="7.0.0" />
        <PackageReference Include="Microsoft.Extensions.Http.Polly" Version="7.0.8" />
        <PackageReference Include="Microsoft.Extensions.Options.ConfigurationExtensions" Version="7.0.0" />
        <PackageReference Include="Nito.AsyncEx" Version="5.1.2" />
        <PackageReference Include="NLog" Version="5.2.2" />
        <PackageReference Include="NLog.Extensions.Logging" Version="5.3.2" />
        <PackageReference Include="Polly" Version="7.2.4" />
        <PackageReference Include="Polly.Contrib.WaitAndRetry" Version="1.1.1" />
        <PackageReference Include="Polly.Extensions.Http" Version="3.0.0" />
        <PackageReference Include="Projektanker.Icons.Avalonia.FontAwesome" Version="6.6.0" />
        <PackageReference Include="RockLib.Reflection.Optimized" Version="2.0.0" />
        <PackageReference Include="Sentry" Version="3.33.1" />
        <PackageReference Include="Sentry.NLog" Version="3.33.1" />
        <PackageReference Include="Sylvan.Common" Version="0.4.2" />
        <PackageReference Include="Sylvan.Data" Version="0.2.12" />
        <PackageReference Include="Sylvan.Data.Csv" Version="1.3.3" />
        <PackageReference Include="TextMateSharp.Grammars" Version="1.0.55" />
    </ItemGroup>


    <ItemGroup>
        <AvaloniaResource Include="Assets\Icon.ico" />
        <AvaloniaResource Include="Assets\Icon.png" />
        <None Remove="Assets\ImagePrompt.tmLanguage.json" />
        <AvaloniaResource Include="Assets\ImagePrompt.tmLanguage.json" />
        <None Remove="Assets\ThemeMatrixDark.json" />
        <AvaloniaResource Include="Assets\ThemeMatrixDark.json" />
    </ItemGroup>
    
    <ItemGroup>
        <ProjectReference Include="..\StabilityMatrix.Core\StabilityMatrix.Core.csproj" />
    </ItemGroup>
    
    <ItemGroup>
        <AvaloniaResource Include="Assets\noimage.png" />
    </ItemGroup>

    <ItemGroup>
        <AvaloniaResource Include="Assets\licenses.json" />
    </ItemGroup>
    
    <ItemGroup>
        <AvaloniaResource Include="Assets\sitecustomize.py" />
    </ItemGroup>
    
    <ItemGroup>
      <!-- Only for win-64 -->
      <AvaloniaResource Include="Assets\win-x64\**" Condition="'$(RuntimeIdentifier)' == 'win-x64'" />
      <!-- Only for linux-64 -->
      <AvaloniaResource Include="Assets\linux-x64\**" Condition="'$(RuntimeIdentifier)' == 'linux-x64'" />
    </ItemGroup>
    
    <ItemGroup>
      <EmbeddedResource Update="Languages\Resources.resx">
        <Generator>PublicResXFileCodeGenerator</Generator>
        <LastGenOutput>Resources.Designer.cs</LastGenOutput>
      </EmbeddedResource>
    </ItemGroup>
    
    <ItemGroup>
      <Compile Update="Languages\Resources.Designer.cs">
        <DesignTime>True</DesignTime>
        <AutoGen>True</AutoGen>
        <DependentUpon>Resources.resx</DependentUpon>
      </Compile>
    </ItemGroup>
</Project><|MERGE_RESOLUTION|>--- conflicted
+++ resolved
@@ -28,14 +28,10 @@
         <PackageReference Include="AvaloniaEdit.TextMate" Version="11.0.0" />
         <PackageReference Include="CommunityToolkit.Mvvm" Version="8.2.1" />
         <PackageReference Include="DiscordRichPresence" Version="1.2.1.24" />
-<<<<<<< HEAD
         <PackageReference Include="Dock.Avalonia" Version="11.0.0" />
         <PackageReference Include="Dock.Model.Avalonia" Version="11.0.0" />
         <PackageReference Include="FluentAvaloniaUI" Version="2.0.1" />
-=======
         <PackageReference Include="DynamicData" Version="7.14.2" />
-        <PackageReference Include="FluentAvaloniaUI" Version="2.0.0" />
->>>>>>> 68962ed8
         <PackageReference Include="FluentIcons.Avalonia" Version="1.1.207" />
         <PackageReference Include="FluentIcons.FluentAvalonia" Version="1.1.207" />
         <PackageReference Include="FuzzySharp" Version="2.0.2" />
