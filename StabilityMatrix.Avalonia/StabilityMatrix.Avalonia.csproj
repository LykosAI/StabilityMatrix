﻿<Project Sdk="Microsoft.NET.Sdk">
    <PropertyGroup>
        <OutputType>WinExe</OutputType>
        <TargetFramework>net7.0</TargetFramework>
        <RuntimeIdentifiers>win-x64;linux-x64;osx-x64;osx-arm64</RuntimeIdentifiers>
        <Nullable>enable</Nullable>
        <BuiltInComInteropSupport>true</BuiltInComInteropSupport>
        <ApplicationManifest>app.manifest</ApplicationManifest>
        <AvaloniaUseCompiledBindingsByDefault>true</AvaloniaUseCompiledBindingsByDefault>
        <ApplicationIcon>./Assets/Icon.ico</ApplicationIcon>
<<<<<<< HEAD
        <Version>2.4.0-dev.4</Version>
=======
        <Version>2.4.1-dev.1</Version>
>>>>>>> fbfa62d9
        <InformationalVersion>$(Version)</InformationalVersion>
        <EnableWindowsTargeting>true</EnableWindowsTargeting>
        <AllowUnsafeBlocks>true</AllowUnsafeBlocks>
    </PropertyGroup>
    
    <ItemGroup>
        <PackageReference Include="AsyncImageLoader.Avalonia" Version="3.2.0" />
        <PackageReference Include="AutoComplete.Net" Version="1.2211.2014.42"/>
        <PackageReference Include="Avalonia.AvaloniaEdit" Version="11.0.1" />
        <PackageReference Include="Avalonia.Controls.PanAndZoom" Version="11.0.0" />
        <PackageReference Include="Avalonia" Version="11.0.4" />
        <PackageReference Include="Avalonia.Desktop" Version="11.0.4" />
        <PackageReference Include="Avalonia.Fonts.Inter" Version="11.0.4" />
        <!--Condition below is needed to remove Avalonia.Diagnostics package from build output in Release configuration.-->
        <PackageReference Condition="'$(Configuration)' == 'Debug'" Include="Avalonia.Diagnostics" Version="11.0.4" />
        <PackageReference Include="Avalonia.HtmlRenderer" Version="11.0.0" />
        <PackageReference Include="Avalonia.Xaml.Behaviors" Version="11.0.2" />
        <PackageReference Include="AvaloniaEdit.TextMate" Version="11.0.0" />
        <PackageReference Include="CommunityToolkit.Mvvm" Version="8.2.1" />
        <PackageReference Include="DiscordRichPresence" Version="1.2.1.24" />
        <PackageReference Include="Dock.Avalonia" Version="11.0.0.1" />
        <PackageReference Include="Dock.Model.Avalonia" Version="11.0.0.1" />
        <PackageReference Include="FluentAvaloniaUI" Version="2.0.1" />
        <PackageReference Include="DynamicData" Version="7.14.2" />
        <PackageReference Include="FluentIcons.Avalonia" Version="1.1.207" />
        <PackageReference Include="FluentIcons.FluentAvalonia" Version="1.1.207" />
        <PackageReference Include="FuzzySharp" Version="2.0.2" />
        <PackageReference Include="Markdown.Avalonia" Version="11.0.0" />
        <PackageReference Include="MetadataExtractor" Version="2.8.1" />
        <PackageReference Include="Microsoft.Extensions.Configuration" Version="7.0.0" />
        <PackageReference Include="Microsoft.Extensions.Configuration.FileExtensions" Version="7.0.0" />
        <PackageReference Include="Microsoft.Extensions.Configuration.Json" Version="7.0.0" />
        <PackageReference Include="Microsoft.Extensions.DependencyInjection" Version="7.0.0" />
        <PackageReference Include="Microsoft.Extensions.Http.Polly" Version="7.0.8" />
        <PackageReference Include="Microsoft.Extensions.Options.ConfigurationExtensions" Version="7.0.0" />
        <PackageReference Include="Nito.AsyncEx" Version="5.1.2" />
        <PackageReference Include="NLog" Version="5.2.3" />
        <PackageReference Include="NLog.Extensions.Logging" Version="5.3.2" />
        <PackageReference Include="Polly" Version="7.2.4" />
        <PackageReference Include="Polly.Contrib.WaitAndRetry" Version="1.1.1" />
        <PackageReference Include="Polly.Extensions.Http" Version="3.0.0" />
        <PackageReference Include="Projektanker.Icons.Avalonia.FontAwesome" Version="6.6.0" />
        <PackageReference Include="RockLib.Reflection.Optimized" Version="2.0.0" />
        <PackageReference Include="Sentry" Version="3.33.1" />
        <PackageReference Include="Sentry.NLog" Version="3.33.1" />
        <PackageReference Include="Sylvan.Common" Version="0.4.2" />
        <PackageReference Include="Sylvan.Data" Version="0.2.12" />
        <PackageReference Include="Sylvan.Data.Csv" Version="1.3.3" />
        <PackageReference Include="TextMateSharp.Grammars" Version="1.0.55" />
    </ItemGroup>


    <ItemGroup>
        <AvaloniaResource Include="Assets\Icon.ico" />
        <AvaloniaResource Include="Assets\Icon.png" />
        <None Remove="Assets\ImagePrompt.tmLanguage.json" />
        <AvaloniaResource Include="Assets\ImagePrompt.tmLanguage.json" />
        <None Remove="Assets\ThemeMatrixDark.json" />
        <AvaloniaResource Include="Assets\ThemeMatrixDark.json" />
    </ItemGroup>
    
    <ItemGroup>
        <ProjectReference Include="..\StabilityMatrix.Core\StabilityMatrix.Core.csproj" />
    </ItemGroup>

    <ItemGroup>
      <ProjectReference Condition="'$(Configuration)' == 'Debug'" Include="..\StabilityMatrix.Avalonia.Diagnostics\StabilityMatrix.Avalonia.Diagnostics.csproj" />
    </ItemGroup>
    
    <ItemGroup>
        <AvaloniaResource Include="Assets\noimage.png" />
    </ItemGroup>

    <ItemGroup>
        <AvaloniaResource Include="Assets\licenses.json" />
    </ItemGroup>
    
    <ItemGroup>
        <AvaloniaResource Include="Assets\sitecustomize.py" />
    </ItemGroup>

    <ItemGroup>
        <AvaloniaResource Include="Assets\Fonts\**" />
    </ItemGroup>
    
    <ItemGroup>
      <!-- Only for win-64 -->
      <AvaloniaResource Include="Assets\win-x64\**" Condition="'$(RuntimeIdentifier)' == 'win-x64'" />
      <!-- Only for linux-64 -->
      <AvaloniaResource Include="Assets\linux-x64\**" Condition="'$(RuntimeIdentifier)' == 'linux-x64'" />
      <!-- Only for osx-arm64 -->
      <AvaloniaResource Include="Assets\macos-arm64\**" Condition="'$(RuntimeIdentifier)' == 'osx-arm64'" />
    </ItemGroup>
    
    <ItemGroup>
      <EmbeddedResource Update="Languages\Resources.resx">
        <Generator>PublicResXFileCodeGenerator</Generator>
        <LastGenOutput>Resources.Designer.cs</LastGenOutput>
      </EmbeddedResource>
    </ItemGroup>
    
    <ItemGroup>
      <Compile Update="Languages\Resources.Designer.cs">
        <DesignTime>True</DesignTime>
        <AutoGen>True</AutoGen>
        <DependentUpon>Resources.resx</DependentUpon>
      </Compile>
    </ItemGroup>

    <!-- set HUSKY to 0 to disable, or opt-in during CI by setting HUSKY to 1 -->
    <Target Name="husky" BeforeTargets="Restore;CollectPackageReferences" Condition="'$(HUSKY)' == 1 Or ('$(HUSKY)' != 0 And '$(CI)' != 'true')">
        <Exec Command="dotnet tool restore"  StandardOutputImportance="Low" StandardErrorImportance="High"/>
        <Exec Command="dotnet husky install" StandardOutputImportance="Low" StandardErrorImportance="High" WorkingDirectory="../" />
    </Target>
</Project><|MERGE_RESOLUTION|>--- conflicted
+++ resolved
@@ -8,11 +8,7 @@
         <ApplicationManifest>app.manifest</ApplicationManifest>
         <AvaloniaUseCompiledBindingsByDefault>true</AvaloniaUseCompiledBindingsByDefault>
         <ApplicationIcon>./Assets/Icon.ico</ApplicationIcon>
-<<<<<<< HEAD
-        <Version>2.4.0-dev.4</Version>
-=======
-        <Version>2.4.1-dev.1</Version>
->>>>>>> fbfa62d9
+        <Version>2.5.0-dev.1</Version>
         <InformationalVersion>$(Version)</InformationalVersion>
         <EnableWindowsTargeting>true</EnableWindowsTargeting>
         <AllowUnsafeBlocks>true</AllowUnsafeBlocks>
@@ -62,15 +58,20 @@
         <PackageReference Include="Sylvan.Data" Version="0.2.12" />
         <PackageReference Include="Sylvan.Data.Csv" Version="1.3.3" />
         <PackageReference Include="TextMateSharp.Grammars" Version="1.0.55" />
+        <PackageReference Include="Dock.Avalonia" Version="11.0.0.1" />
+        <PackageReference Include="Dock.Model.Avalonia" Version="11.0.0.1" />
+        <PackageReference Include="MetadataExtractor" Version="2.8.1" />
     </ItemGroup>
 
 
     <ItemGroup>
         <AvaloniaResource Include="Assets\Icon.ico" />
         <AvaloniaResource Include="Assets\Icon.png" />
-        <None Remove="Assets\ImagePrompt.tmLanguage.json" />
+    </ItemGroup>
+
+    <ItemGroup>
         <AvaloniaResource Include="Assets\ImagePrompt.tmLanguage.json" />
-        <None Remove="Assets\ThemeMatrixDark.json" />
+        <AvaloniaResource Include="Assets\ImagePrompt.tmLanguage.json" />
         <AvaloniaResource Include="Assets\ThemeMatrixDark.json" />
     </ItemGroup>
     
