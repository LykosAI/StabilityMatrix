--- conflicted
+++ resolved
@@ -7,16 +7,13 @@
 
 ## v2.10.0-dev.3
 ### Fixed
-<<<<<<< HEAD
 - Fixed Inference HiresFix module "Inherit Primary Sampler Addons" setting not effectively disabling when unchecked
 - Fix model download location options for VAEs in the CivitAI Model Browser
-=======
 - Fixed model download location options for VAEs in the CivitAI Model Browser
 - Fixed crash on startup when library directory is not set
 - Fixed One-Click install progress dialog not disappearing after completion
 - Fixed ComfyUI with Inference pop-up during one-click install appearing below the visible scroll area
 - Fixed no packages being available for one-click install on PCs without a GPU
->>>>>>> 662c575f
 
 ## v2.10.0-dev.2
 ### Added
