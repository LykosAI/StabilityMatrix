﻿using System;
using System.Diagnostics;
using System.IO;
using System.Linq;
using System.Net.Http;
using System.Text.RegularExpressions;
using System.Threading.Tasks;
using AsyncAwaitBestPractices;
using CommunityToolkit.Mvvm.ComponentModel;
using CommunityToolkit.Mvvm.Input;
using Microsoft.Extensions.Logging;
using Semver;
using StabilityMatrix.Avalonia.Languages;
using StabilityMatrix.Avalonia.ViewModels.Base;
using StabilityMatrix.Avalonia.Views.Dialogs;
using StabilityMatrix.Core.Attributes;
using StabilityMatrix.Core.Extensions;
using StabilityMatrix.Core.Helper;
using StabilityMatrix.Core.Models.Progress;
using StabilityMatrix.Core.Models.Update;
using StabilityMatrix.Core.Services;
using StabilityMatrix.Core.Updater;

namespace StabilityMatrix.Avalonia.ViewModels.Dialogs;

[View(typeof(UpdateDialog))]
[ManagedService]
[Singleton]
public partial class UpdateViewModel : ContentDialogViewModelBase
{
    private readonly ILogger<UpdateViewModel> logger;
    private readonly ISettingsManager settingsManager;
    private readonly IHttpClientFactory httpClientFactory;
    private readonly IUpdateHelper updateHelper;

    private bool isLoaded;

    [ObservableProperty]
    private bool isUpdateAvailable;

    [ObservableProperty]
    private UpdateInfo? updateInfo;

    [ObservableProperty]
    private string? releaseNotes;

    [ObservableProperty]
    private string? updateText;

    [ObservableProperty]
    private int progressValue;

    [ObservableProperty]
    private bool isProgressIndeterminate;

    [ObservableProperty]
    private bool showProgressBar;

    [ObservableProperty]
    private string? currentVersionText;

    [ObservableProperty]
    private string? newVersionText;

    [GeneratedRegex(
        @"(##\s*(v[0-9]+\.[0-9]+\.[0-9]+(?:-(?:[0-9A-Za-z-.]+))?)((?:\n|.)+?))(?=(##\s*v[0-9]+\.[0-9]+\.[0-9]+)|\z)"
    )]
    private static partial Regex RegexChangelog();

    public UpdateViewModel(
        ILogger<UpdateViewModel> logger,
        ISettingsManager settingsManager,
        IHttpClientFactory httpClientFactory,
        IUpdateHelper updateHelper
    )
    {
        this.logger = logger;
        this.settingsManager = settingsManager;
        this.httpClientFactory = httpClientFactory;
        this.updateHelper = updateHelper;

        EventManager.Instance.UpdateAvailable += (_, info) =>
        {
            IsUpdateAvailable = true;
            UpdateInfo = info;
        };
        updateHelper.StartCheckingForUpdates().SafeFireAndForget();
    }

    public async Task Preload()
    {
        if (UpdateInfo is null)
            return;

        ReleaseNotes = await GetReleaseNotes(UpdateInfo.Changelog.ToString());
    }

    partial void OnUpdateInfoChanged(UpdateInfo? value)
    {
        CurrentVersionText = $"v{Compat.AppVersion.ToDisplayString()}";
        NewVersionText = $"v{value?.Version.ToDisplayString()}";
    }

    public override async Task OnLoadedAsync()
    {
        if (!isLoaded)
        {
            await Preload();
        }
    }

    /// <inheritdoc />
    public override void OnUnloaded()
    {
        base.OnUnloaded();
        isLoaded = false;
    }

    [RelayCommand]
    private async Task InstallUpdate()
    {
        if (UpdateInfo == null)
        {
            return;
        }

        ShowProgressBar = true;
        IsProgressIndeterminate = true;
        UpdateText = string.Format(
            Resources.TextTemplate_UpdatingPackage,
            Resources.Label_StabilityMatrix
        );

        try
        {
            await updateHelper.DownloadUpdate(
                UpdateInfo,
                new Progress<ProgressReport>(report =>
                {
                    ProgressValue = Convert.ToInt32(report.Percentage);
                    IsProgressIndeterminate = report.IsIndeterminate;
                })
            );
        }
        catch (Exception e)
        {
            logger.LogWarning(e, "Failed to download update");

            var dialog = DialogHelper.CreateMarkdownDialog(
                $"{e.GetType().Name}: {e.Message}",
                Resources.Label_UnexpectedErrorOccurred
            );

            await dialog.ShowAsync();
            return;
        }

        // On unix, we need to set the executable bit
        if (Compat.IsUnix)
        {
            File.SetUnixFileMode(
                UpdateHelper.ExecutablePath, // 0755
                UnixFileMode.UserRead
                    | UnixFileMode.UserWrite
                    | UnixFileMode.UserExecute
                    | UnixFileMode.GroupRead
                    | UnixFileMode.GroupExecute
                    | UnixFileMode.OtherRead
                    | UnixFileMode.OtherExecute
            );
        }

        UpdateText = "Getting a few things ready...";
        await using (new MinimumDelay(500, 1000))
        {
            Process.Start(
                UpdateHelper.ExecutablePath,
                $"--wait-for-exit-pid {Environment.ProcessId}"
            );
        }

        UpdateText = "Update complete. Restarting Stability Matrix in 3 seconds...";
        await Task.Delay(1000);
        UpdateText = "Update complete. Restarting Stability Matrix in 2 seconds...";
        await Task.Delay(1000);
        UpdateText = "Update complete. Restarting Stability Matrix in 1 second...";
        await Task.Delay(1000);
        UpdateText = "Update complete. Restarting Stability Matrix...";

        App.Shutdown();
    }

    internal async Task<string> GetReleaseNotes(string changelogUrl)
    {
        using var client = httpClientFactory.CreateClient();
        var response = await client.GetAsync(changelogUrl);
        if (response.IsSuccessStatusCode)
        {
            var changelog = await response.Content.ReadAsStringAsync();

            // Formatting for new changelog format
            // https://keepachangelog.com/en/1.1.0/
            if (changelogUrl.EndsWith(".md", StringComparison.OrdinalIgnoreCase))
            {
                return FormatChangelog(
                        changelog,
                        Compat.AppVersion,
                        settingsManager.Settings.PreferredUpdateChannel
                    ) ?? "## Unable to format release notes";
            }

            return changelog;
        }
        else
        {
            return "## Unable to load release notes";
        }
    }

    /// <summary>
    /// Formats changelog markdown including up to the current version
    /// </summary>
    /// <param name="markdown">Markdown to format</param>
    /// <param name="currentVersion">Versions equal or below this are excluded</param>
    /// <param name="maxChannel">Maximum channel level to include</param>
    internal static string? FormatChangelog(
        string markdown,
        SemVersion currentVersion,
        UpdateChannel maxChannel = UpdateChannel.Stable
    )
    {
        var pattern = RegexChangelog();

        var results = pattern
            .Matches(markdown)
            .Select(
                m =>
                    new
                    {
                        Block = m.Groups[1].Value.Trim(),
                        Version = SemVersion.TryParse(
                            m.Groups[2].Value.Trim(),
                            SemVersionStyles.AllowV,
                            out var version
                        )
                            ? version
                            : null,
                        Content = m.Groups[3].Value.Trim()
                    }
            )
            .Where(x => x.Version is not null)
            .ToList();

        // Join all blocks until and excluding the current version
        // If we're on a pre-release, include the current release
        var currentVersionBlock = results.FindIndex(
            x => x.Version == currentVersion.WithoutMetadata()
        );

        // For mismatching build metadata, add one
        if (
            currentVersionBlock != -1
            && results[currentVersionBlock].Version?.Metadata != currentVersion.Metadata
        )
        {
            currentVersionBlock++;
        }

        // Support for previous pre-release without changelogs
        if (currentVersionBlock == -1)
        {
            currentVersionBlock = results.FindIndex(
                x => x.Version == currentVersion.WithoutPrereleaseOrMetadata()
            );

            // Add 1 if found to include the current release
            if (currentVersionBlock != -1)
            {
                currentVersionBlock++;
            }
        }

        // Still not found, just include all
        if (currentVersionBlock == -1)
        {
            currentVersionBlock = results.Count;
        }

        // Filter out pre-releases
        var blocks = results
            .Take(currentVersionBlock)
            .Where(
                x =>
                    x.Version!.PrereleaseIdentifiers.Count == 0
                    || x.Version.PrereleaseIdentifiers[0].Value switch
                    {
                        "pre" when maxChannel >= UpdateChannel.Preview => true,
                        "dev" when maxChannel >= UpdateChannel.Development => true,
                        _ => false
                    }
            )
            .Select(x => x.Block);

        return string.Join(Environment.NewLine + Environment.NewLine, blocks);
    }
<<<<<<< HEAD

    public async Task Preload()
    {
        if (UpdateInfo is null)
            return;

        ReleaseNotes = await GetReleaseNotes(UpdateInfo.Changelog.ToString());
    }

    internal async Task<string> GetReleaseNotes(string changelogUrl)
    {
        using var client = httpClientFactory.CreateClient();

        try
        {
            var response = await client.GetAsync(changelogUrl);
            if (response.IsSuccessStatusCode)
            {
                var changelog = await response.Content.ReadAsStringAsync();

                // Formatting for new changelog format
                // https://keepachangelog.com/en/1.1.0/
                if (changelogUrl.EndsWith(".md", StringComparison.OrdinalIgnoreCase))
                {
                    return FormatChangelog(changelog, Compat.AppVersion)
                        ?? "## Unable to format release notes";
                }

                return changelog;
            }

            return "## Unable to load release notes";
        }
        catch (HttpRequestException e)
        {
            return $"## Unable to fetch release notes ({e.StatusCode})\n\n[{changelogUrl}]({changelogUrl})";
        }
        catch (TaskCanceledException) { }

        return $"## Unable to fetch release notes\n\n[{changelogUrl}]({changelogUrl})";
    }

    partial void OnUpdateInfoChanged(UpdateInfo? value)
    {
        CurrentVersionText = $"v{Compat.AppVersion}";
        NewVersionText = $"v{value?.Version}";
    }

    public override async Task OnLoadedAsync()
    {
        if (!isLoaded)
        {
            await Preload();
        }
    }

    /// <inheritdoc />
    public override void OnUnloaded()
    {
        base.OnUnloaded();
        isLoaded = false;
    }

    [RelayCommand]
    private async Task InstallUpdate()
    {
        if (UpdateInfo == null)
        {
            return;
        }

        ShowProgressBar = true;
        UpdateText = string.Format(
            Resources.TextTemplate_UpdatingPackage,
            Resources.Label_StabilityMatrix
        );

        await updateHelper.DownloadUpdate(
            UpdateInfo,
            new Progress<ProgressReport>(report =>
            {
                ProgressValue = Convert.ToInt32(report.Percentage);
                IsProgressIndeterminate = report.IsIndeterminate;
            })
        );

        // On unix, we need to set the executable bit
        if (Compat.IsUnix)
        {
            File.SetUnixFileMode(
                UpdateHelper.ExecutablePath, // 0755
                UnixFileMode.UserRead
                    | UnixFileMode.UserWrite
                    | UnixFileMode.UserExecute
                    | UnixFileMode.GroupRead
                    | UnixFileMode.GroupExecute
                    | UnixFileMode.OtherRead
                    | UnixFileMode.OtherExecute
            );
        }

        UpdateText = "Update complete. Restarting Stability Matrix in 3 seconds...";
        await Task.Delay(1000);
        UpdateText = "Update complete. Restarting Stability Matrix in 2 seconds...";
        await Task.Delay(1000);
        UpdateText = "Update complete. Restarting Stability Matrix in 1 second...";
        await Task.Delay(1000);

        Process.Start(UpdateHelper.ExecutablePath);
        App.Shutdown();
    }
=======
>>>>>>> 0fc91394
}<|MERGE_RESOLUTION|>--- conflicted
+++ resolved
@@ -189,32 +189,41 @@
 
         App.Shutdown();
     }
-
+    
     internal async Task<string> GetReleaseNotes(string changelogUrl)
     {
         using var client = httpClientFactory.CreateClient();
-        var response = await client.GetAsync(changelogUrl);
-        if (response.IsSuccessStatusCode)
-        {
-            var changelog = await response.Content.ReadAsStringAsync();
-
-            // Formatting for new changelog format
-            // https://keepachangelog.com/en/1.1.0/
-            if (changelogUrl.EndsWith(".md", StringComparison.OrdinalIgnoreCase))
+
+        try
+        {
+            var response = await client.GetAsync(changelogUrl);
+            if (response.IsSuccessStatusCode)
             {
-                return FormatChangelog(
-                        changelog,
-                        Compat.AppVersion,
-                        settingsManager.Settings.PreferredUpdateChannel
-                    ) ?? "## Unable to format release notes";
+                var changelog = await response.Content.ReadAsStringAsync();
+
+                // Formatting for new changelog format
+                // https://keepachangelog.com/en/1.1.0/
+                if (changelogUrl.EndsWith(".md", StringComparison.OrdinalIgnoreCase))
+                {
+                    return FormatChangelog(
+                            changelog,
+                            Compat.AppVersion,
+                            settingsManager.Settings.PreferredUpdateChannel
+                        ) ?? "## Unable to format release notes";
+                }
+
+                return changelog;
             }
 
-            return changelog;
-        }
-        else
-        {
             return "## Unable to load release notes";
         }
+        catch (HttpRequestException e)
+        {
+            return $"## Unable to fetch release notes ({e.StatusCode})\n\n[{changelogUrl}]({changelogUrl})";
+        }
+        catch (TaskCanceledException) { }
+
+        return $"## Unable to fetch release notes\n\n[{changelogUrl}]({changelogUrl})";
     }
 
     /// <summary>
@@ -303,118 +312,4 @@
 
         return string.Join(Environment.NewLine + Environment.NewLine, blocks);
     }
-<<<<<<< HEAD
-
-    public async Task Preload()
-    {
-        if (UpdateInfo is null)
-            return;
-
-        ReleaseNotes = await GetReleaseNotes(UpdateInfo.Changelog.ToString());
-    }
-
-    internal async Task<string> GetReleaseNotes(string changelogUrl)
-    {
-        using var client = httpClientFactory.CreateClient();
-
-        try
-        {
-            var response = await client.GetAsync(changelogUrl);
-            if (response.IsSuccessStatusCode)
-            {
-                var changelog = await response.Content.ReadAsStringAsync();
-
-                // Formatting for new changelog format
-                // https://keepachangelog.com/en/1.1.0/
-                if (changelogUrl.EndsWith(".md", StringComparison.OrdinalIgnoreCase))
-                {
-                    return FormatChangelog(changelog, Compat.AppVersion)
-                        ?? "## Unable to format release notes";
-                }
-
-                return changelog;
-            }
-
-            return "## Unable to load release notes";
-        }
-        catch (HttpRequestException e)
-        {
-            return $"## Unable to fetch release notes ({e.StatusCode})\n\n[{changelogUrl}]({changelogUrl})";
-        }
-        catch (TaskCanceledException) { }
-
-        return $"## Unable to fetch release notes\n\n[{changelogUrl}]({changelogUrl})";
-    }
-
-    partial void OnUpdateInfoChanged(UpdateInfo? value)
-    {
-        CurrentVersionText = $"v{Compat.AppVersion}";
-        NewVersionText = $"v{value?.Version}";
-    }
-
-    public override async Task OnLoadedAsync()
-    {
-        if (!isLoaded)
-        {
-            await Preload();
-        }
-    }
-
-    /// <inheritdoc />
-    public override void OnUnloaded()
-    {
-        base.OnUnloaded();
-        isLoaded = false;
-    }
-
-    [RelayCommand]
-    private async Task InstallUpdate()
-    {
-        if (UpdateInfo == null)
-        {
-            return;
-        }
-
-        ShowProgressBar = true;
-        UpdateText = string.Format(
-            Resources.TextTemplate_UpdatingPackage,
-            Resources.Label_StabilityMatrix
-        );
-
-        await updateHelper.DownloadUpdate(
-            UpdateInfo,
-            new Progress<ProgressReport>(report =>
-            {
-                ProgressValue = Convert.ToInt32(report.Percentage);
-                IsProgressIndeterminate = report.IsIndeterminate;
-            })
-        );
-
-        // On unix, we need to set the executable bit
-        if (Compat.IsUnix)
-        {
-            File.SetUnixFileMode(
-                UpdateHelper.ExecutablePath, // 0755
-                UnixFileMode.UserRead
-                    | UnixFileMode.UserWrite
-                    | UnixFileMode.UserExecute
-                    | UnixFileMode.GroupRead
-                    | UnixFileMode.GroupExecute
-                    | UnixFileMode.OtherRead
-                    | UnixFileMode.OtherExecute
-            );
-        }
-
-        UpdateText = "Update complete. Restarting Stability Matrix in 3 seconds...";
-        await Task.Delay(1000);
-        UpdateText = "Update complete. Restarting Stability Matrix in 2 seconds...";
-        await Task.Delay(1000);
-        UpdateText = "Update complete. Restarting Stability Matrix in 1 second...";
-        await Task.Delay(1000);
-
-        Process.Start(UpdateHelper.ExecutablePath);
-        App.Shutdown();
-    }
-=======
->>>>>>> 0fc91394
 }