--- conflicted
+++ resolved
@@ -5,18 +5,13 @@
 The format is based on [Keep a Changelog](https://keepachangelog.com/en/1.1.0/),
 and this project adheres to [Semantic Versioning 2.0](https://semver.org/spec/v2.0.0.html).
 
-<<<<<<< HEAD
-## v2.5
+## v2.5.0
 ### Changed
 - Model Browser page size is now 20 instead of 14  
 ### Fixed
 - Fixed [#141](https://github.com/LykosAI/StabilityMatrix/issues/141) - Search not working when sorting by Installed on Model Browser
 - Fixed SD.Next not showing "Open Web UI" button when finished loading
-=======
-## v2.4.7
-### Fixed
 - Fixed model index startup errors when `./Models` contains unknown custom folder names
->>>>>>> ab8ef074
 
 ## v2.4.6
 ### Added
