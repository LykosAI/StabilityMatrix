<Application xmlns="https://github.com/avaloniaui"
             xmlns:x="http://schemas.microsoft.com/winfx/2006/xaml"
             x:Class="StabilityMatrix.Avalonia.App"
             xmlns:local="using:StabilityMatrix.Avalonia"
             xmlns:styling="clr-namespace:FluentAvalonia.Styling;assembly=FluentAvalonia"
             RequestedThemeVariant="Default">
             <!-- "Default" ThemeVariant follows system theme variant. "Dark" or "Light" are other available options. -->

    <Application.DataTemplates>
        <local:ViewLocator/>
    </Application.DataTemplates>
             
     <Application.Resources>
         <ResourceDictionary>
             <ResourceDictionary.MergedDictionaries>
                 <ResourceInclude Source="Styles/ThemeColors.axaml"/>
                 <ResourceInclude Source="Styles/Card.axaml"/>
                 <ResourceInclude Source="Controls/CodeCompletion/CompletionListThemes.axaml"/>
             </ResourceDictionary.MergedDictionaries>
             <x:Double x:Key="ContentDialogMaxWidth">700</x:Double>
             
             <SolidColorBrush x:Key="ToolTipBackground" Color="#1E1F22"/>
             <SolidColorBrush x:Key="ToolTipForeground" Color="#9FBDC3"/>
         </ResourceDictionary>
     </Application.Resources>
  
    <Application.Styles>
        <styling:FluentAvaloniaTheme PreferUserAccentColor="True" UseSystemFontOnWindows="True" />
        <StyleInclude Source="avares://Dock.Avalonia/Themes/DockFluentTheme.axaml" />
        <StyleInclude Source="avares://AvaloniaEdit/Themes/Fluent/AvaloniaEdit.xaml"/>
        <StyleInclude Source="avares://AsyncImageLoader.Avalonia/AdvancedImage.axaml" />
        <StyleInclude Source="Styles/ProgressRing.axaml"/>
        <StyleInclude Source="Styles/ButtonStyles.axaml"/>
        <StyleInclude Source="Styles/SplitButtonStyles.axaml"/>
<<<<<<< HEAD
        <StyleInclude Source="Controls/SeedCard.axaml"/>
        <StyleInclude Source="Controls/SamplerCard.axaml"/>
        <StyleInclude Source="Controls/ImageGalleryCard.axaml"/>
        <StyleInclude Source="Controls/PromptCard.axaml"/>
        <StyleInclude Source="Controls/StackCard.axaml"/>
        <StyleInclude Source="Controls/UpscalerCard.axaml"/>
        <StyleInclude Source="Controls/StackExpander.axaml"/>
        <StyleInclude Source="Controls/ModelCard.axaml"/>
        <StyleInclude Source="Controls/BatchSizeCard.axaml"/>
        <StyleInclude Source="Controls/AdvancedImageBox.axaml"/>
        <StyleInclude Source="Controls/CodeCompletion/CompletionWindow.axaml"/>
=======
        <StyleInclude Source="Styles/ToggleButtonStyles.axaml"/>
>>>>>>> a13a4d89
    </Application.Styles>
</Application><|MERGE_RESOLUTION|>--- conflicted
+++ resolved
@@ -32,7 +32,7 @@
         <StyleInclude Source="Styles/ProgressRing.axaml"/>
         <StyleInclude Source="Styles/ButtonStyles.axaml"/>
         <StyleInclude Source="Styles/SplitButtonStyles.axaml"/>
-<<<<<<< HEAD
+        <StyleInclude Source="Styles/ToggleButtonStyles.axaml"/>
         <StyleInclude Source="Controls/SeedCard.axaml"/>
         <StyleInclude Source="Controls/SamplerCard.axaml"/>
         <StyleInclude Source="Controls/ImageGalleryCard.axaml"/>
@@ -44,8 +44,5 @@
         <StyleInclude Source="Controls/BatchSizeCard.axaml"/>
         <StyleInclude Source="Controls/AdvancedImageBox.axaml"/>
         <StyleInclude Source="Controls/CodeCompletion/CompletionWindow.axaml"/>
-=======
-        <StyleInclude Source="Styles/ToggleButtonStyles.axaml"/>
->>>>>>> a13a4d89
     </Application.Styles>
 </Application>