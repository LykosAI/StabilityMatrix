﻿<controls:UserControlBase
    x:Class="StabilityMatrix.Avalonia.Views.OutputsPage"
    xmlns="https://github.com/avaloniaui"
    xmlns:x="http://schemas.microsoft.com/winfx/2006/xaml"
    xmlns:avalonia="clr-namespace:Projektanker.Icons.Avalonia;assembly=Projektanker.Icons.Avalonia"
    xmlns:avaloniaEdit="clr-namespace:AvaloniaEdit;assembly=AvaloniaEdit"
    xmlns:controls="clr-namespace:StabilityMatrix.Avalonia.Controls"
    xmlns:d="http://schemas.microsoft.com/expression/blend/2008"
    xmlns:fluentAvalonia="clr-namespace:FluentIcons.Avalonia.Fluent;assembly=FluentIcons.Avalonia.Fluent"
    xmlns:lang="clr-namespace:StabilityMatrix.Avalonia.Languages"
    xmlns:mc="http://schemas.openxmlformats.org/markup-compatibility/2006"
    xmlns:mocks="clr-namespace:StabilityMatrix.Avalonia.DesignData"
    xmlns:models1="clr-namespace:StabilityMatrix.Avalonia.Models"
    xmlns:outputsPage="clr-namespace:StabilityMatrix.Avalonia.ViewModels.OutputsPage"
    xmlns:scroll="clr-namespace:StabilityMatrix.Avalonia.Controls.Scroll"
    xmlns:selectableImageCard="clr-namespace:StabilityMatrix.Avalonia.Controls.SelectableImageCard"
    xmlns:ui="using:FluentAvalonia.UI.Controls"
    xmlns:vm="clr-namespace:StabilityMatrix.Avalonia.ViewModels"
    xmlns:converters="clr-namespace:StabilityMatrix.Avalonia.Converters"
    xmlns:system="clr-namespace:System;assembly=System.Runtime"
    d:DataContext="{x:Static mocks:DesignData.OutputsPageViewModel}"
    d:DesignHeight="650"
    d:DesignWidth="800"
    x:CompileBindings="True"
    x:DataType="vm:OutputsPageViewModel"
    Focusable="True"
    mc:Ignorable="d">
<<<<<<< HEAD
    
    <controls:UserControlBase.Resources>
        <converters:BooleanChoiceMultiConverter x:Key="BooleanChoiceMultiConverter" />
        <system:String x:Key="LoadingClass">loading</system:String>
        <system:String x:Key="EmptyClass"> </system:String>
    </controls:UserControlBase.Resources>
    
    <Grid Margin="16" RowDefinitions="Auto,*">
        <Grid
            Grid.Row="0"
            Margin="0,0,0,16"
            ColumnDefinitions="Auto,Auto,*,Auto"
            RowDefinitions="Auto,*">
            
=======
    <Grid Margin="16" RowDefinitions="Auto,*"
          ColumnDefinitions="Auto, *">

        <TreeView Grid.Row="1"
                  Grid.Column="0"
                  IsVisible="{Binding ShowFolders}"
                  Margin="0,0,12,0"
                  ItemsSource="{Binding Categories}"
                  SelectedItem="{Binding SelectedCategory}">
            <TreeView.ItemTemplate>
                <TreeDataTemplate ItemsSource="{Binding SubDirectories}">
                    <TextBlock Text="{Binding Name}" />
                </TreeDataTemplate>
            </TreeView.ItemTemplate>
        </TreeView>

        <Grid Grid.Column="0"
              Grid.ColumnSpan="2"
              Grid.Row="0"
              Margin="0,0,0,16"
              ColumnDefinitions="Auto,Auto,*,Auto"
              RowDefinitions="Auto,*">

>>>>>>> 9facb592
            <Grid.Styles>
                <Style Selector="TextBox">
                    <Setter Property="MinHeight" Value="40" />
                </Style>
                <Style Selector="ComboBox">
                    <Setter Property="MinHeight" Value="40" />
                </Style>
            </Grid.Styles>
            
            <TextBox
                Grid.Row="1"
                Grid.Column="2"
                MinWidth="150"
                Margin="4,0"
                VerticalAlignment="Center"
                VerticalContentAlignment="Center"
                Text="{Binding SearchQuery, Mode=TwoWay}"
                Watermark="{x:Static lang:Resources.Action_Search}"
                KeyDown="InputElement_OnKeyDown">
                <TextBox.InnerRightContent>
                    <Grid>
                        <Button Classes="transparent-full"
                                IsVisible="{Binding SearchQuery.Length}"
                                Command="{Binding ClearSearchQuery}">
                            <ui:SymbolIcon Symbol="Cancel" />
                        </Button>
                        <ui:SymbolIcon
                            IsVisible="{Binding !SearchQuery.Length}"
                            Margin="0,0,10,0"
                            FontSize="16"
                            Symbol="Find" />
                    </Grid>
                </TextBox.InnerRightContent>
            </TextBox>

            <TextBlock
                Grid.Row="0"
                Grid.Column="3"
                Margin="4"
                IsVisible="{Binding !!NumItemsSelected}"
                Text="{Binding NumImagesSelected}" />

            <ui:CommandBar
                Grid.Row="1"
                Grid.Column="3"
                Margin="8,0,0,0"
                VerticalAlignment="Center"
                VerticalContentAlignment="Center"
                DefaultLabelPosition="Right">

                <ui:CommandBar.PrimaryCommands>
                    <ui:CommandBarButton
                        IsEnabled="{Binding !!NumItemsSelected}"
                        Command="{Binding DeleteAllSelected}"
                        IconSource="Delete" />
                    <ui:CommandBarSeparator />
                    <ui:CommandBarButton
                        Command="{Binding SelectAll}"
                        IconSource="SelectAll"
<<<<<<< HEAD
                        IsEnabled="{Binding !IsLoading}"
=======
>>>>>>> 9facb592
                        Label="{x:Static lang:Resources.Action_SelectAll}" />
                    <ui:CommandBarButton
                        Command="{Binding ClearSelection}"
                        IconSource="ClearSelection"
                        IsEnabled="{Binding !!NumItemsSelected}"
                        Label="{x:Static lang:Resources.Action_ClearSelection}" />
                    <ui:CommandBarSeparator />
<<<<<<< HEAD
                    <ui:CommandBarButton 
                        IconSource="Refresh"
                        Classes.loading="{Binding IsLoading}"
                        IsEnabled="{Binding !IsLoading}"
                        Command="{Binding Refresh}"
                        Label="{x:Static lang:Resources.Action_Refresh}">
                        <ui:CommandBarButton.Styles>
                            <Style Selector="ui|CommandBarButton:disabled.loading">
                                <Style Selector="^ ui|SymbolIcon">
                                    <Style.Animations>
                                        <Animation Duration="0:0:2" IterationCount="INFINITE">
                                            <KeyFrame Cue="0%">
                                                <Setter Property="RotateTransform.Angle" Value="0"/>
                                            </KeyFrame>
                                            <KeyFrame Cue="100%">
                                                <Setter Property="RotateTransform.Angle" Value="360"/>
                                            </KeyFrame>
                                        </Animation>
                                    </Style.Animations>
                                </Style>
                            </Style>
                        </ui:CommandBarButton.Styles>
                    </ui:CommandBarButton>
=======
                    <ui:CommandBarButton
                        IconSource="Refresh"
                        Command="{Binding Refresh}"
                        Label="{x:Static lang:Resources.Action_Refresh}" />
                    <ui:CommandBarToggleButton
                        IconSource="List"
                        IsChecked="{Binding ShowFolders}"
                        Label="Show Folders"/>
>>>>>>> 9facb592
                </ui:CommandBar.PrimaryCommands>

                <ui:CommandBar.SecondaryCommands>
                    <ui:CommandBarButton
                        Command="{Binding ConsolidateImages}"
                        IconSource="MoveToFolder"
                        Label="{x:Static lang:Resources.Action_Consolidate}" />
                </ui:CommandBar.SecondaryCommands>
            </ui:CommandBar>
        </Grid>

<<<<<<< HEAD
        <scroll:BetterScrollViewer Grid.Row="1"
                                   x:Name="MainScrollViewer"
                                   PointerWheelChanged="ScrollViewer_MouseWheelChanged">
=======
        <scroll:BetterScrollViewer Grid.Column="1"
                                   Grid.Row="1" PointerWheelChanged="ScrollViewer_MouseWheelChanged">
>>>>>>> 9facb592
            <ItemsRepeater
                x:Name="ImageRepeater"
                VerticalAlignment="Top"
                ItemsSource="{Binding Outputs}">
                <ItemsRepeater.Layout>
                    <WrapLayout Orientation="Horizontal" HorizontalSpacing="12" VerticalSpacing="12"/>
                </ItemsRepeater.Layout>
                <ItemsRepeater.ItemTemplate>
                    <DataTemplate DataType="{x:Type outputsPage:OutputImageViewModel}">
                        <selectableImageCard:SelectableImageButton
                            Command="{Binding $parent[ItemsRepeater].((vm:OutputsPageViewModel)DataContext).OnImageClick}"
                            CommandParameter="{Binding}"
                            ImageHeight="{Binding $parent[ItemsRepeater].((vm:OutputsPageViewModel)DataContext).ImageSize.Height}"
                            ImageWidth="{Binding $parent[ItemsRepeater].((vm:OutputsPageViewModel)DataContext).ImageSize.Width}"
                            IsSelected="{Binding IsSelected}"
                            Source="{Binding ImageFile.AbsolutePathUriString}">
                            <selectableImageCard:SelectableImageButton.ContextFlyout>
                                <ui:FAMenuFlyout>
                                    <ui:MenuFlyoutItem
                                        Command="{Binding $parent[ItemsRepeater].((vm:OutputsPageViewModel)DataContext).CopyImage}"
                                        CommandParameter="{Binding ImageFile.AbsolutePath}"
                                        HotKey="{x:Null}"
                                        IconSource="Copy"
                                        Text="{x:Static lang:Resources.Action_Copy}" />
                                    <ui:MenuFlyoutItem
                                        Command="{Binding $parent[ItemsRepeater].((vm:OutputsPageViewModel)DataContext).OpenImage}"
                                        CommandParameter="{Binding ImageFile.AbsolutePath}"
                                        HotKey="{x:Null}"
                                        IconSource="Folder"
                                        Text="{x:Static lang:Resources.Action_OpenInExplorer}" />
                                    <ui:MenuFlyoutItem
                                        Command="{Binding $parent[ItemsRepeater].((vm:OutputsPageViewModel)DataContext).ShowImageDialog}"
                                        CommandParameter="{Binding}"
                                        HotKey="{x:Null}"
                                        IconSource="Image"
                                        IsVisible="{Binding !!$parent[ItemsRepeater].((vm:OutputsPageViewModel)DataContext).NumItemsSelected}"
                                        Text="{x:Static lang:Resources.Action_OpenInViewer}" />
                                    <ui:MenuFlyoutItem
                                        Command="{Binding $parent[ItemsRepeater].((vm:OutputsPageViewModel)DataContext).DeleteImage}"
                                        CommandParameter="{Binding}"
                                        HotKey="{x:Null}"
                                        IconSource="Delete"
                                        Text="{x:Static lang:Resources.Action_Delete}" />

                                    <ui:MenuFlyoutSeparator
                                        IsVisible="{Binding ImageFile.GenerationParameters, Converter={x:Static ObjectConverters.IsNotNull}}" />

                                    <ui:MenuFlyoutSubItem
                                        IconSource="Share"
                                        IsVisible="{Binding ImageFile.GenerationParameters, Converter={x:Static ObjectConverters.IsNotNull}}"
                                        Text="{x:Static lang:Resources.Action_SendToInference}">
                                        <ui:MenuFlyoutItem
                                            Command="{Binding $parent[ItemsRepeater].((vm:OutputsPageViewModel)DataContext).SendToTextToImage}"
                                            CommandParameter="{Binding}"
                                            HotKey="{x:Null}"
                                            IconSource="FullScreenMaximize"
                                            Text="{x:Static lang:Resources.Label_TextToImage}" />
                                        <ui:MenuFlyoutItem
                                            Command="{Binding $parent[ItemsRepeater].((vm:OutputsPageViewModel)DataContext).SendToImageToImage}"
                                            CommandParameter="{Binding}"
                                            HotKey="{x:Null}"
                                            IconSource="ImageCopy"
                                            Text="{x:Static lang:Resources.Label_ImageToImage}" />
                                        <ui:MenuFlyoutItem
                                            Command="{Binding $parent[ItemsRepeater].((vm:OutputsPageViewModel)DataContext).SendToUpscale}"
                                            CommandParameter="{Binding}"
                                            HotKey="{x:Null}"
                                            Text="{x:Static lang:Resources.Label_Upscale}">
                                            <ui:MenuFlyoutItem.IconSource>
                                                <fluentAvalonia:SymbolIconSource FontSize="10" Symbol="ResizeImage" />
                                            </ui:MenuFlyoutItem.IconSource>
                                        </ui:MenuFlyoutItem>
                                        <ui:MenuFlyoutItem
                                            Command="{Binding $parent[ItemsRepeater].((vm:OutputsPageViewModel)DataContext).SendToImageToVideo}"
                                            CommandParameter="{Binding}"
                                            HotKey="{x:Null}"
                                            IconSource="Video"
                                            Text="{x:Static lang:Resources.Label_ImageToVideo}" />
                                    </ui:MenuFlyoutSubItem>
                                </ui:FAMenuFlyout>
                            </selectableImageCard:SelectableImageButton.ContextFlyout>
                        </selectableImageCard:SelectableImageButton>
                    </DataTemplate>
                </ItemsRepeater.ItemTemplate>
            </ItemsRepeater>
        </scroll:BetterScrollViewer>
    </Grid>
</controls:UserControlBase><|MERGE_RESOLUTION|>--- conflicted
+++ resolved
@@ -25,7 +25,6 @@
     x:DataType="vm:OutputsPageViewModel"
     Focusable="True"
     mc:Ignorable="d">
-<<<<<<< HEAD
     
     <controls:UserControlBase.Resources>
         <converters:BooleanChoiceMultiConverter x:Key="BooleanChoiceMultiConverter" />
@@ -40,31 +39,6 @@
             ColumnDefinitions="Auto,Auto,*,Auto"
             RowDefinitions="Auto,*">
             
-=======
-    <Grid Margin="16" RowDefinitions="Auto,*"
-          ColumnDefinitions="Auto, *">
-
-        <TreeView Grid.Row="1"
-                  Grid.Column="0"
-                  IsVisible="{Binding ShowFolders}"
-                  Margin="0,0,12,0"
-                  ItemsSource="{Binding Categories}"
-                  SelectedItem="{Binding SelectedCategory}">
-            <TreeView.ItemTemplate>
-                <TreeDataTemplate ItemsSource="{Binding SubDirectories}">
-                    <TextBlock Text="{Binding Name}" />
-                </TreeDataTemplate>
-            </TreeView.ItemTemplate>
-        </TreeView>
-
-        <Grid Grid.Column="0"
-              Grid.ColumnSpan="2"
-              Grid.Row="0"
-              Margin="0,0,0,16"
-              ColumnDefinitions="Auto,Auto,*,Auto"
-              RowDefinitions="Auto,*">
-
->>>>>>> 9facb592
             <Grid.Styles>
                 <Style Selector="TextBox">
                     <Setter Property="MinHeight" Value="40" />
@@ -124,10 +98,7 @@
                     <ui:CommandBarButton
                         Command="{Binding SelectAll}"
                         IconSource="SelectAll"
-<<<<<<< HEAD
                         IsEnabled="{Binding !IsLoading}"
-=======
->>>>>>> 9facb592
                         Label="{x:Static lang:Resources.Action_SelectAll}" />
                     <ui:CommandBarButton
                         Command="{Binding ClearSelection}"
@@ -135,7 +106,6 @@
                         IsEnabled="{Binding !!NumItemsSelected}"
                         Label="{x:Static lang:Resources.Action_ClearSelection}" />
                     <ui:CommandBarSeparator />
-<<<<<<< HEAD
                     <ui:CommandBarButton 
                         IconSource="Refresh"
                         Classes.loading="{Binding IsLoading}"
@@ -159,16 +129,10 @@
                             </Style>
                         </ui:CommandBarButton.Styles>
                     </ui:CommandBarButton>
-=======
-                    <ui:CommandBarButton
-                        IconSource="Refresh"
-                        Command="{Binding Refresh}"
-                        Label="{x:Static lang:Resources.Action_Refresh}" />
                     <ui:CommandBarToggleButton
                         IconSource="List"
                         IsChecked="{Binding ShowFolders}"
                         Label="Show Folders"/>
->>>>>>> 9facb592
                 </ui:CommandBar.PrimaryCommands>
 
                 <ui:CommandBar.SecondaryCommands>
@@ -180,14 +144,9 @@
             </ui:CommandBar>
         </Grid>
 
-<<<<<<< HEAD
         <scroll:BetterScrollViewer Grid.Row="1"
                                    x:Name="MainScrollViewer"
                                    PointerWheelChanged="ScrollViewer_MouseWheelChanged">
-=======
-        <scroll:BetterScrollViewer Grid.Column="1"
-                                   Grid.Row="1" PointerWheelChanged="ScrollViewer_MouseWheelChanged">
->>>>>>> 9facb592
             <ItemsRepeater
                 x:Name="ImageRepeater"
                 VerticalAlignment="Top"
