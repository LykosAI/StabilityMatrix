﻿using System.Collections.ObjectModel;
using Avalonia.Controls.Notifications;
using Avalonia.Media.Imaging;
using Avalonia.Platform.Storage;
using Avalonia.Threading;
using CommunityToolkit.Mvvm.ComponentModel;
using FluentAvalonia.UI.Controls;
using Injectio.Attributes;
using StabilityMatrix.Avalonia.Controls;
using StabilityMatrix.Avalonia.Languages;
using StabilityMatrix.Avalonia.Models;
using StabilityMatrix.Avalonia.Services;
using StabilityMatrix.Avalonia.ViewModels.Base;
using StabilityMatrix.Core.Attributes;
using StabilityMatrix.Core.Extensions;
using StabilityMatrix.Core.Helper;
using StabilityMatrix.Core.Models;
using StabilityMatrix.Core.Models.Api;
using StabilityMatrix.Core.Models.FileInterfaces;
using StabilityMatrix.Core.Models.Settings;
using StabilityMatrix.Core.Services;
using Size = StabilityMatrix.Core.Helper.Size;

namespace StabilityMatrix.Avalonia.ViewModels.Dialogs;

[ManagedService]
[RegisterTransient<SelectModelVersionViewModel>]
public partial class SelectModelVersionViewModel(
    ISettingsManager settingsManager,
    IDownloadService downloadService,
    IModelIndexService modelIndexService,
    INotificationService notificationService
) : ContentDialogViewModelBase
{
    private readonly IDownloadService downloadService = downloadService;

    public required ContentDialog Dialog { get; set; }

    public required string Description { get; set; }
    public new required string Title { get; set; }
    public required CivitModel CivitModel { get; set; }

    [ObservableProperty]
    public IReadOnlyList<ModelVersionViewModel> versions = [];

    [ObservableProperty]
    private Bitmap? previewImage;

    [ObservableProperty]
    private ModelVersionViewModel? selectedVersionViewModel;

    [ObservableProperty]
    private CivitFileViewModel? selectedFile;

    [ObservableProperty]
    private bool isImportEnabled;

    [ObservableProperty]
    private ObservableCollection<ImageSource> imageUrls = new();

    [ObservableProperty]
    private bool canGoToNextImage;

    [ObservableProperty]
    private bool canGoToPreviousImage;

    [ObservableProperty]
    [NotifyPropertyChangedFor(nameof(DisplayedPageNumber))]
    private int selectedImageIndex;

    [ObservableProperty]
    private string importTooltip = string.Empty;

    [ObservableProperty]
    [NotifyPropertyChangedFor(nameof(IsCustomSelected))]
    [NotifyPropertyChangedFor(nameof(ShowEmptyPathWarning))]
    private string selectedInstallLocation = string.Empty;

    [ObservableProperty]
    private ObservableCollection<string> availableInstallLocations = [];

    [ObservableProperty]
    [NotifyPropertyChangedFor(nameof(ShowEmptyPathWarning))]
    private string customInstallLocation = string.Empty;

    public bool IsCustomSelected => SelectedInstallLocation == "Custom...";
    public bool ShowEmptyPathWarning => IsCustomSelected && string.IsNullOrWhiteSpace(CustomInstallLocation);

    public int DisplayedPageNumber => SelectedImageIndex + 1;

    public override void OnLoaded()
    {
        SelectedVersionViewModel = Versions[0];
        CanGoToNextImage = true;

        // LoadInstallLocations() is called within OnSelectedFileChanged, which is triggered by OnSelectedVersionViewModelChanged.
        // However, to apply preferences correctly, we need AvailableInstallLocations populated first.
        // It might be better to ensure LoadInstallLocations is called before trying to apply preferences.
        // For now, we rely on the chain: OnLoaded -> sets SelectedVersionViewModel -> OnSelectedVersionViewModelChanged -> sets SelectedFile -> OnSelectedFileChanged -> LoadInstallLocations
        // Then, we apply preferences if available.
    }

    partial void OnSelectedVersionViewModelChanged(ModelVersionViewModel? value)
    {
        var nsfwEnabled = settingsManager.Settings.ModelBrowserNsfwEnabled;
        var allImages = value
            ?.ModelVersion?.Images?.Where(img => img.Type == "image" && (nsfwEnabled || img.NsfwLevel <= 1))
            ?.Select(x => new ImageSource(x.Url))
            .ToList();

        if (allImages == null || !allImages.Any())
        {
            // allImages = new List<ImageSource> { new(Assets.NoImage) };
            allImages = [];
            CanGoToNextImage = false;
        }
        else
        {
            CanGoToNextImage = allImages.Count > 1;
        }

        Dispatcher.UIThread.Post(() =>
        {
            CanGoToPreviousImage = false;
            // SelectedFile = SelectedVersionViewModel?.CivitFileViewModels.FirstOrDefault();
            ImageUrls = new ObservableCollection<ImageSource>(allImages);
            SelectedImageIndex = 0;

            // Apply saved preferences after SelectedFile change has potentially called LoadInstallLocations
            // It's crucial that LoadInstallLocations runs before this to populate AvailableInstallLocations
            // and set an initial SelectedInstallLocation.
            ApplySavedDownloadPreference();
        });
    }

    partial void OnSelectedFileChanged(CivitFileViewModel? value)
    {
        if (value is { IsInstalled: true }) { }

        var canImport = true;
        if (settingsManager.IsLibraryDirSet)
        {
            LoadInstallLocations();

            var fileSizeBytes = value?.CivitFile.SizeKb * 1024;
            var freeSizeBytes =
                SystemInfo.GetDiskFreeSpaceBytes(settingsManager.ModelsDirectory) ?? long.MaxValue;
            canImport = fileSizeBytes < freeSizeBytes;
            ImportTooltip = canImport
                ? "Free space after download: "
                    + (
                        freeSizeBytes < long.MaxValue
                            ? Size.FormatBytes(Convert.ToUInt64(freeSizeBytes - fileSizeBytes))
                            : "Unknown"
                    )
                : $"Not enough space on disk. Need {Size.FormatBytes(Convert.ToUInt64(fileSizeBytes))} but only have {Size.FormatBytes(Convert.ToUInt64(freeSizeBytes))}";
        }
        else
        {
            ImportTooltip = "Please set the library directory in settings";
        }

        IsImportEnabled = value?.CivitFile != null && canImport && !ShowEmptyPathWarning;
    }

    partial void OnSelectedInstallLocationChanged(string? value)
    {
        if (value?.Equals("Custom...", StringComparison.OrdinalIgnoreCase) is true)
        {
            // Only invoke the folder picker if a custom location isn't already set (e.g., by loading preferences).
            // If the user manually selects "Custom..." and CustomInstallLocation was previously cleared (due to a non-custom selection),
            // then string.IsNullOrWhiteSpace(this.CustomInstallLocation) will be true, and the dialog will show.
            if (string.IsNullOrWhiteSpace(this.CustomInstallLocation))
            {
                Dispatcher.UIThread.InvokeAsync(SelectCustomFolder);
            }
        }
        else
        {
            // If a non-custom location is selected, clear any existing custom path.
            CustomInstallLocation = string.Empty;
        }

        IsImportEnabled = !ShowEmptyPathWarning;
    }

    partial void OnCustomInstallLocationChanged(string value)
    {
        IsImportEnabled = !ShowEmptyPathWarning;
    }

    public void Cancel()
    {
        Dialog.Hide(ContentDialogResult.Secondary);
    }

    public void Import()
    {
        SaveCurrentDownloadPreference();
        Dialog.Hide(ContentDialogResult.Primary);
    }

    public async Task Delete()
    {
        if (SelectedFile == null)
            return;

        var fileToDelete = SelectedFile;
        var originalSelectedVersionVm = SelectedVersionViewModel;

        var hash = fileToDelete.CivitFile.Hashes.BLAKE3;
        if (string.IsNullOrWhiteSpace(hash))
        {
            notificationService.Show(
                "Error deleting file",
                "Could not delete model, hash is missing.",
                NotificationType.Error
            );
            return;
        }

        var matchingModels = (await modelIndexService.FindByHashAsync(hash)).ToList();

        if (matchingModels.Count == 0)
        {
            await modelIndexService.RefreshIndex();
            matchingModels = (await modelIndexService.FindByHashAsync(hash)).ToList();

            if (matchingModels.Count == 0)
            {
                notificationService.Show(
                    "Error deleting file",
                    "Could not delete model, model not found in index.",
                    NotificationType.Error
                );
                return;
            }
        }

        var dialog = new BetterContentDialog
        {
            Title = Resources.Label_AreYouSure,
            MaxDialogWidth = 750,
            MaxDialogHeight = 850,
            PrimaryButtonText = Resources.Action_Yes,
            IsPrimaryButtonEnabled = true,
            IsSecondaryButtonEnabled = false,
            CloseButtonText = Resources.Action_Cancel,
            DefaultButton = ContentDialogButton.Close,
            Content =
                $"The following files:\n{string.Join('\n', matchingModels.Select(x => $"- {x.FileName}"))}\n"
                + "and all associated metadata files will be deleted. Are you sure?",
        };

        var result = await dialog.ShowAsync();
        if (result == ContentDialogResult.Primary)
        {
            foreach (var localModel in matchingModels)
            {
                var checkpointPath = new FilePath(localModel.GetFullPath(settingsManager.ModelsDirectory));
                if (File.Exists(checkpointPath))
                {
                    File.Delete(checkpointPath);
                }

                var previewPath = localModel.GetPreviewImageFullPath(settingsManager.ModelsDirectory);
                if (File.Exists(previewPath))
                {
                    File.Delete(previewPath);
                }

                var cmInfoPath = checkpointPath.ToString().Replace(checkpointPath.Extension, ".cm-info.json");
                if (File.Exists(cmInfoPath))
                {
                    File.Delete(cmInfoPath);
                }

                await modelIndexService.RemoveModelAsync(localModel);
            }
            fileToDelete.IsInstalled = false;
            originalSelectedVersionVm?.RefreshInstallStatus();
        }
    }

    public void PreviousImage()
    {
        if (SelectedImageIndex > 0)
            SelectedImageIndex--;
        CanGoToPreviousImage = SelectedImageIndex > 0;
        CanGoToNextImage = SelectedImageIndex < ImageUrls.Count - 1;
    }

    public void NextImage()
    {
        if (SelectedImageIndex < ImageUrls.Count - 1)
            SelectedImageIndex++;
        CanGoToPreviousImage = SelectedImageIndex > 0;
        CanGoToNextImage = SelectedImageIndex < ImageUrls.Count - 1;
    }

    public async Task SelectCustomFolder()
    {
        var files = await App.StorageProvider.OpenFolderPickerAsync(
            new FolderPickerOpenOptions
            {
                Title = "Select Download Folder",
                AllowMultiple = false,
                SuggestedStartLocation = await App.StorageProvider.TryGetFolderFromPathAsync(
                    Path.Combine(
                        settingsManager.ModelsDirectory,
                        CivitModel.Type.ConvertTo<SharedFolderType>().GetStringValue()
                    )
                ),
            }
        );

        if (files.FirstOrDefault()?.TryGetLocalPath() is { } path)
        {
            CustomInstallLocation = path;
            // Potentially save preference here if selection is considered final upon folder picking for custom.
            // However, saving on Import() is more robust as it's the explicit confirmation.
        }
    }

    private void LoadInstallLocations()
    {
        var installLocations = new ObservableCollection<string>();

        var rootModelsDirectory = new DirectoryPath(settingsManager.ModelsDirectory);

        var downloadDirectory = GetSharedFolderPath(
            rootModelsDirectory,
            SelectedFile?.CivitFile,
            CivitModel.Type,
            CivitModel.BaseModelType
        );

        if (!downloadDirectory.ToString().EndsWith("Unknown"))
        {
            installLocations.Add(
                Path.Combine("Models", Path.GetRelativePath(rootModelsDirectory, downloadDirectory))
            );
            foreach (
                var directory in downloadDirectory.EnumerateDirectories(
                    "*",
                    EnumerationOptionConstants.AllDirectories
                )
            )
            {
                installLocations.Add(
                    Path.Combine("Models", Path.GetRelativePath(rootModelsDirectory, directory))
                );
            }
        }

        if (downloadDirectory.ToString().EndsWith(SharedFolderType.DiffusionModels.GetStringValue()))
        {
            // also add StableDiffusion in case we have an AIO version
            var stableDiffusionDirectory = rootModelsDirectory.JoinDir(
                SharedFolderType.StableDiffusion.GetStringValue()
            );
            installLocations.Add(
                Path.Combine("Models", Path.GetRelativePath(rootModelsDirectory, stableDiffusionDirectory))
            );
        }

        installLocations.Add("Custom...");

        AvailableInstallLocations = installLocations;
        SelectedInstallLocation = installLocations.FirstOrDefault();
    }

    private static DirectoryPath GetSharedFolderPath(
        DirectoryPath rootModelsDirectory,
        CivitFile? civitFile,
        CivitModelType modelType,
        string? baseModelType
    )
    {
        if (civitFile?.Type is CivitFileType.VAE)
        {
            return rootModelsDirectory.JoinDir(SharedFolderType.VAE.GetStringValue());
        }

        if (
            modelType is CivitModelType.Checkpoint
            && (
                baseModelType == CivitBaseModelType.Flux1D.GetStringValue()
                || baseModelType == CivitBaseModelType.Flux1S.GetStringValue()
                || baseModelType == CivitBaseModelType.WanVideo.GetStringValue()
                || baseModelType == CivitBaseModelType.HunyuanVideo.GetStringValue()
                || civitFile?.Metadata.Format == CivitModelFormat.GGUF
            )
        )
        {
            return rootModelsDirectory.JoinDir(SharedFolderType.DiffusionModels.GetStringValue());
        }

        return rootModelsDirectory.JoinDir(modelType.ConvertTo<SharedFolderType>().GetStringValue());
<<<<<<< HEAD
=======
    }

    private void ApplySavedDownloadPreference()
    {
        if (CivitModel.Type == null || !settingsManager.IsLibraryDirSet)
            return;

        var modelTypeKey = CivitModel.Type.ToString();
        if (
            settingsManager.Settings.ModelTypeDownloadPreferences.TryGetValue(
                modelTypeKey,
                out var preference
            )
        )
        {
            if (
                preference.SelectedInstallLocation == "Custom..."
                && !string.IsNullOrWhiteSpace(preference.CustomInstallLocation)
            )
            {
                // Ensure "Custom..." is an option or add it if necessary, though LoadInstallLocations should handle it.
                if (AvailableInstallLocations.Contains("Custom..."))
                {
                    CustomInstallLocation = preference.CustomInstallLocation ?? string.Empty;
                    SelectedInstallLocation = "Custom...";
                }
            }
            // If the saved SelectedInstallLocation is a custom path directly (legacy or direct set)
            // and it's not in AvailableInstallLocations, but CustomInstallLocation is set from preference.
            else if (
                !string.IsNullOrWhiteSpace(preference.CustomInstallLocation)
                && preference.SelectedInstallLocation == preference.CustomInstallLocation
            )
            {
                if (AvailableInstallLocations.Contains("Custom..."))
                {
                    CustomInstallLocation = preference.CustomInstallLocation ?? string.Empty;
                    SelectedInstallLocation = "Custom...";
                }
            }
            else if (
                preference.SelectedInstallLocation != null
                && AvailableInstallLocations.Contains(preference.SelectedInstallLocation)
            )
            {
                SelectedInstallLocation = preference.SelectedInstallLocation;
            }
        }
    }

    private void SaveCurrentDownloadPreference()
    {
        if (
            CivitModel?.Type == null
            || !settingsManager.IsLibraryDirSet
            || string.IsNullOrEmpty(SelectedInstallLocation)
        )
            return;

        var modelTypeKey = CivitModel.Type.ToString();
        var preference = new LastDownloadLocationInfo
        {
            SelectedInstallLocation = SelectedInstallLocation,
            CustomInstallLocation = IsCustomSelected ? CustomInstallLocation : null,
        };

        settingsManager.Transaction(s =>
        {
            s.ModelTypeDownloadPreferences[modelTypeKey] = preference;
        });
>>>>>>> fdf2ae05
    }
}<|MERGE_RESOLUTION|>--- conflicted
+++ resolved
@@ -397,8 +397,6 @@
         }
 
         return rootModelsDirectory.JoinDir(modelType.ConvertTo<SharedFolderType>().GetStringValue());
-<<<<<<< HEAD
-=======
     }
 
     private void ApplySavedDownloadPreference()
@@ -469,6 +467,5 @@
         {
             s.ModelTypeDownloadPreferences[modelTypeKey] = preference;
         });
->>>>>>> fdf2ae05
     }
 }