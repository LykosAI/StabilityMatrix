--- conflicted
+++ resolved
@@ -38,24 +38,10 @@
     [ObservableProperty]
     private bool isVaeSelectionEnabled;
 
-<<<<<<< HEAD
     [ObservableProperty]
     private bool disableSettings;
 
-    public string? SelectedModelName => SelectedModel?.RelativePath;
-
-    public string? SelectedVaeName => SelectedVae?.RelativePath;
-
-    public IInferenceClientManager ClientManager { get; }
-
-    public ModelCardViewModel(IInferenceClientManager clientManager)
-    {
-        ClientManager = clientManager;
-    }
-=======
     public IInferenceClientManager ClientManager { get; } = clientManager;
->>>>>>> 5267d8bc
-
     /// <inheritdoc />
     public virtual void ApplyStep(ModuleApplyStepEventArgs e)
     {
