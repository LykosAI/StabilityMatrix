﻿<controls:UserControlBase
    x:Class="StabilityMatrix.Avalonia.Views.Settings.MainSettingsPage"
    xmlns="https://github.com/avaloniaui"
    xmlns:x="http://schemas.microsoft.com/winfx/2006/xaml"
    xmlns:avalonia="https://github.com/projektanker/icons.avalonia"
    xmlns:controls="clr-namespace:StabilityMatrix.Avalonia.Controls"
    xmlns:converters="clr-namespace:StabilityMatrix.Avalonia.Converters"
    xmlns:d="http://schemas.microsoft.com/expression/blend/2008"
    xmlns:fluentIcons="clr-namespace:FluentIcons.Avalonia.Fluent;assembly=FluentIcons.Avalonia.Fluent"
    xmlns:hardwareInfo="clr-namespace:StabilityMatrix.Core.Helper.HardwareInfo;assembly=StabilityMatrix.Core"
    xmlns:lang="clr-namespace:StabilityMatrix.Avalonia.Languages"
    xmlns:mc="http://schemas.openxmlformats.org/markup-compatibility/2006"
    xmlns:mocks="clr-namespace:StabilityMatrix.Avalonia.DesignData"
    xmlns:models="clr-namespace:StabilityMatrix.Avalonia.Models"
    xmlns:sg="clr-namespace:SpacedGridControl.Avalonia;assembly=SpacedGridControl.Avalonia"
    xmlns:ui="using:FluentAvalonia.UI.Controls"
    xmlns:vmSettings="clr-namespace:StabilityMatrix.Avalonia.ViewModels.Settings"
    d:DataContext="{x:Static mocks:DesignData.MainSettingsViewModel}"
    d:DesignHeight="700"
    d:DesignWidth="800"
    x:CompileBindings="True"
    x:DataType="vmSettings:MainSettingsViewModel"
    Focusable="True"
    mc:Ignorable="d">

    <controls:UserControlBase.Resources>
        <converters:CultureInfoDisplayConverter x:Key="CultureInfoDisplayConverter" />
        <converters:IndexPlusOneConverter x:Key="IndexPlusOneConverter" />
        <converters:EnumStringConverter x:Key="EnumStringConverter" />
        <converters:EnumToBooleanConverter x:Key="EnumBoolConverter" />
        <converters:NumberFormatModeSampleConverter x:Key="NumberFormatModeSampleConverter" />
    </controls:UserControlBase.Resources>

    <controls:UserControlBase.Styles>
        <Style Selector="sg|SpacedGrid &gt; ui|SettingsExpander">
            <Setter Property="Margin" Value="8,0" />
        </Style>
    </controls:UserControlBase.Styles>

    <ScrollViewer VerticalScrollBarVisibility="Auto">
        <StackPanel Margin="8,16" Spacing="8">
            <!--  General  -->
            <sg:SpacedGrid RowDefinitions="Auto,*,*,*" RowSpacing="4">
                <TextBlock
                    Margin="0,0,0,4"
                    FontWeight="Medium"
                    Text="{x:Static lang:Resources.Label_General}" />
                <!--  Link to Inference Sub-Settings  -->
                <ui:SettingsExpander
                    Grid.Row="1"
                    Margin="8,0"
                    ActionIconSource="ChevronRight"
                    Command="{Binding NavigateToSubPageCommand}"
                    CommandParameter="{x:Type vmSettings:InferenceSettingsViewModel}"
                    Header="{x:Static lang:Resources.Label_Inference}"
                    IsClickEnabled="True">
                    <ui:SettingsExpander.IconSource>
                        <fluentIcons:SymbolIconSource
                            FontSize="10"
                            IconVariant="Filled"
                            Symbol="AppGeneric" />
                    </ui:SettingsExpander.IconSource>
                </ui:SettingsExpander>
                <!--  Link to Notifications Sub-Settings  -->
                <ui:SettingsExpander
                    Grid.Row="2"
                    Margin="8,0"
                    ActionIconSource="ChevronRight"
                    Command="{Binding NavigateToSubPageCommand}"
                    CommandParameter="{x:Type vmSettings:NotificationSettingsViewModel}"
                    Header="{x:Static lang:Resources.Label_Notifications}"
                    IsClickEnabled="True">
                    <ui:SettingsExpander.IconSource>
                        <fluentIcons:SymbolIconSource FontSize="10" Symbol="Alert" />
                    </ui:SettingsExpander.IconSource>
                </ui:SettingsExpander>
            </sg:SpacedGrid>

            <!--  Integrations  -->
            <sg:SpacedGrid RowDefinitions="Auto,*,*" RowSpacing="4">
                <TextBlock
                    Margin="0,0,0,4"
                    FontWeight="Medium"
                    Text="{x:Static lang:Resources.Label_Integrations}" />
                <ui:SettingsExpander
                    Grid.Row="1"
                    Margin="8,0"
                    ActionIconSource="ChevronRight"
                    Command="{Binding NavigateToSubPageCommand}"
                    CommandParameter="{x:Type vmSettings:AccountSettingsViewModel}"
                    Header="{x:Static lang:Resources.Label_Accounts}"
                    IsClickEnabled="True">
                    <ui:SettingsExpander.IconSource>
                        <fluentIcons:SymbolIconSource
                            FontSize="10"
                            IconVariant="Filled"
                            Symbol="Person" />
                    </ui:SettingsExpander.IconSource>
                </ui:SettingsExpander>
                <ui:SettingsExpander
                    Grid.Row="2"
                    Margin="8,0,8,4"
                    Header="{x:Static lang:Resources.Label_DiscordRichPresence}">
                    <ui:SettingsExpander.IconSource>
                        <controls:FASymbolIconSource Symbol="fa-brands fa-discord" />
                    </ui:SettingsExpander.IconSource>
                    <ui:SettingsExpander.Footer>
                        <ToggleSwitch IsChecked="{Binding IsDiscordRichPresenceEnabled}" />
                    </ui:SettingsExpander.Footer>
                </ui:SettingsExpander>
            </sg:SpacedGrid>

            <!--  Checkpoints Manager Options  -->
            <Grid RowDefinitions="Auto,*,Auto,Auto">
                <TextBlock
                    Margin="0,0,0,8"
                    FontWeight="Medium"
                    Text="{x:Static lang:Resources.Label_CheckpointManager}" />
                <ui:SettingsExpander
                    Grid.Row="1"
                    Margin="8,4"
                    Description="Choose whether to Copy or Move files when dragging and dropping files into the Checkpoint Manager"
                    Header="Import Behaviour">
                    <ui:SettingsExpander.IconSource>
                        <controls:FASymbolIconSource Symbol="fa-solid fa-file-import" />
                    </ui:SettingsExpander.IconSource>
                    <ui:SettingsExpander.Footer>
                        <ToggleSwitch
                            IsChecked="{Binding MoveFilesOnImport}"
                            OffContent="Copy"
                            OnContent="Move" />
                    </ui:SettingsExpander.Footer>
                </ui:SettingsExpander>
                <ui:SettingsExpander
                    Grid.Row="2"
                    Margin="8,0,8,4"
                    Description="{x:Static lang:Resources.Label_RemoveSymlinksOnShutdown_Details}"
                    Header="{x:Static lang:Resources.Label_RemoveSymlinksOnShutdown}"
                    IconSource="Folder">
                    <ui:SettingsExpander.Footer>
                        <ToggleSwitch IsChecked="{Binding RemoveSymlinksOnShutdown}" />
                    </ui:SettingsExpander.Footer>
                </ui:SettingsExpander>
                <ui:SettingsExpander
                    Grid.Row="3"
                    Margin="8,0"
                    Description="{x:Static lang:Resources.Label_ResetCheckpointsCache_Details}"
                    Header="{x:Static lang:Resources.Label_ResetCheckpointsCache}"
                    IconSource="Refresh">
                    <ui:SettingsExpander.Footer>
                        <Button Command="{Binding ResetCheckpointCache}" Content="{x:Static lang:Resources.Label_ResetCheckpointsCache}" />
                    </ui:SettingsExpander.Footer>
                </ui:SettingsExpander>
            </Grid>

            <!--  Environment Options  -->
            <Grid RowDefinitions="Auto,Auto,Auto,Auto">
                <TextBlock
                    Margin="0,0,0,8"
                    FontWeight="Medium"
                    Text="{x:Static lang:Resources.Label_PackageEnvironment}" />

                <ui:SettingsExpander
                    Grid.Row="1"
                    Margin="8,0"
                    Header="{x:Static lang:Resources.Label_EnvironmentVariables}"
                    IconSource="OtherUser">
                    <ui:SettingsExpander.Footer>
                        <Button Command="{Binding OpenEnvVarsDialogCommand}" Content="{x:Static lang:Resources.Action_Edit}" />
                    </ui:SettingsExpander.Footer>
                </ui:SettingsExpander>

                <ui:SettingsExpander
                    Grid.Row="2"
                    Margin="8,4,8,0"
                    Header="{x:Static lang:Resources.Label_EmbeddedPython}">
                    <ui:SettingsExpander.IconSource>
                        <controls:FASymbolIconSource Symbol="fa-brands fa-python" />
                    </ui:SettingsExpander.IconSource>
                    <ui:SettingsExpander.Footer>
                        <StackPanel Orientation="Horizontal" Spacing="16">
                            <controls:ProgressRing
                                BorderThickness="3"
                                IsEnabled="{Binding CheckPythonVersionCommand.IsRunning}"
                                IsIndeterminate="True"
                                IsVisible="{Binding CheckPythonVersionCommand.IsRunning}" />
                            <DropDownButton Content="Run">
                                <DropDownButton.Flyout>
                                    <MenuFlyout Placement="Bottom">
                                        <MenuItem Command="{Binding RunPythonProcessCommand}" Header="Command" />
                                    </MenuFlyout>
                                </DropDownButton.Flyout>
                            </DropDownButton>
                            <Button Command="{Binding CheckPythonVersionCommand}" Content="{x:Static lang:Resources.Action_CheckVersion}" />
                        </StackPanel>
                    </ui:SettingsExpander.Footer>
                </ui:SettingsExpander>

                <ui:SettingsExpander
                    Grid.Row="3"
                    Margin="8,4,8,0"
                    Header="Git">
                    <ui:SettingsExpander.IconSource>
                        <controls:FASymbolIconSource Symbol="fa-brands fa-git-alt" />
                    </ui:SettingsExpander.IconSource>
                    <ui:SettingsExpander.Footer>
                        <StackPanel Orientation="Horizontal" Spacing="16">
                            <DropDownButton Content="Run">
                                <DropDownButton.Flyout>
                                    <MenuFlyout Placement="Bottom">
                                        <MenuItem Command="{Binding RunGitProcessCommand}" Header="Command" />
<<<<<<< HEAD
=======
                                        <MenuItem
                                            Command="{Binding FixGitLongPathsCommand}"
                                            Header="Enable Long Paths"
                                            IsVisible="{OnPlatform Default=False,
                                                                   Windows=True}" />
>>>>>>> ab2ee54b
                                    </MenuFlyout>
                                </DropDownButton.Flyout>
                            </DropDownButton>
                        </StackPanel>
                    </ui:SettingsExpander.Footer>
                </ui:SettingsExpander>
            </Grid>

            <!--  Model Browser Options  -->
            <Grid RowDefinitions="auto,*,Auto">
                <TextBlock
                    Margin="0,0,0,8"
                    FontWeight="Medium"
                    Text="{x:Static lang:Resources.Label_ModelBrowser}" />
                <ui:SettingsExpander
                    Grid.Row="1"
                    Margin="8,0"
                    Description="{x:Static lang:Resources.Label_AutoSearchOnLoad_Description}"
                    Header="{x:Static lang:Resources.Label_AutoSearchOnLoad}">
                    <ui:SettingsExpander.IconSource>
                        <controls:FASymbolIconSource Symbol="fa-solid fa-spinner" />
                    </ui:SettingsExpander.IconSource>
                    <ui:SettingsExpander.Footer>
                        <ToggleSwitch IsChecked="{Binding AutoLoadCivitModels}" />
                    </ui:SettingsExpander.Footer>
                </ui:SettingsExpander>
            </Grid>

            <!--  Workflow Browser Options  -->
            <sg:SpacedGrid RowDefinitions="Auto, Auto">
                <TextBlock
                    Margin="0,0,0,8"
                    FontWeight="Medium"
                    Text="{x:Static lang:Resources.Label_WorkflowBrowser}" />
                <ui:SettingsExpander
                    Grid.Row="1"
                    Margin="8,0,8,4"
                    Header="{x:Static lang:Resources.Label_InfiniteScrolling}">
                    <ui:SettingsExpander.IconSource>
                        <controls:FASymbolIconSource Symbol="fa-solid fa-list" />
                    </ui:SettingsExpander.IconSource>
                    <ui:SettingsExpander.Footer>
                        <ToggleSwitch IsChecked="{Binding InfinitelyScrollWorkflowBrowser}" />
                    </ui:SettingsExpander.Footer>
                </ui:SettingsExpander>
            </sg:SpacedGrid>

            <!--  Console  -->
            <sg:SpacedGrid RowDefinitions="Auto,*" RowSpacing="4">
                <TextBlock
                    Margin="0,0,0,4"
                    FontWeight="Medium"
                    Text="{x:Static lang:Resources.Label_Console}" />
                <ui:SettingsExpander
                    Grid.Row="1"
                    Margin="8,0,8,4"
                    Description="{x:Static lang:Resources.Label_HistorySize_Description}"
                    Header="{x:Static lang:Resources.Label_HistorySize}">
                    <ui:SettingsExpander.IconSource>
                        <fluentIcons:SymbolIconSource FontSize="10" Symbol="History" />
                    </ui:SettingsExpander.IconSource>
                    <ui:SettingsExpander.Footer>
                        <ui:NumberBox
                            Maximum="10000000"
                            Minimum="-1"
                            PlaceholderText="0"
                            SimpleNumberFormat="F0"
                            SpinButtonPlacementMode="Compact"
                            ValidationMode="InvalidInputOverwritten"
                            Value="{Binding ConsoleLogHistorySize}" />
                    </ui:SettingsExpander.Footer>
                </ui:SettingsExpander>
            </sg:SpacedGrid>

            <!--  Theme  -->
            <Grid RowDefinitions="Auto,*,*,*,*,*">
                <TextBlock
                    Margin="0,0,0,8"
                    FontWeight="Medium"
                    Text="{x:Static lang:Resources.Label_Appearance}" />
                <ui:SettingsExpander
                    Grid.Row="1"
                    Margin="8,0,8,4"
                    Header="{x:Static lang:Resources.Label_Theme}"
                    IconSource="WeatherMoon">
                    <ui:SettingsExpander.Footer>
                        <ComboBox
                            MinWidth="100"
                            ItemsSource="{Binding AvailableThemes}"
                            SelectedItem="{Binding SelectedTheme}" />
                    </ui:SettingsExpander.Footer>
                </ui:SettingsExpander>
                <ui:SettingsExpander
                    Grid.Row="2"
                    Margin="8,0,8,4"
                    Header="{x:Static lang:Resources.Label_Language}"
                    IconSource="Character">
                    <ui:SettingsExpander.Footer>
                        <ComboBox
                            MinWidth="100"
                            DisplayMemberBinding="{Binding Converter={StaticResource CultureInfoDisplayConverter}}"
                            ItemsSource="{Binding AvailableLanguages}"
                            SelectedItem="{Binding SelectedLanguage}" />
                    </ui:SettingsExpander.Footer>
                </ui:SettingsExpander>

                <ui:SettingsExpander
                    Grid.Row="3"
                    Margin="8,0,8,4"
                    Header="{x:Static lang:Resources.Label_NumberFormat}">
                    <ui:SettingsExpander.IconSource>
                        <fluentIcons:SymbolIconSource
                            FontSize="10"
                            IconVariant="Filled"
                            Symbol="DecimalArrowLeft" />
                    </ui:SettingsExpander.IconSource>
                    <ui:SettingsExpander.Footer>
                        <ComboBox
                            MinWidth="100"
                            ItemsSource="{Binding NumberFormatModes}"
                            SelectedItem="{Binding SelectedNumberFormatMode}">
                            <ComboBox.ItemTemplate>
                                <DataTemplate>
                                    <TextBlock>
                                        <Run Text="{Binding Converter={x:Static converters:EnumAttributeConverters.DisplayName}}" />
                                        <Run Text="-" />
                                        <Run Foreground="{DynamicResource TextFillColorSecondaryBrush}" Text="{Binding Converter={StaticResource NumberFormatModeSampleConverter}}" />
                                    </TextBlock>
                                </DataTemplate>
                            </ComboBox.ItemTemplate>
                        </ComboBox>
                    </ui:SettingsExpander.Footer>
                </ui:SettingsExpander>

                <ui:SettingsExpander
                    Grid.Row="4"
                    Margin="8,0,8,4"
                    Header="{x:Static lang:Resources.Label_HolidayMode}">
                    <ui:SettingsExpander.IconSource>
                        <fluentIcons:SymbolIconSource
                            FontSize="10"
                            IconVariant="Filled"
                            Symbol="WeatherSnowflake" />
                    </ui:SettingsExpander.IconSource>
                    <ui:SettingsExpander.Footer>
                        <ui:FAComboBox ItemsSource="{Binding HolidayModes}" SelectedItem="{Binding HolidayModeSetting}" />
                    </ui:SettingsExpander.Footer>
                </ui:SettingsExpander>

                <ui:SettingsExpander
                    Grid.Row="5"
                    Margin="8,0,8,4"
                    ActionIconSource="ChevronRight"
                    Command="{Binding NavigateToSubPageCommand}"
                    CommandParameter="{x:Type vmSettings:InferenceSettingsViewModel}"
                    Header="Inference (Test)"
                    IconSource="Code"
                    IsClickEnabled="True"
                    IsVisible="{Binding SharedState.IsDebugMode}" />
            </Grid>

            <!--  System Options  -->
            <sg:SpacedGrid RowDefinitions="Auto,Auto,Auto,Auto,Auto,Auto,Auto,*" RowSpacing="4">
                <TextBlock
                    Margin="0,0,0,4"
                    FontWeight="Medium"
                    Text="{x:Static lang:Resources.Label_System}" />

                <!--  Updates page  -->
                <ui:SettingsExpander
                    Grid.Row="1"
                    ActionIconSource="ChevronRight"
                    Command="{Binding NavigateToSubPageCommand}"
                    CommandParameter="{x:Type vmSettings:UpdateSettingsViewModel}"
                    Header="{x:Static lang:Resources.Label_Updates}"
                    IsClickEnabled="True">
                    <ui:SettingsExpander.IconSource>
                        <fluentIcons:SymbolIconSource
                            FontSize="10"
                            IconVariant="Filled"
                            Symbol="ArrowSync" />
                    </ui:SettingsExpander.IconSource>
                </ui:SettingsExpander>

<<<<<<< HEAD
                <!--  Updates page  -->
=======
                <!--  Analytics page  -->
>>>>>>> ab2ee54b
                <ui:SettingsExpander
                    Grid.Row="2"
                    ActionIconSource="ChevronRight"
                    Command="{Binding NavigateToSubPageCommand}"
                    CommandParameter="{x:Type vmSettings:AnalyticsSettingsViewModel}"
                    Header="{x:Static lang:Resources.Label_Analytics}"
                    IsClickEnabled="True">
                    <ui:SettingsExpander.IconSource>
                        <controls:FASymbolIconSource Symbol="fa-solid fa-chart-simple" />
                    </ui:SettingsExpander.IconSource>
                </ui:SettingsExpander>

                <!--  Add to start menu  -->
                <ui:SettingsExpander
                    Grid.Row="3"
                    Description="{x:Static lang:Resources.Label_AddToStartMenu_Details}"
                    Header="{x:Static lang:Resources.Label_AddToStartMenu}"
                    IconSource="StarAdd"
                    ToolTip.Tip="{OnPlatform Default={x:Static lang:Resources.Label_OnlyAvailableOnWindows},
                                             Windows={x:Null}}">
                    <ui:SettingsExpander.Footer>
                        <StackPanel Orientation="Horizontal" Spacing="8">
                            <controls:ProgressRing
                                BorderThickness="3"
                                IsEnabled="{Binding IsVisible, RelativeSource={RelativeSource Self}}"
                                IsIndeterminate="True">
                                <controls:ProgressRing.IsVisible>
                                    <MultiBinding Converter="{x:Static BoolConverters.Or}">
                                        <Binding Path="AddToStartMenuCommand.IsRunning" />
                                        <Binding Path="AddToGlobalStartMenuCommand.IsRunning" />
                                    </MultiBinding>
                                </controls:ProgressRing.IsVisible>
                            </controls:ProgressRing>

                            <SplitButton
                                Command="{Binding AddToStartMenuCommand}"
                                Content="{x:Static lang:Resources.Action_AddForCurrentUser}"
                                IsEnabled="{OnPlatform Default=False,
                                                       Windows=True}">
                                <SplitButton.Flyout>
                                    <ui:FAMenuFlyout Placement="Bottom">
                                        <ui:MenuFlyoutItem
                                            Command="{Binding AddToGlobalStartMenuCommand}"
                                            IconSource="Admin"
                                            Text="{x:Static lang:Resources.Action_AddForAllUsers}" />
                                    </ui:FAMenuFlyout>
                                </SplitButton.Flyout>
                            </SplitButton>
                        </StackPanel>
                    </ui:SettingsExpander.Footer>
                </ui:SettingsExpander>

                <!--  Select Data Directory  -->
                <ui:SettingsExpander
                    Grid.Row="4"
                    Description="{x:Static lang:Resources.Label_SelectNewDataDirectory_Details}"
                    IconSource="MoveToFolder">
                    <ui:SettingsExpander.Header>
                        <StackPanel Orientation="Vertical">
                            <TextBlock Text="{x:Static lang:Resources.Label_SelectNewDataDirectory}" />
                            <TextBlock FontSize="12" Foreground="{DynamicResource TextFillColorSecondaryBrush}">
                                <Run Text="{x:Static lang:Resources.Label_CurrentDirectory}" />
                                <Run Text="{Binding DataDirectory}" />
                            </TextBlock>
                        </StackPanel>
                    </ui:SettingsExpander.Header>
                    <ui:SettingsExpander.Footer>
                        <Button Command="{Binding PickNewDataDirectory}">
                            <Grid ColumnDefinitions="Auto, Auto">
                                <avalonia:Icon
                                    Grid.Row="0"
                                    Margin="0,0,8,0"
                                    VerticalAlignment="Center"
                                    Value="fa-solid fa-folder-open" />
                                <TextBlock
                                    Grid.Column="1"
                                    VerticalAlignment="Center"
                                    Text="{x:Static lang:Resources.Action_SelectDirectory}" />
                            </Grid>
                        </Button>
                    </ui:SettingsExpander.Footer>
                </ui:SettingsExpander>

<<<<<<< HEAD
                <ui:SettingsExpander
                    Grid.Row="5"
                    Description="{x:Static lang:Resources.Label_SelectNewDataDirectory_Details}"
                    IconSource="MoveToFolder">
                    <ui:SettingsExpander.Header>
                        <StackPanel Orientation="Vertical">
                            <TextBlock Text="Select new Models Folder" />
                            <TextBlock FontSize="12" Foreground="{DynamicResource TextFillColorSecondaryBrush}">
                                <Run Text="{x:Static lang:Resources.Label_CurrentDirectory}" />
                                <Run Text="{Binding ModelsDirectory}" />
                            </TextBlock>
                        </StackPanel>
                    </ui:SettingsExpander.Header>
                    <ui:SettingsExpander.Footer>
                        <Button Command="{Binding PickNewDataDirectory}">
                            <Grid ColumnDefinitions="Auto, Auto">
                                <avalonia:Icon
                                    Grid.Row="0"
                                    Margin="0,0,8,0"
                                    VerticalAlignment="Center"
                                    Value="fa-solid fa-folder-open" />
                                <TextBlock
                                    Grid.Column="1"
                                    VerticalAlignment="Center"
                                    Text="{x:Static lang:Resources.Action_SelectDirectory}" />
                            </Grid>
                        </Button>
                    </ui:SettingsExpander.Footer>
                </ui:SettingsExpander>

                <!--  App Folders  -->
                <ui:SettingsExpander
                    Grid.Row="6"
=======
                <!--  App Folders  -->
                <ui:SettingsExpander
                    Grid.Row="5"
>>>>>>> ab2ee54b
                    Header="{x:Static lang:Resources.Label_AppFolders}"
                    IconSource="FolderLink">

                    <ui:SettingsExpanderItem>
                        <ItemsRepeater ItemsSource="{Binding DirectoryShortcutCommands}">
                            <ItemsRepeater.Layout>
                                <WrapLayout />
                            </ItemsRepeater.Layout>
                            <ItemsRepeater.ItemTemplate>
                                <DataTemplate DataType="models:CommandItem">
                                    <controls:HyperlinkIconButton
                                        Margin="4"
                                        Padding="12,6"
                                        Command="{Binding Command}"
                                        Content="{Binding DisplayName}" />
                                </DataTemplate>
                            </ItemsRepeater.ItemTemplate>

                        </ItemsRepeater>
                    </ui:SettingsExpanderItem>

                </ui:SettingsExpander>

<<<<<<< HEAD
=======
                <!--  System Settings  -->
                <ui:SettingsExpander
                    Grid.Row="6"
                    Header="{x:Static lang:Resources.Label_SystemSettings}"
                    IconSource="Settings">
                    <!--  Windows Long Paths  -->
                    <ui:SettingsExpanderItem
                        Content="{x:Static lang:Resources.Label_EnableLongPaths}"
                        Description="{x:Static lang:Resources.Label_EnableLongPathsDescription}"
                        IsEnabled="{OnPlatform Default=False,
                                               Windows=True}"
                        ToolTip.Tip="{OnPlatform Default={x:Static lang:Resources.Label_OnlyAvailableOnWindows},
                                                 Windows={x:Null}}">
                        <ui:SettingsExpanderItem.Footer>
                            <StackPanel Orientation="Horizontal" Spacing="8">
                                <controls:ProgressRing
                                    BorderThickness="3"
                                    IsEnabled="{Binding IsVisible, RelativeSource={RelativeSource Self}}"
                                    IsIndeterminate="True"
                                    IsVisible="{Binding WindowsLongPathsToggleClickCommand.IsRunning}" />
                                <ToggleSwitch
                                    Command="{Binding WindowsLongPathsToggleClickCommand}"
                                    IsChecked="{Binding IsWindowsLongPathsEnabled}"
                                    IsEnabled="{Binding !WindowsLongPathsToggleClickCommand.IsRunning}" />
                            </StackPanel>
                        </ui:SettingsExpanderItem.Footer>
                    </ui:SettingsExpanderItem>
                </ui:SettingsExpander>

>>>>>>> ab2ee54b
                <!--  System Information  -->
                <ui:SettingsExpander Grid.Row="7" Header="{x:Static lang:Resources.Label_SystemInformation}">
                    <ui:SettingsExpander.IconSource>
                        <fluentIcons:SymbolIconSource
                            FontSize="10"
                            IconVariant="Filled"
                            Symbol="Info" />
                    </ui:SettingsExpander.IconSource>

                    <!--  Cpu  -->
                    <ui:SettingsExpanderItem>
                        <ui:SettingsExpanderItem.IconSource>
                            <controls:FASymbolIconSource
                                FontSize="10"
                                Foreground="{DynamicResource TextFillColorTertiaryBrush}"
                                Symbol="fa-solid fa-microchip" />
                        </ui:SettingsExpanderItem.IconSource>

                        <sg:SpacedGrid
                            ColumnDefinitions="Auto,Auto"
                            ColumnSpacing="16"
                            DataContext="{Binding CpuInfoAsync^}"
                            RowDefinitions="Auto,Auto">
                            <TextBlock Grid.Column="0" Text="CPU" />
                            <SelectableTextBlock
                                Grid.Row="0"
                                Grid.Column="1"
                                Foreground="{DynamicResource TextControlPlaceholderForeground}"
                                Text="{Binding ProcessorCaption}"
                                TextWrapping="WrapWithOverflow" />
                        </sg:SpacedGrid>

                    </ui:SettingsExpanderItem>

                    <!--  Memory  -->
                    <ui:SettingsExpanderItem>
                        <ui:SettingsExpanderItem.IconSource>
                            <controls:FASymbolIconSource
                                FontSize="10"
                                Foreground="{DynamicResource TextFillColorTertiaryBrush}"
                                Symbol="fa-solid fa-memory" />
                        </ui:SettingsExpanderItem.IconSource>

                        <sg:SpacedGrid
                            ColumnDefinitions="Auto,Auto"
                            ColumnSpacing="16"
                            DataContext="{Binding MemoryInfo}"
                            RowDefinitions="Auto,Auto">
                            <TextBlock Grid.Column="0" Text="Total Memory" />
                            <SelectableTextBlock
                                Grid.Row="0"
                                Grid.Column="1"
                                Foreground="{DynamicResource TextControlPlaceholderForeground}"
                                TextWrapping="WrapWithOverflow">
                                <SelectableTextBlock.Text>
                                    <MultiBinding StringFormat="{}{0} ({1} usable)">
                                        <Binding Converter="{x:Static converters:StringFormatConverters.MemoryBytes}" Path="TotalInstalledBytes" />
                                        <Binding Converter="{x:Static converters:StringFormatConverters.MemoryBytes}" Path="TotalPhysicalBytes" />
                                    </MultiBinding>
                                </SelectableTextBlock.Text>
                            </SelectableTextBlock>

                            <TextBlock
                                Grid.Row="1"
                                Grid.Column="0"
                                IsVisible="{x:Static hardwareInfo:HardwareHelper.IsLiveMemoryUsageInfoAvailable}"
                                Text="Available Memory" />
                            <SelectableTextBlock
                                Grid.Row="1"
                                Grid.Column="1"
                                Foreground="{DynamicResource TextControlPlaceholderForeground}"
                                IsVisible="{x:Static hardwareInfo:HardwareHelper.IsLiveMemoryUsageInfoAvailable}"
                                Text="{Binding AvailablePhysicalBytes, Converter={x:Static converters:StringFormatConverters.MemoryBytes}}"
                                TextWrapping="WrapWithOverflow" />
                        </sg:SpacedGrid>

                    </ui:SettingsExpanderItem>

                    <!--  GPUs  -->
                    <ui:SettingsExpanderItem>
                        <ui:SettingsExpanderItem.IconSource>
                            <controls:FASymbolIconSource
                                FontSize="10"
                                Foreground="{DynamicResource TextFillColorTertiaryBrush}"
                                Symbol="fa-solid fa-tachograph-digital" />
                        </ui:SettingsExpanderItem.IconSource>
                        <ItemsControl ItemsSource="{Binding GpuInfos}">
                            <ItemsControl.ItemTemplate>
                                <DataTemplate DataType="hardwareInfo:GpuInfo">
                                    <sg:SpacedGrid ColumnDefinitions="Auto,Auto,Auto" RowDefinitions="Auto,Auto">
                                        <TextBlock Text="{Binding Index, StringFormat={}{0}, Converter={StaticResource IndexPlusOneConverter}}" Theme="{DynamicResource BodyStrongTextBlockStyle}" />
                                        <SelectableTextBlock
                                            Grid.Row="0"
                                            Grid.Column="1"
                                            Text="{Binding Name}" />
                                        <SelectableTextBlock
                                            Grid.Row="1"
                                            Grid.Column="1"
                                            Grid.ColumnSpan="2"
                                            Foreground="{DynamicResource TextControlPlaceholderForeground}"
                                            IsVisible="{Binding !!MemoryBytes}"
                                            Text="{Binding MemoryBytes, Converter={x:Static converters:StringFormatConverters.MemoryBytes}}"
                                            TextWrapping="WrapWithOverflow" />
                                    </sg:SpacedGrid>
                                </DataTemplate>
                            </ItemsControl.ItemTemplate>

                            <ItemsControl.ItemsPanel>
                                <ItemsPanelTemplate>
                                    <StackPanel Spacing="8" />
                                </ItemsPanelTemplate>
                            </ItemsControl.ItemsPanel>

                        </ItemsControl>

                    </ui:SettingsExpanderItem>
                </ui:SettingsExpander>
            </sg:SpacedGrid>

            <!--  Debug Options  -->
            <Grid IsVisible="{Binding SharedState.IsDebugMode}" RowDefinitions="auto,*">
                <TextBlock
                    Margin="0,0,0,8"
                    FontWeight="Medium"
                    Text="Debug Options" />
                <ui:SettingsExpander
                    Grid.Row="1"
                    Margin="8,0,8,0"
                    Command="{Binding LoadDebugInfo}"
                    Header="Debug Options"
                    IconSource="Code">

                    <ui:SettingsExpanderItem
                        Margin="4,0"
                        Description="Paths"
                        IconSource="Folder">
                        <SelectableTextBlock
                            Foreground="{DynamicResource TextControlPlaceholderForeground}"
                            Text="{Binding DebugPaths}"
                            TextWrapping="WrapWithOverflow" />
                    </ui:SettingsExpanderItem>

                    <ui:SettingsExpanderItem
                        Margin="4,0"
                        Description="Compat Info"
                        IconSource="StarFilled">
                        <SelectableTextBlock
                            Foreground="{DynamicResource TextControlPlaceholderForeground}"
                            Text="{Binding DebugCompatInfo}"
                            TextWrapping="WrapWithOverflow" />
                    </ui:SettingsExpanderItem>

                    <ui:SettingsExpanderItem
                        Margin="4,0"
                        Description="GPU Info"
                        IconSource="FullScreenMaximize">
                        <SelectableTextBlock
                            Foreground="{DynamicResource TextControlPlaceholderForeground}"
                            Text="{Binding DebugGpuInfo}"
                            TextWrapping="WrapWithOverflow" />
                    </ui:SettingsExpanderItem>

                    <ui:SettingsExpanderItem
                        Margin="4,0"
                        Content="Animation Scale"
                        Description="Lower values = faster animations. 0x means animations are instant."
                        IconSource="Clock">
                        <ui:SettingsExpanderItem.Footer>
                            <ComboBox ItemsSource="{Binding AnimationScaleOptions}" SelectedItem="{Binding SelectedAnimationScale}">
                                <ComboBox.ItemTemplate>
                                    <DataTemplate>
                                        <TextBlock>
                                            <Run Text="{Binding}" /><Run Text="x" />
                                        </TextBlock>
                                    </DataTemplate>
                                </ComboBox.ItemTemplate>
                            </ComboBox>
                        </ui:SettingsExpanderItem.Footer>
                    </ui:SettingsExpanderItem>

                    <ui:SettingsExpanderItem
                        Margin="4,0"
                        Content="Notification"
                        IconSource="CommentAdd">
                        <ui:SettingsExpanderItem.Footer>
                            <Button Command="{Binding DebugNotificationCommand}" Content="New Notification" />
                        </ui:SettingsExpanderItem.Footer>
                    </ui:SettingsExpanderItem>

                    <ui:SettingsExpanderItem
                        Margin="4,0"
                        Content="Content Dialog"
                        IconSource="NewWindow">
                        <ui:SettingsExpanderItem.Footer>
                            <Button Command="{Binding DebugContentDialogCommand}" Content="Show Dialog" />
                        </ui:SettingsExpanderItem.Footer>
                    </ui:SettingsExpanderItem>

                    <ui:SettingsExpanderItem
                        Margin="4,0"
                        Content="Exceptions"
                        IconSource="Flag">
                        <ui:SettingsExpanderItem.Footer>
                            <Button Command="{Binding DebugThrowExceptionCommand}" Content="Unhandled Exception" />
                        </ui:SettingsExpanderItem.Footer>
                    </ui:SettingsExpanderItem>

                    <ui:SettingsExpanderItem
                        Margin="4,0,4,4"
                        Content="Download Manager tests"
                        IconSource="Flag">
                        <ui:SettingsExpanderItem.Footer>
                            <Button
                                Margin="0,8"
                                Command="{Binding DebugTrackedDownloadCommand}"
                                Content="Add Tracked Download" />
                        </ui:SettingsExpanderItem.Footer>
                    </ui:SettingsExpanderItem>

                    <ui:SettingsExpanderItem
                        Margin="4,0,4,4"
                        Content="Refresh Models Index"
                        IconSource="SyncFolder">
                        <ui:SettingsExpanderItem.Footer>
                            <Button
                                Margin="0,8"
                                Command="{Binding DebugRefreshModelsIndexCommand}"
                                Content="Refresh Index" />
                        </ui:SettingsExpanderItem.Footer>
                    </ui:SettingsExpanderItem>

                    <ui:SettingsExpanderItem
                        Margin="4,0,4,4"
                        Content="Make image grid"
                        IconSource="Image">
                        <ui:SettingsExpanderItem.Footer>
                            <Button
                                Margin="0,8"
                                Command="{Binding DebugMakeImageGridCommand}"
                                Content="Select images" />
                        </ui:SettingsExpanderItem.Footer>
                    </ui:SettingsExpanderItem>

                    <ui:SettingsExpanderItem
                        Margin="4,0,4,4"
                        Content="Image metadata parser"
                        IconSource="Flag">
                        <ui:SettingsExpanderItem.Footer>
                            <Button
                                Margin="0,8"
                                Command="{Binding DebugImageMetadataCommand}"
                                Content="Choose image" />
                        </ui:SettingsExpanderItem.Footer>
                    </ui:SettingsExpanderItem>

                    <ItemsRepeater Margin="4,0,4,4" ItemsSource="{Binding DebugCommands}">
                        <ItemsRepeater.Layout>
                            <UniformGridLayout />
                        </ItemsRepeater.Layout>
                        <ItemsRepeater.ItemTemplate>
                            <DataTemplate DataType="models:CommandItem">
                                <Button
                                    Margin="4,8"
                                    Command="{Binding Command}"
                                    Content="{Binding DisplayName}" />
                            </DataTemplate>
                        </ItemsRepeater.ItemTemplate>
                    </ItemsRepeater>

                </ui:SettingsExpander>
            </Grid>

            <!--  TODO: Directories card  -->

            <Grid RowDefinitions="auto,*">
                <StackPanel
                    Grid.Row="1"
                    HorizontalAlignment="Left"
                    Orientation="Vertical">
                    <TextBlock
                        Margin="0,8"
                        FontSize="15"
                        FontWeight="Bold"
                        Text="{x:Static lang:Resources.Label_About}" />
                    <Image
                        Width="112"
                        Height="112"
                        Margin="8"
                        HorizontalAlignment="Left"
                        Source="/Assets/Icon.png" />
                    <TextBlock
                        Margin="8"
                        FontWeight="Medium"
                        Text="{x:Static lang:Resources.Label_StabilityMatrix}" />
                    <Panel>
                        <Button
                            Name="VersionButton"
                            Margin="8,0,8,8"
                            Padding="2,0,2,0"
                            BorderThickness="0"
                            Classes="transparent"
                            Command="{Binding OnVersionClick}"
                            Content="{Binding AppVersion}" />
                        <ui:TeachingTip
                            Title="{Binding VersionFlyoutText}"
                            IsOpen="{Binding IsVersionTapTeachingTipOpen}"
                            PreferredPlacement="RightTop"
                            Target="{Binding #VersionButton}" />
                    </Panel>

                    <StackPanel HorizontalAlignment="Left" Orientation="Horizontal">
                        <Button
                            Margin="8"
                            HorizontalAlignment="Left"
                            Command="{Binding ShowLicensesDialogCommand}"
                            Content="{x:Static lang:Resources.Label_LicenseAndOpenSourceNotices}" />
                    </StackPanel>
                </StackPanel>
            </Grid>

            <!--  Extra space at the bottom  -->
            <Panel Margin="0,0,0,16" />
        </StackPanel>
    </ScrollViewer>
</controls:UserControlBase><|MERGE_RESOLUTION|>--- conflicted
+++ resolved
@@ -209,14 +209,11 @@
                                 <DropDownButton.Flyout>
                                     <MenuFlyout Placement="Bottom">
                                         <MenuItem Command="{Binding RunGitProcessCommand}" Header="Command" />
-<<<<<<< HEAD
-=======
                                         <MenuItem
                                             Command="{Binding FixGitLongPathsCommand}"
                                             Header="Enable Long Paths"
                                             IsVisible="{OnPlatform Default=False,
                                                                    Windows=True}" />
->>>>>>> ab2ee54b
                                     </MenuFlyout>
                                 </DropDownButton.Flyout>
                             </DropDownButton>
@@ -401,11 +398,7 @@
                     </ui:SettingsExpander.IconSource>
                 </ui:SettingsExpander>
 
-<<<<<<< HEAD
-                <!--  Updates page  -->
-=======
                 <!--  Analytics page  -->
->>>>>>> ab2ee54b
                 <ui:SettingsExpander
                     Grid.Row="2"
                     ActionIconSource="ChevronRight"
@@ -489,7 +482,6 @@
                     </ui:SettingsExpander.Footer>
                 </ui:SettingsExpander>
 
-<<<<<<< HEAD
                 <ui:SettingsExpander
                     Grid.Row="5"
                     Description="{x:Static lang:Resources.Label_SelectNewDataDirectory_Details}"
@@ -523,11 +515,6 @@
                 <!--  App Folders  -->
                 <ui:SettingsExpander
                     Grid.Row="6"
-=======
-                <!--  App Folders  -->
-                <ui:SettingsExpander
-                    Grid.Row="5"
->>>>>>> ab2ee54b
                     Header="{x:Static lang:Resources.Label_AppFolders}"
                     IconSource="FolderLink">
 
@@ -551,8 +538,6 @@
 
                 </ui:SettingsExpander>
 
-<<<<<<< HEAD
-=======
                 <!--  System Settings  -->
                 <ui:SettingsExpander
                     Grid.Row="6"
@@ -582,7 +567,6 @@
                     </ui:SettingsExpanderItem>
                 </ui:SettingsExpander>
 
->>>>>>> ab2ee54b
                 <!--  System Information  -->
                 <ui:SettingsExpander Grid.Row="7" Header="{x:Static lang:Resources.Label_SystemInformation}">
                     <ui:SettingsExpander.IconSource>
