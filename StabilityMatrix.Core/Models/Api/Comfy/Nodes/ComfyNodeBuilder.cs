--- conflicted
+++ resolved
@@ -357,7 +357,20 @@
         public int Resolution { get; init; } = 512;
     }
 
-<<<<<<< HEAD
+    [TypedNodeOptions(
+        Name = "Inference_Core_AIO_Preprocessor",
+        RequiredExtensions = ["https://github.com/LykosAI/ComfyUI-Inference-Core-Nodes >= 0.2.0"]
+    )]
+    public record AIOPreprocessor : ComfyTypedNodeBase<ImageNodeConnection>
+    {
+        public required ImageNodeConnection Image { get; init; }
+
+        public required string Preprocessor { get; init; }
+
+        [Range(64, 2048)]
+        public int Resolution { get; init; } = 512;
+    }
+
     [TypedNodeOptions(
         Name = "Inference_Core_ReferenceOnlySimple",
         RequiredExtensions = ["https://github.com/LykosAI/ComfyUI-Inference-Core-Nodes >= 0.3.0"]
@@ -372,8 +385,6 @@
         public int BatchSize { get; init; } = 1;
     }
 
-=======
->>>>>>> 8b0bd6ac
     public ImageNodeConnection Lambda_LatentToImage(LatentNodeConnection latent, VAENodeConnection vae)
     {
         var name = GetUniqueName("VAEDecode");
@@ -883,13 +894,6 @@
                 ?? throw new NullReferenceException("No Refiner or Base Conditioning");
         }
 
-        public ConditioningConnections GetRefinerOrBasePrimarySamplerConditioning()
-        {
-            return Refiner.PrimarySamplerConditioning
-                ?? Base.PrimarySamplerConditioning
-                ?? throw new NullReferenceException("No Refiner or Base PrimarySampler Conditioning");
-        }
-
         public VAENodeConnection GetDefaultVAE()
         {
             return PrimaryVAE ?? Refiner.VAE ?? Base.VAE ?? throw new NullReferenceException("No VAE");
