--- conflicted
+++ resolved
@@ -110,14 +110,6 @@
     }
 
     public override IEnumerable<PackagePrerequisite> Prerequisites =>
-<<<<<<< HEAD
-        [
-            PackagePrerequisite.Python310,
-            PackagePrerequisite.VcRedist,
-            PackagePrerequisite.Git,
-            PackagePrerequisite.Node,
-        ];
-=======
         [PackagePrerequisite.Python310, PackagePrerequisite.VcRedist, PackagePrerequisite.Git];
 
     public override Task DownloadPackage(
@@ -129,7 +121,6 @@
     {
         return Task.CompletedTask;
     }
->>>>>>> fdf2ae05
 
     public override async Task InstallPackage(
         string installLocation,
@@ -170,39 +161,11 @@
                         );
                     }
 
-<<<<<<< HEAD
-        var torchVersion = options.PythonOptions.TorchIndex ?? GetRecommendedTorchVersion();
-        var isLegacyNvidiaGpu =
-            torchVersion is TorchIndex.Cuda
-            && (
-                SettingsManager.Settings.PreferredGpu?.IsLegacyNvidiaGpu()
-                ?? HardwareHelper.HasLegacyNvidiaGpu()
-            );
-
-        var torchInstallArgs = new PipInstallArgs();
-
-        switch (torchVersion)
-        {
-            case TorchIndex.Cuda:
-                var torchIndex = isLegacyNvidiaGpu ? "cu126" : "cu128";
-                torchInstallArgs = torchInstallArgs
-                    .WithTorch("==2.7.0")
-                    .WithTorchVision("==0.22.0")
-                    .WithTorchAudio("==2.7.0")
-                    .WithXFormers("==0.0.30")
-                    .WithTorchExtraIndex(torchIndex);
-
-                Logger.Info("Starting InvokeAI install (CUDA)...");
-                pipCommandArgs =
-                    $"-e .[xformers] --use-pep517 --extra-index-url https://download.pytorch.org/whl/{torchIndex}";
-                break;
-=======
                     Directory.CreateDirectory(backupFolderPath);
 
                     foreach (var entry in entriesToMove)
                     {
                         var destinationPath = Path.Combine(backupFolderPath, Path.GetFileName(entry));
->>>>>>> fdf2ae05
 
                         // Ensure we do not overwrite existing files if names collide
                         if (File.Exists(destinationPath) || Directory.Exists(destinationPath))
@@ -242,45 +205,6 @@
             .ConfigureAwait(false);
         venvRunner.UpdateEnvironmentVariables(env => GetEnvVars(env, installLocation));
 
-<<<<<<< HEAD
-        await venvRunner.PipInstall("rich packaging python-dotenv", onConsoleOutput).ConfigureAwait(false);
-        progress?.Report(new ProgressReport(1f, "Done!", isIndeterminate: false));
-    }
-
-    private async Task SetupAndBuildInvokeFrontend(
-        string installLocation,
-        IProgress<ProgressReport>? progress,
-        Action<ProcessOutput>? onConsoleOutput,
-        IReadOnlyDictionary<string, string>? envVars = null,
-        InstallPackageOptions? installOptions = null
-    )
-    {
-        await PrerequisiteHelper.InstallNodeIfNecessary(progress).ConfigureAwait(false);
-
-        var pnpmVersion = installOptions?.VersionOptions.VersionTag?.Contains("v5") == true ? "8" : "10";
-
-        await PrerequisiteHelper
-            .RunNpm(["i", $"pnpm@{pnpmVersion}"], installLocation, envVars: envVars)
-            .ConfigureAwait(false);
-
-        await PrerequisiteHelper
-            .RunNpm(["i", "vite", "--ignore-scripts=true"], installLocation, envVars: envVars)
-            .ConfigureAwait(false);
-
-        var pnpmPath = Path.Combine(
-            installLocation,
-            "node_modules",
-            ".bin",
-            Compat.IsWindows ? "pnpm.cmd" : "pnpm"
-        );
-
-        var vitePath = Path.Combine(
-            installLocation,
-            "node_modules",
-            ".bin",
-            Compat.IsWindows ? "vite.cmd" : "vite"
-        );
-=======
         progress?.Report(new ProgressReport(-1f, "Installing Package", isIndeterminate: true));
 
         var torchVersion = options.PythonOptions.TorchIndex ?? GetRecommendedTorchVersion();
@@ -294,7 +218,6 @@
             TorchIndex.Rocm => "https://download.pytorch.org/whl/rocm6.2.4",
             _ => string.Empty,
         };
->>>>>>> fdf2ae05
 
         var invokeInstallArgs = new PipInstallArgs($"invokeai=={options.VersionOptions.VersionTag}");
 
@@ -326,17 +249,7 @@
             invokeInstallArgs = invokeInstallArgs.AddArg("--index").AddArg(fallbackIndex);
         }
 
-<<<<<<< HEAD
-        process = ProcessRunner.StartAnsiProcess(
-            Compat.IsWindows ? pnpmPath : vitePath,
-            Compat.IsWindows ? "vite build" : "build",
-            invokeFrontendPath,
-            onConsoleOutput,
-            envVars
-        );
-=======
         invokeInstallArgs = invokeInstallArgs.AddArg("--force-reinstall");
->>>>>>> fdf2ae05
 
         await venvRunner.PipInstall(invokeInstallArgs, onConsoleOutput).ConfigureAwait(false);
         progress?.Report(new ProgressReport(1f, "Done!", isIndeterminate: false));
