<?xml version="1.0" encoding="utf-8"?>
<root>
  <!-- 
    Microsoft ResX Schema 
    
    Version 2.0
    
    The primary goals of this format is to allow a simple XML format 
    that is mostly human readable. The generation and parsing of the 
    various data types are done through the TypeConverter classes 
    associated with the data types.
    
    Example:
    
    ... ado.net/XML headers & schema ...
    <resheader name="resmimetype">text/microsoft-resx</resheader>
    <resheader name="version">2.0</resheader>
    <resheader name="reader">System.Resources.ResXResourceReader, System.Windows.Forms, ...</resheader>
    <resheader name="writer">System.Resources.ResXResourceWriter, System.Windows.Forms, ...</resheader>
    <data name="Name1"><value>this is my long string</value><comment>this is a comment</comment></data>
    <data name="Color1" type="System.Drawing.Color, System.Drawing">Blue</data>
    <data name="Bitmap1" mimetype="application/x-microsoft.net.object.binary.base64">
        <value>[base64 mime encoded serialized .NET Framework object]</value>
    </data>
    <data name="Icon1" type="System.Drawing.Icon, System.Drawing" mimetype="application/x-microsoft.net.object.bytearray.base64">
        <value>[base64 mime encoded string representing a byte array form of the .NET Framework object]</value>
        <comment>This is a comment</comment>
    </data>
                
    There are any number of "resheader" rows that contain simple 
    name/value pairs.
    
    Each data row contains a name, and value. The row also contains a 
    type or mimetype. Type corresponds to a .NET class that support 
    text/value conversion through the TypeConverter architecture. 
    Classes that don't support this are serialized and stored with the 
    mimetype set.
    
    The mimetype is used for serialized objects, and tells the 
    ResXResourceReader how to depersist the object. This is currently not 
    extensible. For a given mimetype the value must be set accordingly:
    
    Note - application/x-microsoft.net.object.binary.base64 is the format 
    that the ResXResourceWriter will generate, however the reader can 
    read any of the formats listed below.
    
    mimetype: application/x-microsoft.net.object.binary.base64
    value   : The object must be serialized with 
            : System.Runtime.Serialization.Formatters.Binary.BinaryFormatter
            : and then encoded with base64 encoding.
    
    mimetype: application/x-microsoft.net.object.soap.base64
    value   : The object must be serialized with 
            : System.Runtime.Serialization.Formatters.Soap.SoapFormatter
            : and then encoded with base64 encoding.

    mimetype: application/x-microsoft.net.object.bytearray.base64
    value   : The object must be serialized into a byte array 
            : using a System.ComponentModel.TypeConverter
            : and then encoded with base64 encoding.
    -->
  <xsd:schema id="root" xmlns="" xmlns:xsd="http://www.w3.org/2001/XMLSchema" xmlns:msdata="urn:schemas-microsoft-com:xml-msdata">
    <xsd:import namespace="http://www.w3.org/XML/1998/namespace" />
    <xsd:element name="root" msdata:IsDataSet="true">
      <xsd:complexType>
        <xsd:choice maxOccurs="unbounded">
          <xsd:element name="metadata">
            <xsd:complexType>
              <xsd:sequence>
                <xsd:element name="value" type="xsd:string" minOccurs="0" />
              </xsd:sequence>
              <xsd:attribute name="name" use="required" type="xsd:string" />
              <xsd:attribute name="type" type="xsd:string" />
              <xsd:attribute name="mimetype" type="xsd:string" />
              <xsd:attribute ref="xml:space" />
            </xsd:complexType>
          </xsd:element>
          <xsd:element name="assembly">
            <xsd:complexType>
              <xsd:attribute name="alias" type="xsd:string" />
              <xsd:attribute name="name" type="xsd:string" />
            </xsd:complexType>
          </xsd:element>
          <xsd:element name="data">
            <xsd:complexType>
              <xsd:sequence>
                <xsd:element name="value" type="xsd:string" minOccurs="0" msdata:Ordinal="1" />
                <xsd:element name="comment" type="xsd:string" minOccurs="0" msdata:Ordinal="2" />
              </xsd:sequence>
              <xsd:attribute name="name" type="xsd:string" use="required" msdata:Ordinal="1" />
              <xsd:attribute name="type" type="xsd:string" msdata:Ordinal="3" />
              <xsd:attribute name="mimetype" type="xsd:string" msdata:Ordinal="4" />
              <xsd:attribute ref="xml:space" />
            </xsd:complexType>
          </xsd:element>
          <xsd:element name="resheader">
            <xsd:complexType>
              <xsd:sequence>
                <xsd:element name="value" type="xsd:string" minOccurs="0" msdata:Ordinal="1" />
              </xsd:sequence>
              <xsd:attribute name="name" type="xsd:string" use="required" />
            </xsd:complexType>
          </xsd:element>
        </xsd:choice>
      </xsd:complexType>
    </xsd:element>
  </xsd:schema>
  <resheader name="resmimetype">
    <value>text/microsoft-resx</value>
  </resheader>
  <resheader name="version">
    <value>2.0</value>
  </resheader>
  <resheader name="reader">
    <value>System.Resources.ResXResourceReader, System.Windows.Forms, Version=4.0.0.0, Culture=neutral, PublicKeyToken=b77a5c561934e089</value>
  </resheader>
  <resheader name="writer">
    <value>System.Resources.ResXResourceWriter, System.Windows.Forms, Version=4.0.0.0, Culture=neutral, PublicKeyToken=b77a5c561934e089</value>
  </resheader>
  <data name="Action_Launch" xml:space="preserve">
    <value>Launch</value>
  </data>
  <data name="Action_Quit" xml:space="preserve">
    <value>Quit</value>
  </data>
  <data name="Action_Save" xml:space="preserve">
    <value>Save</value>
  </data>
  <data name="Action_Cancel" xml:space="preserve">
    <value>Cancel</value>
  </data>
  <data name="Label_Language" xml:space="preserve">
    <value>Language</value>
  </data>
  <data name="Text_RelaunchRequiredToApplyLanguage" xml:space="preserve">
    <value>Relaunch is required for new language option to take effect</value>
  </data>
  <data name="Action_Relaunch" xml:space="preserve">
    <value>Relaunch</value>
  </data>
  <data name="Action_RelaunchLater" xml:space="preserve">
    <value>Relaunch Later</value>
  </data>
  <data name="Label_RelaunchRequired" xml:space="preserve">
    <value>Relaunch Required</value>
  </data>
  <data name="Label_UnknownPackage" xml:space="preserve">
    <value>Unknown Package</value>
  </data>
  <data name="Action_Import" xml:space="preserve">
    <value>Import</value>
  </data>
  <data name="Label_PackageType" xml:space="preserve">
    <value>Package Type</value>
  </data>
  <data name="Label_Version" xml:space="preserve">
    <value>Version</value>
  </data>
  <data name="Label_VersionType" xml:space="preserve">
    <value>Version Type</value>
  </data>
  <data name="Label_Releases" xml:space="preserve">
    <value>Releases</value>
  </data>
  <data name="Label_Branches" xml:space="preserve">
    <value>Branches</value>
  </data>
  <data name="Label_DragAndDropCheckpointsHereToImport" xml:space="preserve">
    <value>Drag &amp; Drop checkpoints here to import</value>
  </data>
  <data name="Label_Emphasis" xml:space="preserve">
    <value>Emphasis</value>
  </data>
  <data name="Label_Deemphasis" xml:space="preserve">
    <value>Deemphasis</value>
  </data>
  <data name="Label_EmbeddingsOrTextualInversion" xml:space="preserve">
    <value>Embeddings / Textual Inversion</value>
  </data>
  <data name="Label_NetworksLoraOrLycoris" xml:space="preserve">
    <value>Networks (Lora / LyCORIS)</value>
  </data>
  <data name="Label_Comments" xml:space="preserve">
    <value>Comments</value>
  </data>
  <data name="Label_ShowPixelGridAtHighZoomLevels" xml:space="preserve">
    <value>Show pixel grid at high zoom levels</value>
  </data>
  <data name="Label_Steps" xml:space="preserve">
    <value>Steps</value>
  </data>
  <data name="Label_StepsBase" xml:space="preserve">
    <value>Steps - Base</value>
  </data>
  <data name="Label_StepsRefiner" xml:space="preserve">
    <value>Steps - Refiner</value>
  </data>
  <data name="Label_CFGScale" xml:space="preserve">
    <value>CFG Scale</value>
  </data>
  <data name="Label_DenoisingStrength" xml:space="preserve">
    <value>Denoising Strength</value>
  </data>
  <data name="Label_Width" xml:space="preserve">
    <value>Width</value>
  </data>
  <data name="Label_Height" xml:space="preserve">
    <value>Height</value>
  </data>
  <data name="Label_Refiner" xml:space="preserve">
    <value>Refiner</value>
  </data>
  <data name="Label_VAE" xml:space="preserve">
    <value>VAE</value>
  </data>
  <data name="Label_Model" xml:space="preserve">
    <value>Model</value>
  </data>
  <data name="Action_Connect" xml:space="preserve">
    <value>Connect</value>
  </data>
  <data name="Label_ConnectingEllipsis" xml:space="preserve">
    <value>Connecting...</value>
  </data>
  <data name="Action_Close" xml:space="preserve">
    <value>Close</value>
  </data>
  <data name="Label_WaitingToConnectEllipsis" xml:space="preserve">
    <value>Waiting to connect...</value>
  </data>
  <data name="Label_UpdateAvailable" xml:space="preserve">
    <value>Update Available</value>
  </data>
  <data name="Label_BecomeAPatron" xml:space="preserve">
    <value>Become a Patron</value>
  </data>
  <data name="Label_JoinDiscord" xml:space="preserve">
    <value>Join Discord Server</value>
  </data>
  <data name="Label_Downloads" xml:space="preserve">
    <value>Downloads</value>
  </data>
  <data name="Action_Install" xml:space="preserve">
    <value>Install</value>
  </data>
  <data name="Label_SkipSetup" xml:space="preserve">
    <value>Skip first-time setup</value>
  </data>
  <data name="Label_UnexpectedErrorOccurred" xml:space="preserve">
    <value>An unexpected error occurred</value>
  </data>
  <data name="Action_ExitApplication" xml:space="preserve">
    <value>Exit Application</value>
  </data>
  <data name="Label_DisplayName" xml:space="preserve">
    <value>Display Name</value>
  </data>
  <data name="Label_InstallationWithThisNameExists" xml:space="preserve">
    <value>An installation with this name already exists.</value>
  </data>
  <data name="Label_PleaseChooseDifferentName" xml:space="preserve">
    <value>Please choose a different name or select a different install location.</value>
  </data>
  <data name="Label_AdvancedOptions" xml:space="preserve">
    <value>Advanced Options</value>
  </data>
  <data name="Label_Commit" xml:space="preserve">
    <value>Commit</value>
  </data>
  <data name="Label_SharedModelFolderStrategy" xml:space="preserve">
    <value>Shared Model Folder Strategy</value>
  </data>
  <data name="Label_PyTorchVersion" xml:space="preserve">
    <value>PyTorch Version</value>
  </data>
  <data name="Label_CloseDialogWhenFinished" xml:space="preserve">
    <value>Close dialog when finished</value>
  </data>
  <data name="Label_DataDirectory" xml:space="preserve">
    <value>Data Directory</value>
  </data>
  <data name="Label_DataDirectoryExplanation" xml:space="preserve">
    <value>This is where application data (model checkpoints, web UIs, etc.) will be installed.</value>
  </data>
  <data name="Label_FatWarning" xml:space="preserve">
    <value>You may encounter errors when using a FAT32 or exFAT drive. Select a different drive for a smoother experience.</value>
  </data>
  <data name="Label_PortableMode" xml:space="preserve">
    <value>Portable Mode</value>
  </data>
  <data name="Label_PortableModeExplanation" xml:space="preserve">
    <value>In Portable Mode, all data and settings will be stored in the same directory as the application. You will be able to move the application with its &apos;Data&apos; folder to a different location or computer.</value>
  </data>
  <data name="Action_Continue" xml:space="preserve">
    <value>Continue</value>
  </data>
  <data name="Label_PreviousImage" xml:space="preserve">
    <value>Previous Image</value>
  </data>
  <data name="Label_NextImage" xml:space="preserve">
    <value>Next Image</value>
  </data>
  <data name="Label_ModelDescription" xml:space="preserve">
    <value>Model Description</value>
  </data>
  <data name="Label_NewVersionAvailable" xml:space="preserve">
    <value>A new version of Stability Matrix is available!</value>
  </data>
  <data name="Label_ImportLatest" xml:space="preserve">
    <value>Import Latest -</value>
  </data>
  <data name="Label_AllVersions" xml:space="preserve">
    <value>All Versions</value>
  </data>
  <data name="Label_ModelSearchWatermark" xml:space="preserve">
    <value>Search models, #tags, or @users</value>
  </data>
  <data name="Action_Search" xml:space="preserve">
    <value>Search</value>
  </data>
  <data name="Label_Sort" xml:space="preserve">
    <value>Sort</value>
  </data>
  <data name="Label_TimePeriod" xml:space="preserve">
    <value>Period</value>
  </data>
  <data name="Label_ModelType" xml:space="preserve">
    <value>Model Type</value>
  </data>
  <data name="Label_BaseModel" xml:space="preserve">
    <value>Base Model</value>
  </data>
  <data name="Label_ShowNsfwContent" xml:space="preserve">
    <value>Show NSFW Content</value>
  </data>
  <data name="Label_DataProvidedByCivitAi" xml:space="preserve">
    <value>Data provided by CivitAI</value>
  </data>
  <data name="Label_Page" xml:space="preserve">
    <value>Page</value>
  </data>
  <data name="Label_FirstPage" xml:space="preserve">
    <value>First Page</value>
  </data>
  <data name="Label_PreviousPage" xml:space="preserve">
    <value>Previous Page</value>
  </data>
  <data name="Label_NextPage" xml:space="preserve">
    <value>Next Page</value>
  </data>
  <data name="Label_LastPage" xml:space="preserve">
    <value>Last Page</value>
  </data>
  <data name="Action_Rename" xml:space="preserve">
    <value>Rename</value>
  </data>
  <data name="Action_Delete" xml:space="preserve">
    <value>Delete</value>
  </data>
  <data name="Action_OpenOnCivitAi" xml:space="preserve">
    <value>Open on CivitAI</value>
  </data>
  <data name="Label_ConnectedModel" xml:space="preserve">
    <value>Connected Model</value>
  </data>
  <data name="Label_LocalModel" xml:space="preserve">
    <value>Local Model</value>
  </data>
  <data name="Action_ShowInExplorer" xml:space="preserve">
    <value>Show in Explorer</value>
  </data>
  <data name="Action_New" xml:space="preserve">
    <value>New</value>
  </data>
  <data name="Label_Folder" xml:space="preserve">
    <value>Folder</value>
  </data>
  <data name="Label_DropFileToImport" xml:space="preserve">
    <value>Drop file here to import</value>
  </data>
  <data name="Label_ImportAsConnected" xml:space="preserve">
    <value>Import with Metadata</value>
  </data>
  <data name="Label_ImportAsConnectedExplanation" xml:space="preserve">
    <value>Search for connected metadata on new local imports</value>
  </data>
  <data name="Label_Indexing" xml:space="preserve">
    <value>Indexing...</value>
  </data>
  <data name="Label_ModelsFolder" xml:space="preserve">
    <value>Models Folder</value>
  </data>
  <data name="Label_Categories" xml:space="preserve">
    <value>Categories</value>
  </data>
  <data name="Label_LetsGetStarted" xml:space="preserve">
    <value>Let&apos;s get started</value>
  </data>
  <data name="Label_ReadAndAgree" xml:space="preserve">
    <value>I have read and agree to the</value>
  </data>
  <data name="Label_LicenseAgreement" xml:space="preserve">
    <value>License Agreement.</value>
  </data>
  <data name="Label_FindConnectedMetadata" xml:space="preserve">
    <value>Find Connected Metadata</value>
  </data>
  <data name="Label_ShowModelImages" xml:space="preserve">
    <value>Show Model Images</value>
  </data>
  <data name="Label_Appearance" xml:space="preserve">
    <value>Appearance</value>
  </data>
  <data name="Label_Theme" xml:space="preserve">
    <value>Theme</value>
  </data>
  <data name="Label_CheckpointManager" xml:space="preserve">
    <value>Checkpoint Manager</value>
  </data>
  <data name="Label_RemoveSymlinksOnShutdown" xml:space="preserve">
    <value>Remove shared checkpoints directory symbolic links on shutdown</value>
  </data>
  <data name="Label_RemoveSymlinksOnShutdown_Details" xml:space="preserve">
    <value>Select this option if you&apos;re having problems moving Stability Matrix to another drive</value>
  </data>
  <data name="Label_ResetCheckpointsCache" xml:space="preserve">
    <value>Reset Checkpoints Cache</value>
  </data>
  <data name="Label_ResetCheckpointsCache_Details" xml:space="preserve">
    <value>Rebuilds the installed checkpoints cache. Use if checkpoints are incorrectly labeled in the Model Browser</value>
  </data>
  <data name="Label_PackageEnvironment" xml:space="preserve">
    <value>Package Environment</value>
  </data>
  <data name="Action_Edit" xml:space="preserve">
    <value>Edit</value>
  </data>
  <data name="Label_EnvironmentVariables" xml:space="preserve">
    <value>Environment Variables</value>
  </data>
  <data name="Label_EmbeddedPython" xml:space="preserve">
    <value>Embedded Python</value>
  </data>
  <data name="Action_CheckVersion" xml:space="preserve">
    <value>Check Version</value>
  </data>
  <data name="Label_Integrations" xml:space="preserve">
    <value>Integrations</value>
  </data>
  <data name="Label_DiscordRichPresence" xml:space="preserve">
    <value>Discord Rich Presence</value>
  </data>
  <data name="Label_System" xml:space="preserve">
    <value>System</value>
  </data>
  <data name="Label_AddToStartMenu" xml:space="preserve">
    <value>Add Stability Matrix to the Start Menu</value>
  </data>
  <data name="Label_AddToStartMenu_Details" xml:space="preserve">
    <value>Uses the current app location, you can run this again if you move the app</value>
  </data>
  <data name="Label_OnlyAvailableOnWindows" xml:space="preserve">
    <value>Only available on Windows</value>
  </data>
  <data name="Action_AddForCurrentUser" xml:space="preserve">
    <value>Add for Current User</value>
  </data>
  <data name="Action_AddForAllUsers" xml:space="preserve">
    <value>Add for All Users</value>
  </data>
  <data name="Label_SelectNewDataDirectory" xml:space="preserve">
    <value>Select new Data Directory</value>
  </data>
  <data name="Label_SelectNewDataDirectory_Details" xml:space="preserve">
    <value>Does not move existing data</value>
  </data>
  <data name="Action_SelectDirectory" xml:space="preserve">
    <value>Select Directory</value>
  </data>
  <data name="Label_About" xml:space="preserve">
    <value>About</value>
  </data>
  <data name="Label_StabilityMatrix" xml:space="preserve">
    <value>Stability Matrix</value>
  </data>
  <data name="Label_LicenseAndOpenSourceNotices" xml:space="preserve">
    <value>License and Open Source Notices</value>
  </data>
  <data name="TeachingTip_ClickLaunchToGetStarted" xml:space="preserve">
    <value>Click Launch to get started!</value>
  </data>
  <data name="Action_Stop" xml:space="preserve">
    <value>Stop</value>
  </data>
  <data name="Action_SendInput" xml:space="preserve">
    <value>Send Input</value>
  </data>
  <data name="Label_Input" xml:space="preserve">
    <value>Input</value>
  </data>
  <data name="Action_Send" xml:space="preserve">
    <value>Send</value>
  </data>
  <data name="Label_InputRequired" xml:space="preserve">
    <value>Input required</value>
  </data>
  <data name="Label_ConfirmQuestion" xml:space="preserve">
    <value>Confirm?</value>
  </data>
  <data name="Action_Yes" xml:space="preserve">
    <value>Yes</value>
  </data>
  <data name="Label_No" xml:space="preserve">
    <value>No</value>
  </data>
  <data name="Action_OpenWebUI" xml:space="preserve">
    <value>Open Web UI</value>
  </data>
  <data name="Text_WelcomeToStabilityMatrix" xml:space="preserve">
    <value>Welcome to Stability Matrix!</value>
  </data>
  <data name="Text_OneClickInstaller_SubHeader" xml:space="preserve">
    <value>Choose your preferred interface to get started</value>
  </data>
  <data name="Label_Installing" xml:space="preserve">
    <value>Installing</value>
  </data>
  <data name="Text_ProceedingToLaunchPage" xml:space="preserve">
    <value>Proceeding to Launch page</value>
  </data>
  <data name="Progress_DownloadingPackage" xml:space="preserve">
    <value>Downloading package...</value>
  </data>
  <data name="Progress_DownloadComplete" xml:space="preserve">
    <value>Download complete</value>
  </data>
  <data name="Progress_InstallationComplete" xml:space="preserve">
    <value>Installation complete</value>
  </data>
  <data name="Progress_InstallingPrerequisites" xml:space="preserve">
    <value>Installing prerequisites...</value>
  </data>
  <data name="Progress_InstallingPackageRequirements" xml:space="preserve">
    <value>Installing package requirements...</value>
  </data>
  <data name="Action_OpenInExplorer" xml:space="preserve">
    <value>Open in Explorer</value>
  </data>
  <data name="Action_OpenInFinder" xml:space="preserve">
    <value>Open in Finder</value>
  </data>
  <data name="Action_Uninstall" xml:space="preserve">
    <value>Uninstall</value>
  </data>
  <data name="Action_CheckForUpdates" xml:space="preserve">
    <value>Check for Updates</value>
  </data>
  <data name="Action_Update" xml:space="preserve">
    <value>Update</value>
  </data>
  <data name="Action_AddPackage" xml:space="preserve">
    <value>Add Package</value>
  </data>
  <data name="TeachingTip_AddPackageToGetStarted" xml:space="preserve">
    <value>Add a package to get started!</value>
  </data>
  <data name="Label_EnvVarsTable_Name" xml:space="preserve">
    <value>Name</value>
  </data>
  <data name="Label_EnvVarsTable_Value" xml:space="preserve">
    <value>Value</value>
  </data>
  <data name="Action_Remove" xml:space="preserve">
    <value>Remove</value>
  </data>
  <data name="Label_Details" xml:space="preserve">
    <value>Details</value>
  </data>
  <data name="Label_Callstack" xml:space="preserve">
    <value>Callstack</value>
  </data>
  <data name="Label_InnerException" xml:space="preserve">
    <value>Inner exception</value>
  </data>
  <data name="Label_SearchEllipsis" xml:space="preserve">
    <value>Search...</value>
  </data>
  <data name="Action_OK" xml:space="preserve">
    <value>OK</value>
  </data>
  <data name="Action_Retry" xml:space="preserve">
    <value>Retry</value>
  </data>
  <data name="Label_PythonVersionInfo" xml:space="preserve">
    <value>Python Version Info</value>
  </data>
  <data name="Action_Restart" xml:space="preserve">
    <value>Restart</value>
  </data>
  <data name="Label_ConfirmDelete" xml:space="preserve">
    <value>Confirm Delete</value>
  </data>
  <data name="Text_PackageUninstall_Details" xml:space="preserve">
    <value>This will delete the package folder and all its contents, including any generated images and files you may have added.</value>
  </data>
  <data name="Progress_UninstallingPackage" xml:space="preserve">
    <value>Uninstalling package...</value>
  </data>
  <data name="Label_PackageUninstalled" xml:space="preserve">
    <value>Package Uninstalled</value>
  </data>
  <data name="Text_SomeFilesCouldNotBeDeleted" xml:space="preserve">
    <value>Some files could not be deleted. Please close any open files in the package directory and try again.</value>
  </data>
  <data name="Label_InvalidPackageType" xml:space="preserve">
    <value>Invalid Package type</value>
  </data>
  <data name="TextTemplate_UpdatingPackage" xml:space="preserve">
    <value>Updating {0}</value>
  </data>
  <data name="Progress_UpdateComplete" xml:space="preserve">
    <value>Update complete</value>
  </data>
  <data name="TextTemplate_PackageUpdatedToLatest" xml:space="preserve">
    <value>{0} has been updated to the latest version</value>
  </data>
  <data name="TextTemplate_ErrorUpdatingPackage" xml:space="preserve">
    <value>Error updating {0}</value>
  </data>
  <data name="Progress_UpdateFailed" xml:space="preserve">
    <value>Update failed</value>
  </data>
  <data name="Action_OpenInBrowser" xml:space="preserve">
    <value>Open in Browser</value>
  </data>
  <data name="Label_ErrorInstallingPackage" xml:space="preserve">
    <value>Error installing package</value>
  </data>
  <data name="Label_Branch" xml:space="preserve">
    <value>Branch</value>
  </data>
  <data name="Label_AutoScrollToEnd" xml:space="preserve">
    <value>Automatically scroll to end of console output</value>
  </data>
  <data name="Label_License" xml:space="preserve">
    <value>License</value>
  </data>
  <data name="Label_SharedModelStrategyShort" xml:space="preserve">
    <value>Model Sharing</value>
  </data>
  <data name="Label_PleaseSelectDataDirectory" xml:space="preserve">
    <value>Please Select a Data Directory</value>
  </data>
  <data name="Label_DataFolderName" xml:space="preserve">
    <value>Data Folder Name</value>
  </data>
  <data name="Label_CurrentDirectory" xml:space="preserve">
    <value>Current directory:</value>
  </data>
  <data name="Text_AppWillRelaunchAfterUpdate" xml:space="preserve">
    <value>The app will relaunch after updating</value>
  </data>
  <data name="Action_RemindMeLater" xml:space="preserve">
    <value>Remind Me Later</value>
  </data>
  <data name="Action_InstallNow" xml:space="preserve">
    <value>Install Now</value>
  </data>
  <data name="Label_ReleaseNotes" xml:space="preserve">
    <value>Release Notes</value>
  </data>
  <data name="Action_OpenProjectEllipsis" xml:space="preserve">
    <value>Open Project...</value>
  </data>
  <data name="Action_SaveAsEllipsis" xml:space="preserve">
    <value>Save As...</value>
  </data>
  <data name="Action_RestoreDefaultLayout" xml:space="preserve">
    <value>Restore Default Layout</value>
  </data>
  <data name="Label_UseSharedOutputFolder" xml:space="preserve">
    <value>Output Sharing</value>
  </data>
  <data name="Label_BatchIndex" xml:space="preserve">
    <value>Batch Index</value>
  </data>
  <data name="Action_Copy" xml:space="preserve">
    <value>Copy</value>
  </data>
  <data name="Action_OpenInViewer" xml:space="preserve">
    <value>Open in Image Viewer</value>
  </data>
  <data name="Label_NumImagesSelected" xml:space="preserve">
    <value>{0} images selected</value>
  </data>
  <data name="Label_OutputFolder" xml:space="preserve">
    <value>Output Folder</value>
  </data>
  <data name="Label_OutputType" xml:space="preserve">
    <value>Output Type</value>
  </data>
  <data name="Action_ClearSelection" xml:space="preserve">
    <value>Clear Selection</value>
  </data>
  <data name="Action_SelectAll" xml:space="preserve">
    <value>Select All</value>
  </data>
  <data name="Action_SendToInference" xml:space="preserve">
    <value>Send to Inference</value>
  </data>
  <data name="Label_TextToImage" xml:space="preserve">
    <value>Text to Image</value>
  </data>
  <data name="Label_ImageToImage" xml:space="preserve">
    <value>Image to Image</value>
  </data>
  <data name="Label_Inpainting" xml:space="preserve">
    <value>Inpainting</value>
  </data>
  <data name="Label_Upscale" xml:space="preserve">
    <value>Upscale</value>
  </data>
  <data name="Label_OutputsPageTitle" xml:space="preserve">
    <value>Output Browser</value>
  </data>
  <data name="Label_OneImageSelected" xml:space="preserve">
    <value>1 image selected</value>
  </data>
  <data name="Label_Preprocessor" xml:space="preserve">
    <value>Preprocessor</value>
  </data>
  <data name="Label_Strength" xml:space="preserve">
    <value>Strength</value>
  </data>
  <data name="Label_ControlWeight" xml:space="preserve">
    <value>Control Weight</value>
  </data>
  <data name="Label_ControlSteps" xml:space="preserve">
    <value>Control Steps</value>
  </data>
  <data name="Label_PythonPackages" xml:space="preserve">
    <value>Python Packages</value>
  </data>
  <data name="Action_Consolidate" xml:space="preserve">
    <value>Consolidate</value>
  </data>
  <data name="Label_AreYouSure" xml:space="preserve">
    <value>Are you sure?</value>
  </data>
  <data name="Label_ConsolidateExplanation" xml:space="preserve">
    <value>This will move all generated images from the selected packages to the Consolidated directory of the shared outputs folder. This action cannot be undone.</value>
  </data>
  <data name="Action_Refresh" xml:space="preserve">
    <value>Refresh</value>
  </data>
  <data name="Action_Upgrade" xml:space="preserve">
    <value>Upgrade</value>
  </data>
  <data name="Action_Downgrade" xml:space="preserve">
    <value>Downgrade</value>
  </data>
  <data name="Action_OpenGithub" xml:space="preserve">
    <value>Open on GitHub</value>
  </data>
  <data name="Label_Connected" xml:space="preserve">
    <value>Connected</value>
  </data>
  <data name="Action_Disconnect" xml:space="preserve">
    <value>Disconnect</value>
  </data>
  <data name="Label_Email" xml:space="preserve">
    <value>Email</value>
  </data>
  <data name="Label_Username" xml:space="preserve">
    <value>Username</value>
  </data>
  <data name="Label_Password" xml:space="preserve">
    <value>Password</value>
  </data>
  <data name="Action_Login" xml:space="preserve">
    <value>Login</value>
  </data>
  <data name="Action_Signup" xml:space="preserve">
    <value>Signup</value>
  </data>
  <data name="Label_ConfirmPassword" xml:space="preserve">
    <value>Confirm Password</value>
  </data>
  <data name="Label_ApiKey" xml:space="preserve">
    <value>API Key</value>
  </data>
  <data name="Label_Accounts" xml:space="preserve">
    <value>Accounts</value>
  </data>
  <data name="Label_CivitAiLoginRequired" xml:space="preserve">
    <value>You must be logged in to download this checkpoint. Please enter a CivitAI API Key in the settings.</value>
  </data>
  <data name="Label_DownloadFailed" xml:space="preserve">
    <value>Download Failed</value>
  </data>
  <data name="Label_AutoUpdates" xml:space="preserve">
    <value>Auto Updates</value>
  </data>
  <data name="Label_UpdatesPreviewChannelDescription" xml:space="preserve">
    <value>For early adopters. Preview builds will be more reliable than those from the Dev channel, and will be available closer to stable releases. Your feedback will help us greatly in discovering issues and polishing design elements.</value>
  </data>
  <data name="Label_UpdatesDevChannelDescription" xml:space="preserve">
    <value>For technical users. Be the first to access our Development builds from feature branches as soon as they are available. There may be some rough edges and bugs as we experiment with new features.</value>
  </data>
  <data name="Label_Updates" xml:space="preserve">
    <value>Updates</value>
  </data>
  <data name="Label_YouAreUpToDate" xml:space="preserve">
    <value>You're up to date</value>
  </data>
  <data name="TextTemplate_LastChecked" xml:space="preserve">
    <value>Last checked: {0}</value>
  </data>
  <data name="Action_CopyTriggerWords" xml:space="preserve">
    <value>Copy Trigger Words</value>
  </data>
  <data name="Label_TriggerWords" xml:space="preserve">
    <value>Trigger words:</value>
  </data>
  <data name="TeachingTip_MoreCheckpointCategories" xml:space="preserve">
    <value>Additional folders such as IPAdapters and TextualInversions (embeddings) can be enabled here</value>
  </data>
  <data name="Action_OpenOnHuggingFace" xml:space="preserve">
    <value>Open on Hugging Face</value>
  </data>
  <data name="Action_UpdateExistingMetadata" xml:space="preserve">
    <value>Update Existing Metadata</value>
  </data>
  <data name="Label_General" xml:space="preserve">
    <value>General</value><comment>A general settings category</comment>
  </data>
  <data name="Label_Inference" xml:space="preserve">
    <value>Inference</value><comment>The Inference feature page</comment>
  </data>
  <data name="Label_Prompt" xml:space="preserve">
    <value>Prompt</value><comment>A settings category for Inference generation prompts</comment>
  </data>
  <data name="Label_OutputImageFiles" xml:space="preserve">
    <value>Output Image Files</value>
  </data>
  <data name="Label_ImageViewer" xml:space="preserve">
    <value>Image Viewer</value>
  </data>
  <data name="Label_AutoCompletion" xml:space="preserve">
    <value>Auto Completion</value>
  </data>
  <data name="Label_CompletionReplaceUnderscoresWithSpaces" xml:space="preserve">
    <value>Replace underscores with spaces when inserting completions</value>
  </data>
  <data name="Label_PromptTags" xml:space="preserve">
    <value>Prompt Tags</value><comment>Tags for image generation prompts</comment>
  </data>
  <data name="Label_PromptTagsImport" xml:space="preserve">
    <value>Import Prompt tags</value>
  </data>
  <data name="Label_PromptTagsDescription" xml:space="preserve">
    <value>Tags file to use for suggesting completions (Supports the a1111-sd-webui-tagcomplete .csv format)</value>
  </data>
  <data name="Label_SystemInformation" xml:space="preserve">
    <value>System Information</value>
  </data>
  <data name="Label_CivitAi" xml:space="preserve">
    <value>CivitAI</value>
  </data>
  <data name="Label_HuggingFace" xml:space="preserve">
    <value>Hugging Face</value>
  </data>
  <data name="Label_Addons" xml:space="preserve">
    <value>Addons</value><comment>Inference Sampler Addons</comment>
  </data>
  <data name="Label_SaveIntermediateImage" xml:space="preserve">
    <value>Save Intermediate Image</value><comment>Inference module step to save an intermediate image</comment>
  </data>
  <data name="Label_Settings" xml:space="preserve">
    <value>Settings</value>
  </data>
  <data name="Action_SelectFile" xml:space="preserve">
    <value>Select File</value>
  </data>
  <data name="Action_ReplaceContents" xml:space="preserve">
    <value>Replace Contents</value>
  </data>
  <data name="Label_WipFeature" xml:space="preserve">
    <value>Not yet available</value>
  </data>
  <data name="Label_WipFeatureDescription" xml:space="preserve">
    <value>Feature will be available in a future update</value>
  </data>
  <data name="Label_MissingImageFile" xml:space="preserve">
    <value>Missing Image File</value>
  </data>
  <data name="Label_HolidayMode" xml:space="preserve">
    <value>Holiday Mode</value>
  </data>
  <data name="Label_CLIPSkip" xml:space="preserve">
    <value>CLIP Skip</value>
  </data>
  <data name="Label_ImageToVideo" xml:space="preserve">
    <value>Image to Video</value>
  </data>
  <data name="Label_Fps" xml:space="preserve">
    <value>Frames Per Second</value>
  </data>
  <data name="Label_MinCfg" xml:space="preserve">
    <value>Min CFG</value>
  </data>
  <data name="Label_Lossless" xml:space="preserve">
    <value>Lossless</value>
  </data>
  <data name="Label_Frames" xml:space="preserve">
    <value>Frames</value>
  </data>
  <data name="Label_MotionBucketId" xml:space="preserve">
    <value>Motion Bucket ID</value>
  </data>
  <data name="Label_AugmentationLevel" xml:space="preserve">
    <value>Augmentation Level</value>
  </data>
  <data name="Label_VideoOutputMethod" xml:space="preserve">
    <value>Method</value>
  </data>
  <data name="Label_VideoQuality" xml:space="preserve">
    <value>Quality</value>
  </data>
  <data name="Label_FindInModelBrowser" xml:space="preserve">
    <value>Find in Model Browser</value>
  </data>
  <data name="Label_Installed" xml:space="preserve">
    <value>Installed</value>
  </data>
  <data name="Label_NoExtensionsFound" xml:space="preserve">
    <value>No extensions found.</value>
  </data>
  <data name="Action_Hide" xml:space="preserve">
    <value>Hide</value>
  </data>
  <data name="Action_CopyDetails" xml:space="preserve">
    <value>Copy Details</value>
  </data>
  <data name="Label_Notifications" xml:space="preserve">
    <value>Notifications</value>
  </data>
  <data name="Label_NotificationOption_None" xml:space="preserve">
    <value>None</value>
  </data>
  <data name="Action_Download" xml:space="preserve">
    <value>Download</value>
  </data>
  <data name="TeachingTip_DownloadsExplanation" xml:space="preserve">
    <value>Check the progress of your package installations and model downloads here.</value>
  </data>
  <data name="Label_RecommendedModels" xml:space="preserve">
    <value>Recommended Models</value>
  </data>
  <data name="Label_RecommendedModelsSubText" xml:space="preserve">
    <value>While your package is installing, here are some models we recommend to help you get started.</value>
  </data>
  <data name="Label_ComfyRequiredTitle" xml:space="preserve">
    <value>ComfyUI Required</value>
  </data>
  <data name="Label_ComfyRequiredDetail" xml:space="preserve">
    <value>ComfyUI is required to install this package. Would you like to install it now?</value>
  </data>
  <data name="Error_PleaseSelectDownloadLocation" xml:space="preserve">
    <value>Please select a download location.</value>
  </data>
  <data name="Label_SelectDownloadLocation" xml:space="preserve">
    <value>Select Download Location:</value>
  </data>
  <data name="Label_Workflows" xml:space="preserve">
    <value>Workflows</value>
  </data>
  <data name="Label_InfiniteScrolling" xml:space="preserve">
    <value>Infinite Scrolling</value>
  </data>
  <data name="Label_WorkflowBrowser" xml:space="preserve">
    <value>Workflow Browser</value>
  </data>
  <data name="Label_Config" xml:space="preserve">
    <value>Config</value>
  </data>
  <data name="Action_OpenOnOpenArt" xml:space="preserve">
    <value>Open on OpenArt</value>
  </data>
  <data name="Label_NodeDetails" xml:space="preserve">
    <value>Node Details</value>
  </data>
  <data name="Label_WorkflowDescription" xml:space="preserve">
    <value>Workflow Description</value>
  </data>
  <data name="Label_OpenArtBrowser" xml:space="preserve">
    <value>OpenArt Browser</value>
  </data>
  <data name="Action_PreviewPreprocessor" xml:space="preserve">
    <value>Preview Preprocessor</value>
  </data>
  <data name="Label_ToggleAutoScrolling" xml:space="preserve">
    <value>Auto-Scroll to End</value>
  </data>
  <data name="Label_ConfirmExit" xml:space="preserve">
    <value>Confirm Exit</value>
  </data>
  <data name="Label_ConfirmExitDetail" xml:space="preserve">
    <value>Are you sure you want to exit? This will also close any currently running packages.</value>
  </data>
  <data name="Label_Console" xml:space="preserve">
    <value>Console</value>
  </data>
  <data name="Label_WebUi" xml:space="preserve">
    <value>Web UI</value>
  </data>
  <data name="Label_Packages" xml:space="preserve">
    <value>Packages</value>
  </data>
  <data name="Label_ActionCannotBeUndone" xml:space="preserve">
    <value>This action cannot be undone.</value>
  </data>
  <data name="Label_AreYouSureDeleteImages" xml:space="preserve">
    <value>Are you sure you want to delete {0} images?</value>
  </data>
  <data name="Label_CheckingHardware" xml:space="preserve">
    <value>We're checking some hardware specifications to determine compatibility.</value>
  </data>
  <data name="Label_EverythingLooksGood" xml:space="preserve">
    <value>Everything looks good!</value>
  </data>
  <data name="Label_NvidiaGpuRecommended" xml:space="preserve">
    <value>We recommend a GPU with CUDA support for the best experience. You can continue without one, but some packages may not work, and inference may be slower.</value>
  </data>
  <data name="Label_Checkpoints" xml:space="preserve">
    <value>Checkpoints</value>
  </data>
  <data name="Label_ModelBrowser" xml:space="preserve">
    <value>Model Browser</value>
  </data>
  <data name="TeachingTip_WebUiButtonMoved" xml:space="preserve">
    <value>The 'Open Web UI' button has moved to the command bar</value>
  </data>
  <data name="Label_AnotherInstanceAlreadyRunning" xml:space="preserve">
    <value>Another instance of Stability Matrix is already running. Please close it before starting a new one.</value>
  </data>
  <data name="Label_StabilityMatrixAlreadyRunning" xml:space="preserve">
    <value>Stability Matrix is already running</value>
  </data>
  <data name="Label_WorkflowDeletedSuccessfully" xml:space="preserve">
    <value>{0} deleted successfully</value>
  </data>
  <data name="Label_WorkflowDeleted" xml:space="preserve">
    <value>Workflow Deleted</value>
  </data>
  <data name="Label_ErrorRetrievingWorkflows" xml:space="preserve">
    <value>Error retrieving workflows</value>
  </data>
  <data name="TabLabel_InstalledWorkflows" xml:space="preserve">
    <value>Installed Workflows</value>
  </data>
  <data name="Label_WorkflowImported" xml:space="preserve">
    <value>Workflow Imported</value>
  </data>
  <data name="Label_FinishedImportingWorkflow" xml:space="preserve">
    <value>Finished importing workflow and custom nodes</value>
  </data>
  <data name="Label_WorkflowImportComplete" xml:space="preserve">
    <value>The workflow and custom nodes have been imported.</value>
  </data>
  <data name="TeachingTip_InferencePromptHelpButton" xml:space="preserve">
    <value>Click here to review prompt syntax and how to include Lora / Embeddings.</value>
  </data>
  <data name="Label_ExtraNetworks" xml:space="preserve">
    <value>Extra Networks (Lora / LyCORIS)</value>
  </data>
  <data name="Label_CLIPStrength" xml:space="preserve">
    <value>CLIP Strength</value>
  </data>
  <data name="Label_NumberFormat" xml:space="preserve">
    <value>Number Format</value>
  </data>
<<<<<<< HEAD
  <data name="Text_DeleteFollowingItems" xml:space="preserve">
    <value>You are about to delete the following items:</value>
  </data>
  <data name="TextTemplate_DeleteFollowingCountItems" xml:space="preserve">
    <value>You are about to delete the following {0} items:</value>
  </data>
  <data name="Label_DeletePermanently" xml:space="preserve">
    <value>Delete Permanently</value>
  </data>
  <data name="Action_MoveToTrash" xml:space="preserve">
    <value>Move to Trash</value>
=======
  <data name="Label_AreYouSureDeleteModels" xml:space="preserve">
    <value>Are you sure you want to delete {0} models?</value>
>>>>>>> b05025b3
  </data>
</root><|MERGE_RESOLUTION|>--- conflicted
+++ resolved
@@ -1080,7 +1080,6 @@
   <data name="Label_NumberFormat" xml:space="preserve">
     <value>Number Format</value>
   </data>
-<<<<<<< HEAD
   <data name="Text_DeleteFollowingItems" xml:space="preserve">
     <value>You are about to delete the following items:</value>
   </data>
@@ -1092,9 +1091,8 @@
   </data>
   <data name="Action_MoveToTrash" xml:space="preserve">
     <value>Move to Trash</value>
-=======
+  </data>
   <data name="Label_AreYouSureDeleteModels" xml:space="preserve">
     <value>Are you sure you want to delete {0} models?</value>
->>>>>>> b05025b3
   </data>
 </root>