using System;
using System.Collections.Generic;
using System.Collections.Immutable;
using System.Diagnostics;
using System.Diagnostics.CodeAnalysis;
using System.IO;
using System.Linq;
using System.Net;
using System.Net.Http;
using System.Net.Http.Headers;
using System.Reflection;
using System.Text.Json;
using System.Text.Json.Serialization;
using System.Threading;
using System.Threading.Tasks;
using Apizr;
using Apizr.Logging;
using AsyncAwaitBestPractices;
using Avalonia;
using Avalonia.Controls;
using Avalonia.Controls.ApplicationLifetimes;
using Avalonia.Data.Core.Plugins;
using Avalonia.Input.Platform;
using Avalonia.Markup.Xaml;
using Avalonia.Media;
using Avalonia.Media.Imaging;
using Avalonia.Platform;
using Avalonia.Platform.Storage;
using Avalonia.Styling;
using Avalonia.Threading;
using FluentAvalonia.Interop;
using FluentAvalonia.UI.Controls;
using MessagePipe;
using MessagePipe.Interprocess.Workers;
using Microsoft.Extensions.Configuration;
using Microsoft.Extensions.DependencyInjection;
using Microsoft.Extensions.Logging;
using NLog;
using NLog.Config;
using NLog.Extensions.Logging;
using NLog.Targets;
using Octokit;
using OpenIddict.Abstractions;
using OpenIddict.Client;
using Polly;
using Polly.Contrib.WaitAndRetry;
using Polly.Extensions.Http;
using Polly.Timeout;
using Refit;
using Sentry;
using StabilityMatrix.Avalonia.Behaviors;
using StabilityMatrix.Avalonia.Helpers;
using StabilityMatrix.Avalonia.Languages;
using StabilityMatrix.Avalonia.Services;
using StabilityMatrix.Avalonia.ViewModels;
using StabilityMatrix.Avalonia.ViewModels.Base;
using StabilityMatrix.Avalonia.ViewModels.Progress;
using StabilityMatrix.Avalonia.Views;
using StabilityMatrix.Core.Api;
using StabilityMatrix.Core.Api.LykosAuthApi;
using StabilityMatrix.Core.Attributes;
using StabilityMatrix.Core.Converters.Json;
using StabilityMatrix.Core.Database;
using StabilityMatrix.Core.Extensions;
using StabilityMatrix.Core.Helper;
using StabilityMatrix.Core.Helper.Analytics;
using StabilityMatrix.Core.Models.Api;
using StabilityMatrix.Core.Models.Configs;
using StabilityMatrix.Core.Models.FileInterfaces;
using StabilityMatrix.Core.Models.Settings;
using StabilityMatrix.Core.Services;
using StabilityMatrix.Core.Updater;
using Application = Avalonia.Application;
using Logger = NLog.Logger;
using LogLevel = Microsoft.Extensions.Logging.LogLevel;
using ProductHeaderValue = Octokit.ProductHeaderValue;
#if DEBUG
using StabilityMatrix.Avalonia.Diagnostics.LogViewer;
using StabilityMatrix.Avalonia.Diagnostics.LogViewer.Extensions;
#endif

namespace StabilityMatrix.Avalonia;

public sealed class App : Application
{
    private static readonly Lazy<Logger> LoggerLazy = new(LogManager.GetCurrentClassLogger);
    private static Logger Logger => LoggerLazy.Value;

    private readonly SemaphoreSlim onExitSemaphore = new(1, 1);

    /// <summary>
    /// True if <see cref="OnShutdownRequested"/> has started async dispose of services.
    /// </summary>
    private bool isAsyncDisposeStarted;

    /// <summary>
    /// True if <see cref="OnShutdownRequested"/> has completed async dispose of services.
    /// </summary>
    private bool isAsyncDisposeComplete;

    private bool isOnExitComplete;

    private ServiceProvider? serviceProvider;

    [NotNull]
    public static Visual? VisualRoot { get; internal set; }

    public static TopLevel TopLevel => TopLevel.GetTopLevel(VisualRoot).Unwrap();

    public static IStorageProvider StorageProvider => TopLevel.StorageProvider;

    public static IClipboard? Clipboard => TopLevel.Clipboard;

    // ReSharper disable once MemberCanBePrivate.Global
    [NotNull]
    public static IConfiguration? Config { get; private set; }

#if DEBUG
    // ReSharper disable twice LocalizableElement
    // ReSharper disable once ConditionalAccessQualifierIsNonNullableAccordingToAPIContract
    public static string LykosAuthApiBaseUrl => Config?["LykosAuthApiBaseUrl"] ?? "https://auth.lykos.ai";
#else
    public const string LykosAuthApiBaseUrl = "https://auth.lykos.ai";
#endif
#if DEBUG
    // ReSharper disable twice LocalizableElement
    // ReSharper disable once ConditionalAccessQualifierIsNonNullableAccordingToAPIContract
    public static string LykosAnalyticsApiBaseUrl =>
        Config?["LykosAnalyticsApiBaseUrl"] ?? "https://analytics.lykos.ai";
#else
    public const string LykosAnalyticsApiBaseUrl = "https://analytics.lykos.ai";
#endif
#if DEBUG
    // ReSharper disable twice LocalizableElement
    // ReSharper disable once ConditionalAccessQualifierIsNonNullableAccordingToAPIContract
    public static string LykosAccountApiBaseUrl =>
        Config?["LykosAccountApiBaseUrl"] ?? "https://account.lykos.ai/";
#else
    public const string LykosAccountApiBaseUrl = "https://account.lykos.ai/";
#endif

    // ReSharper disable once MemberCanBePrivate.Global
    public IClassicDesktopStyleApplicationLifetime? DesktopLifetime =>
        ApplicationLifetime as IClassicDesktopStyleApplicationLifetime;

    public static new App? Current => (App?)Application.Current;

    [NotNull]
    public static IServiceProvider? Services =>
        Design.IsDesignMode ? DesignData.DesignData.Services : Current?.serviceProvider;

    internal static bool IsHeadlessMode =>
        TopLevel.TryGetPlatformHandle()?.HandleDescriptor is null or "STUB";

    /// <summary>
    /// Called before <see cref="Services"/> is built.
    /// Can be used by UI tests to override services.
    /// </summary>
    internal static event EventHandler<IServiceCollection>? BeforeBuildServiceProvider;

    public override void Initialize()
    {
        AvaloniaXamlLoader.Load(this);

        SetFontFamily(GetPlatformDefaultFontFamily());

        // Set design theme
        if (Design.IsDesignMode)
        {
            RequestedThemeVariant = ThemeVariant.Dark;
        }
    }

    public override void OnFrameworkInitializationCompleted()
    {
        // Remove DataAnnotations validation plugin since we're using INotifyDataErrorInfo from MvvmToolkit
        var dataValidationPluginsToRemove = BindingPlugins
            .DataValidators.OfType<DataAnnotationsValidationPlugin>()
            .ToArray();

        foreach (var plugin in dataValidationPluginsToRemove)
        {
            BindingPlugins.DataValidators.Remove(plugin);
        }

        base.OnFrameworkInitializationCompleted();

        if (Design.IsDesignMode)
        {
            DesignData.DesignData.Initialize();
            // serviceProvider = (ServiceProvider?) DesignData.DesignData.Services;
        }
        else
        {
            ConfigureServiceProvider();
        }

        if (DesktopLifetime is not null)
        {
            DesktopLifetime.ShutdownMode = ShutdownMode.OnExplicitShutdown;

            Setup();

            // First time setup if needed
            var settingsManager = Services.GetRequiredService<ISettingsManager>();
            if (!settingsManager.IsEulaAccepted())
            {
                var setupWindow = Services.GetRequiredService<FirstLaunchSetupWindow>();
                var setupViewModel = Services.GetRequiredService<FirstLaunchSetupViewModel>();
                setupWindow.DataContext = setupViewModel;
                setupWindow.ShowAsDialog = true;
                setupWindow.ShowActivated = true;
                setupWindow.ShowAsyncCts = new CancellationTokenSource();

                setupWindow.ExtendClientAreaChromeHints = Program.Args.NoWindowChromeEffects
                    ? ExtendClientAreaChromeHints.NoChrome
                    : ExtendClientAreaChromeHints.PreferSystemChrome;

                DesktopLifetime.MainWindow = setupWindow;

                setupWindow.ShowAsyncCts.Token.Register(() =>
                {
                    if (setupWindow.Result == ContentDialogResult.Primary)
                    {
                        settingsManager.SetEulaAccepted();
                        ShowMainWindow();
                        DesktopLifetime.MainWindow.Show();
                    }
                    else
                    {
                        Shutdown();
                    }
                });
            }
            else
            {
                ShowMainWindow();
            }
        }
    }

    /// <summary>
    /// Set the default font family for the application.
    /// </summary>
    private void SetFontFamily(FontFamily fontFamily)
    {
        Resources["ContentControlThemeFontFamily"] = fontFamily;
    }

    /// <summary>
    /// Get the default font family for the current platform and language.
    /// </summary>
    public FontFamily GetPlatformDefaultFontFamily()
    {
        try
        {
            var fonts = new List<string>();

            if (Cultures.Current?.Name == "ja-JP")
            {
                return Resources["NotoSansJP"] as FontFamily
                    ?? throw new ApplicationException("Font NotoSansJP not found");
            }

            if (Compat.IsWindows)
            {
                fonts.Add(OSVersionHelper.IsWindows11() ? "Segoe UI Variable Text" : "Segoe UI");
            }
            else if (Compat.IsMacOS)
            {
                // Use Segoe fonts if installed, but we can't distribute them
                fonts.Add("Segoe UI Variable");
                fonts.Add("Segoe UI");

                fonts.Add("San Francisco");
                fonts.Add("Helvetica Neue");
                fonts.Add("Helvetica");
            }
            else
            {
                return FontFamily.Default;
            }

            return new FontFamily(string.Join(",", fonts));
        }
        catch (Exception e)
        {
            Logger.Error(e);

            return FontFamily.Default;
        }
    }

    /// <summary>
    /// Setup tasks to be run shortly before any window is shown
    /// </summary>
    private void Setup()
    {
        using var _ = CodeTimer.StartNew();

        // Setup uri handler for `stabilitymatrix://` protocol
        Program.UriHandler.RegisterUriScheme();

        // Setup activation protocol handlers (uri handler on macOS)
        if (Compat.IsMacOS && this.TryGetFeature<IActivatableLifetime>() is { } activatableLifetime)
        {
            Logger.Debug("ActivatableLifetime available, setting up activation protocol handlers");
            activatableLifetime.Activated += OnActivated;
        }
    }

    private void ShowMainWindow()
    {
        if (DesktopLifetime is null)
            return;

        var mainWindow = Services.GetRequiredService<MainWindow>();
        VisualRoot = mainWindow;

        DesktopLifetime.MainWindow = mainWindow;
        DesktopLifetime.Exit += OnApplicationLifetimeExit;
        DesktopLifetime.ShutdownRequested += OnShutdownRequested;

        AppDomain.CurrentDomain.ProcessExit += OnExit;
        TaskScheduler.UnobservedTaskException += TaskScheduler_UnobservedTaskException;

        // Since we're manually shutting down NLog in OnExit
        LogManager.AutoShutdown = false;
    }

    [MemberNotNull(nameof(serviceProvider))]
    private void ConfigureServiceProvider()
    {
        var services = ConfigureServices();

        BeforeBuildServiceProvider?.Invoke(null, services);

        serviceProvider = services.BuildServiceProvider();

        var settingsManager = Services.GetRequiredService<ISettingsManager>();

        if (Program.Args.DataDirectoryOverride is not null)
        {
            var normalizedDataDirPath = Path.GetFullPath(Program.Args.DataDirectoryOverride);

            if (Compat.IsWindows)
            {
                // ReSharper disable twice LocalizableElement
                normalizedDataDirPath = normalizedDataDirPath.Replace("\\\\", "\\");
            }

            settingsManager.SetLibraryDirOverride(normalizedDataDirPath);
        }

        if (settingsManager.TryFindLibrary())
        {
            Cultures.SetSupportedCultureOrDefault(
                settingsManager.Settings.Language,
                settingsManager.Settings.NumberFormatMode
            );
        }
        else
        {
            Cultures.TrySetSupportedCulture(Settings.GetDefaultCulture());
        }

        Services.GetRequiredService<ProgressManagerViewModel>().StartEventListener();
    }

    internal static void ConfigurePageViewModels(IServiceCollection services)
    {
        services.AddSingleton<MainWindowViewModel>(
            provider =>
                new MainWindowViewModel(
                    provider.GetRequiredService<ISettingsManager>(),
                    provider.GetRequiredService<IDiscordRichPresenceService>(),
                    provider.GetRequiredService<ServiceManager<ViewModelBase>>(),
                    provider.GetRequiredService<ITrackedDownloadService>(),
                    provider.GetRequiredService<IModelIndexService>(),
                    provider.GetRequiredService<Lazy<IModelDownloadLinkHandler>>(),
                    provider.GetRequiredService<INotificationService>(),
                    provider.GetRequiredService<IAnalyticsHelper>(),
                    provider.GetRequiredService<IUpdateHelper>(),
                    provider.GetRequiredService<ISecretsManager>(),
                    provider.GetRequiredService<INavigationService<MainWindowViewModel>>(),
                    provider.GetRequiredService<INavigationService<SettingsViewModel>>()
                )
                {
                    Pages =
                    {
                        provider.GetRequiredService<PackageManagerViewModel>(),
                        provider.GetRequiredService<InferenceViewModel>(),
                        provider.GetRequiredService<CheckpointsPageViewModel>(),
                        provider.GetRequiredService<CheckpointBrowserViewModel>(),
                        provider.GetRequiredService<OutputsPageViewModel>(),
                        provider.GetRequiredService<WorkflowsPageViewModel>()
                    },
                    FooterPages = { provider.GetRequiredService<SettingsViewModel>() }
                }
        );
    }

    internal static IServiceCollection ConfigureServices()
    {
        var services = new ServiceCollection();
        services.AddMemoryCache();
        services.AddLazyInstance();

        // Named pipe interprocess communication on Windows and Linux for uri handling
        if (Compat.IsWindows || Compat.IsLinux)
        {
            services.AddMessagePipe().AddNamedPipeInterprocess("StabilityMatrix");
        }
        else
        {
            // Use activation events on macOS, so just in-memory message pipe
            services.AddMessagePipe().AddInMemoryDistributedMessageBroker();
        }

        // Register services by attributes
        services.AddServicesByAttributes();

        ConfigurePageViewModels(services);

        services.AddServiceManagerWithCurrentCollectionServices<ViewModelBase>(
            s => s.ServiceType.GetCustomAttributes<ManagedServiceAttribute>().Any()
        );

        // Other services
        services.AddSingleton<ITrackedDownloadService, TrackedDownloadService>();
        services.AddSingleton<IDisposable>(
            provider => (IDisposable)provider.GetRequiredService<ITrackedDownloadService>()
        );

        // Rich presence
        services.AddSingleton<IDiscordRichPresenceService, DiscordRichPresenceService>();
        services.AddSingleton<IDisposable>(
            provider => provider.GetRequiredService<IDiscordRichPresenceService>()
        );

        Config = new ConfigurationBuilder()
            .SetBasePath(Directory.GetCurrentDirectory())
            .AddJsonFile("appsettings.json", optional: true, reloadOnChange: true)
            .AddEnvironmentVariables()
            .Build();

        services.Configure<DebugOptions>(Config.GetSection(nameof(DebugOptions)));

        if (Compat.IsWindows)
        {
            services.AddSingleton<IPrerequisiteHelper, WindowsPrerequisiteHelper>();
        }
        else if (Compat.IsLinux || Compat.IsMacOS)
        {
            services.AddSingleton<IPrerequisiteHelper, UnixPrerequisiteHelper>();
        }

        if (!Design.IsDesignMode)
        {
            services.AddSingleton<ILiteDbContext, LiteDbContext>();
            services.AddSingleton<IDisposable>(p => p.GetRequiredService<ILiteDbContext>());
        }

        services.AddTransient<IGitHubClient, GitHubClient>(_ =>
        {
            var client = new GitHubClient(new ProductHeaderValue("StabilityMatrix"));
            // var githubApiKey = Config["GithubApiKey"];
            // if (string.IsNullOrWhiteSpace(githubApiKey))
            //     return client;
            //
            // client.Credentials = new Credentials(
            //     ""
            // );
            return client;
        });

        // Configure Refit and Polly
        var jsonSerializerOptions = new JsonSerializerOptions
        {
            PropertyNameCaseInsensitive = true,
            PropertyNamingPolicy = JsonNamingPolicy.CamelCase
        };
        jsonSerializerOptions.Converters.Add(new ObjectToInferredTypesConverter());
        jsonSerializerOptions.Converters.Add(new DefaultUnknownEnumConverter<CivitFileType>());
        jsonSerializerOptions.Converters.Add(new DefaultUnknownEnumConverter<CivitModelType>());
        jsonSerializerOptions.Converters.Add(new DefaultUnknownEnumConverter<CivitModelFormat>());
        jsonSerializerOptions.Converters.Add(new JsonStringEnumConverter(JsonNamingPolicy.CamelCase));
        jsonSerializerOptions.Converters.Add(new AnalyticsRequestConverter());
        jsonSerializerOptions.DefaultIgnoreCondition = JsonIgnoreCondition.WhenWritingNull;

        var defaultRefitSettings = new RefitSettings
        {
            ContentSerializer = new SystemTextJsonContentSerializer(jsonSerializerOptions)
        };

        // Refit settings for IApiFactory
        var defaultSystemTextJsonSettings = SystemTextJsonContentSerializer.GetDefaultJsonSerializerOptions();
        defaultSystemTextJsonSettings.DefaultIgnoreCondition = JsonIgnoreCondition.WhenWritingNull;
        var apiFactoryRefitSettings = new RefitSettings
        {
            ContentSerializer = new SystemTextJsonContentSerializer(defaultSystemTextJsonSettings),
        };

        // HTTP Policies
        var retryStatusCodes = new[]
        {
            HttpStatusCode.RequestTimeout, // 408
            HttpStatusCode.InternalServerError, // 500
            HttpStatusCode.BadGateway, // 502
            HttpStatusCode.ServiceUnavailable, // 503
            HttpStatusCode.GatewayTimeout // 504
        };

        // Default retry policy: ~30s max
        var retryPolicy = HttpPolicyExtensions
            .HandleTransientHttpError()
            .Or<TimeoutRejectedException>()
            .OrResult(r => retryStatusCodes.Contains(r.StatusCode))
            .WaitAndRetryAsync(
                Backoff.DecorrelatedJitterBackoffV2(
                    medianFirstRetryDelay: TimeSpan.FromMilliseconds(750),
                    retryCount: 6
                ),
                onRetry: (result, timeSpan, retryCount, _) =>
                {
                    if (retryCount > 3)
                    {
                        Logger.Info(
                            "Retry attempt {Count}/{Max} after {Seconds:N2}s due to {Exception}",
                            retryCount,
                            6,
                            timeSpan.TotalSeconds,
                            result.Exception?.ToString()
                        );
                    }
                }
            )
            // 10s timeout for each attempt
            .WrapAsync(Policy.TimeoutAsync<HttpResponseMessage>(TimeSpan.FromSeconds(60)));

        // Longer retry policy: ~60s max
        var retryPolicyLonger = HttpPolicyExtensions
            .HandleTransientHttpError()
            .Or<TimeoutRejectedException>()
            .OrResult(r => retryStatusCodes.Contains(r.StatusCode))
            .WaitAndRetryAsync(
                Backoff.DecorrelatedJitterBackoffV2(
                    medianFirstRetryDelay: TimeSpan.FromMilliseconds(1000),
                    retryCount: 7
                ),
                onRetry: (result, timeSpan, retryCount, _) =>
                {
                    if (retryCount > 4)
                    {
                        Logger.Info(
                            "Retry attempt {Count}/{Max} after {Seconds:N2}s due to {Exception}",
                            retryCount,
                            7,
                            timeSpan.TotalSeconds,
                            result.Exception?.ToString()
                        );
                    }
                }
            )
            // 30s timeout for each attempt
            .WrapAsync(Policy.TimeoutAsync<HttpResponseMessage>(TimeSpan.FromSeconds(120)));

        // Shorter local retry policy: ~5s total
        var localRetryPolicy = HttpPolicyExtensions
            .HandleTransientHttpError()
            .Or<TimeoutRejectedException>()
            .OrResult(r => retryStatusCodes.Contains(r.StatusCode))
            .WaitAndRetryAsync(
                Backoff.DecorrelatedJitterBackoffV2(
                    medianFirstRetryDelay: TimeSpan.FromMilliseconds(320),
                    retryCount: 5
                )
            )
            // 3s timeout for each attempt
            .WrapAsync(Policy.TimeoutAsync<HttpResponseMessage>(TimeSpan.FromSeconds(3)));

        // named client for update
        services.AddHttpClient("UpdateClient").AddPolicyHandler(retryPolicy);

        // Add Refit clients
        // Note: HttpClient.Timeout should be high to allow Polly to handle timeouts instead
        services
            .AddRefitClient<ICivitApi>(defaultRefitSettings)
            .ConfigureHttpClient(c =>
            {
                c.BaseAddress = new Uri("https://civitai.com");
                c.Timeout = TimeSpan.FromHours(1);
            })
            .AddPolicyHandler(retryPolicyLonger);

        services
            .AddRefitClient<ICivitTRPCApi>(defaultRefitSettings)
            .ConfigureHttpClient(c =>
            {
                c.BaseAddress = new Uri("https://civitai.com");
                c.Timeout = TimeSpan.FromHours(1);
            })
            .AddPolicyHandler(retryPolicyLonger);

        services
            .AddRefitClient<IPyPiApi>(defaultRefitSettings)
            .ConfigureHttpClient(c =>
            {
                c.BaseAddress = new Uri("https://pypi.org");
                c.Timeout = TimeSpan.FromHours(1);
            })
            .AddPolicyHandler(retryPolicyLonger);

        services
            .AddRefitClient<ILykosAuthApiV1>(defaultRefitSettings)
<<<<<<< HEAD
=======
            .ConfigureHttpClient(c =>
            {
                c.BaseAddress = new Uri(LykosAuthApiBaseUrl);
                c.Timeout = TimeSpan.FromHours(1);
            })
            .ConfigurePrimaryHttpMessageHandler(() => new HttpClientHandler { AllowAutoRedirect = false })
            .AddPolicyHandler(retryPolicy)
            .AddHttpMessageHandler(
                serviceProvider =>
                    new TokenAuthHeaderHandler(serviceProvider.GetRequiredService<LykosAuthTokenProvider>())
            );

        services
            .AddRefitClient<ILykosAuthApiV2>(defaultRefitSettings)
>>>>>>> af8e2cfb
            .ConfigureHttpClient(c =>
            {
                c.BaseAddress = new Uri(LykosAuthApiBaseUrl);
                c.Timeout = TimeSpan.FromHours(1);
                c.DefaultRequestHeaders.Authorization = new AuthenticationHeaderValue("Bearer", "");
            })
            .ConfigurePrimaryHttpMessageHandler(() => new HttpClientHandler { AllowAutoRedirect = false })
            .AddPolicyHandler(retryPolicy)
            .AddHttpMessageHandler(
                serviceProvider =>
                    new TokenAuthHeaderHandler(serviceProvider.GetRequiredService<LykosAuthTokenProvider>())
            );

        services
            .AddRefitClient<ILykosAuthApiV2>(defaultRefitSettings)
            .ConfigureHttpClient(c =>
            {
                c.BaseAddress = new Uri(LykosAuthApiBaseUrl);
                c.Timeout = TimeSpan.FromHours(1);
                c.DefaultRequestHeaders.Authorization = new AuthenticationHeaderValue("Bearer", "");
            })
            .ConfigurePrimaryHttpMessageHandler(() => new HttpClientHandler { AllowAutoRedirect = false })
            .AddPolicyHandler(retryPolicy)
            .AddHttpMessageHandler(
                serviceProvider =>
                    new TokenAuthHeaderHandler(serviceProvider.GetRequiredService<LykosAuthTokenProvider>())
            );

        services
            .AddRefitClient<ILykosAnalyticsApi>(defaultRefitSettings)
            .ConfigureHttpClient(c =>
            {
                c.BaseAddress = new Uri(LykosAnalyticsApiBaseUrl);
                c.Timeout = TimeSpan.FromMinutes(5);
            })
            .ConfigurePrimaryHttpMessageHandler(() => new HttpClientHandler { AllowAutoRedirect = false })
            .AddPolicyHandler(retryPolicy);

        services
            .AddRefitClient<IOpenArtApi>(defaultRefitSettings)
            .ConfigureHttpClient(c =>
            {
                c.BaseAddress = new Uri("https://openart.ai/api/public/workflows");
                c.Timeout = TimeSpan.FromHours(1);
            })
            .AddPolicyHandler(retryPolicy);

        // Apizr clients
        services.AddApizrManagerFor<IOpenModelDbApi, OpenModelDbManager>(options =>
        {
            options
                .WithRefitSettings(
                    new RefitSettings(
                        new SystemTextJsonContentSerializer(OpenModelDbApiJsonContext.Default.Options)
                    )
                )
                .ConfigureHttpClientBuilder(c => c.AddPolicyHandler(retryPolicy))
                .WithInMemoryCacheHandler()
                .WithLogging(HttpTracerMode.ExceptionsOnly, HttpMessageParts.AllButResponseBody);
        });
        services.AddSingleton<OpenModelDbManager>(
            sp => (OpenModelDbManager)sp.GetRequiredService<IApizrManager<IOpenModelDbApi>>()
        );

        // Add Refit client managers
        services.AddHttpClient("A3Client").AddPolicyHandler(localRetryPolicy);

        services
            .AddHttpClient("DontFollowRedirects")
            .ConfigurePrimaryHttpMessageHandler(() => new HttpClientHandler { AllowAutoRedirect = false })
            .AddPolicyHandler(retryPolicy);

        // Add Refit client factory
        services.AddSingleton<IApiFactory, ApiFactory>(
            provider =>
                new ApiFactory(provider.GetRequiredService<IHttpClientFactory>())
                {
                    RefitSettings = apiFactoryRefitSettings,
                }
        );

        // Add OpenId
        services
            .AddOpenIddict()
            .AddClient(options =>
            {
                options.AllowDeviceCodeFlow().AllowRefreshTokenFlow();

                options.DisableTokenStorage();
                options.AddEphemeralEncryptionKey().AddEphemeralSigningKey();

                options.UseSystemNetHttp().SetProductInformation("StabilityMatrix", "2.0");

                options.AddRegistration(
                    new OpenIddictClientRegistration
                    {
                        ProviderName = OpenIdClientConstants.LykosAccount.ProviderName,
                        Issuer = new Uri(LykosAccountApiBaseUrl),
                        ClientId = "ai.lykos.stabilitymatrix",
                        Scopes =
                        {
                            OpenIddictConstants.Scopes.Profile,
                            OpenIddictConstants.Scopes.Email,
                            OpenIddictConstants.Scopes.OpenId,
                            "api",
                            OpenIddictConstants.Scopes.OfflineAccess
                        },
                        RedirectUri = Program.MessagePipeUri.Append("/callback/login/lykos")
                    }
                );
            });

        ConditionalAddLogViewer(services);

        var logConfig = ConfigureLogging();

        // Add logging
        services.AddLogging(builder =>
        {
            builder.ClearProviders();
            builder
                .AddFilter("Microsoft.Extensions.Http", LogLevel.Warning)
                .AddFilter("Microsoft.Extensions.Http.DefaultHttpClientFactory", LogLevel.Warning)
                .AddFilter("Microsoft", LogLevel.Warning)
                .AddFilter("System", LogLevel.Warning);
            builder.SetMinimumLevel(LogLevel.Trace);
#if DEBUG
            builder.AddNLog(
                logConfig,
                new NLogProviderOptions
                {
                    IgnoreEmptyEventId = false,
                    CaptureEventId = EventIdCaptureType.Legacy
                }
            );
#else
            builder.AddNLog(logConfig);
#endif
        });

        return services;
    }

    /// <summary>
    /// Requests shutdown of the Current Application.
    /// </summary>
    /// <remarks>This returns asynchronously *without waiting* for Shutdown</remarks>
    /// <param name="exitCode">Exit code for the application.</param>
    /// <exception cref="NullReferenceException">If Application.Current is null</exception>
    public static void Shutdown(int exitCode = 0)
    {
        if (Current is null)
            throw new NullReferenceException("Current Application was null when Shutdown called");

        if (Current.ApplicationLifetime is IClassicDesktopStyleApplicationLifetime lifetime)
        {
            try
            {
                var result = lifetime.TryShutdown(exitCode);
                Debug.WriteLine($"Shutdown: {result}");

                if (result)
                {
                    Environment.Exit(exitCode);
                }
            }
            catch (InvalidOperationException)
            {
                // Ignore in case already shutting down
            }
        }
        else
        {
            Environment.Exit(exitCode);
        }
    }

    private void OnShutdownRequested(object? sender, ShutdownRequestedEventArgs e)
    {
        Logger.Trace("Start OnShutdownRequested");

        if (e.Cancel)
            return;

        // Skip if Async Dispose already started, shutdown will be handled by it
        if (isAsyncDisposeStarted)
            return;

        // Cancel shutdown for now to dispose
        e.Cancel = true;
        isAsyncDisposeStarted = true;

        Logger.Trace("OnShutdownRequested Canceled: Disposing IAsyncDisposables");

        Dispatcher
            .UIThread.InvokeAsync(async () =>
            {
                if (serviceProvider is null)
                {
                    Logger.Warn("Service Provider is null, skipping Async Dispose");
                    return;
                }

                var settingsManager = Services.GetRequiredService<ISettingsManager>();

                Logger.Debug("Disposing App Services");
                try
                {
                    OnServiceProviderDisposing(serviceProvider);
                    await serviceProvider.DisposeAsync();
                    isAsyncDisposeComplete = true;
                }
                catch (Exception disposeEx)
                {
                    Logger.Error(disposeEx, "Failed to dispose ServerProvider");
                }

                Logger.Debug("Flushing SettingsManager");
                try
                {
                    var cts = new CancellationTokenSource(5000);
                    await settingsManager.FlushAsync(cts.Token);
                }
                catch (OperationCanceledException)
                {
                    Logger.Error("Timeout Flushing SettingsManager");
                }
            })
            .ContinueWith(_ =>
            {
                // Shutdown again
                Logger.Debug("Finished async shutdown tasks, shutting down");

                if (Dispatcher.UIThread.SupportsRunLoops)
                {
                    Dispatcher.UIThread.Invoke(() => Shutdown());
                }

                Environment.Exit(0);
            })
            .SafeFireAndForget();
    }

    private void OnApplicationLifetimeExit(object? sender, ControlledApplicationLifetimeExitEventArgs args)
    {
        Logger.Debug("OnApplicationLifetimeExit: {@Args}", args);

        OnExit(sender, args);
    }

    private void OnExit(object? sender, EventArgs _)
    {
        // Skip if already run
        if (isOnExitComplete)
        {
            return;
        }

        // Skip if another OnExit is running
        if (!onExitSemaphore.Wait(0))
        {
            // Block until the other OnExit is done to delay shutdown
            onExitSemaphore.Wait();
            onExitSemaphore.Release();
            return;
        }

        try
        {
            if (serviceProvider is null)
            {
                Logger.Warn("Service Provider is null, skipping OnExit");
                return;
            }

            // Dispose services only if async dispose has not completed
            if (!isAsyncDisposeComplete)
            {
                Logger.Debug("OnExit: Disposing App Services");

                OnServiceProviderDisposing(serviceProvider);
                serviceProvider.Dispose();
            }

            Logger.Debug("OnExit: Finished");
        }
        finally
        {
            isOnExitComplete = true;
            onExitSemaphore.Release();

            LogManager.Shutdown();
        }
    }

    private static void OnServiceProviderDisposing(ServiceProvider serviceProvider)
    {
        // Force materialize SharedFolders so its DisposeAsync is called
        // since it's not used by anything at the moment
        _ = serviceProvider.GetService<ISharedFolders>();

        // Remove the NamedPipeWorker disposable if present
        // causes crash on avalonia dispatcher thread for some reason
        // https://github.com/dotnet/runtime/issues/39902
        var disposables = serviceProvider.GetDisposables();
        disposables.RemoveAll(d => d is NamedPipeWorker);

        Logger.Trace("Disposing {Count} Disposables", disposables.Count);
    }

    private static void TaskScheduler_UnobservedTaskException(
        object? sender,
        UnobservedTaskExceptionEventArgs e
    )
    {
        if (e.Observed || e.Exception is not Exception unobservedEx)
            return;

        try
        {
            var notificationService = Services.GetRequiredService<INotificationService>();

            Dispatcher.UIThread.Invoke(() =>
            {
                var originException = unobservedEx.InnerException ?? unobservedEx;
                notificationService.ShowPersistent(
                    $"Unobserved Task Exception - {originException.GetType().Name}",
                    originException.Message
                );
            });

            // Consider the exception observed if we were able to show a notification
            e.SetObserved();
        }
        catch (Exception ex)
        {
            Logger.Error(ex, "Failed to show Unobserved Task Exception notification");
        }
    }

    private static async void OnActivated(object? sender, ActivatedEventArgs args)
    {
        if (args is not ProtocolActivatedEventArgs protocolArgs)
        {
            Logger.Warn("Activated with unknown args: {Args}", args);
            return;
        }

        if (protocolArgs.Kind is ActivationKind.OpenUri)
        {
            Logger.Info("Activated with Protocol OpenUri: {Uri}", protocolArgs.Uri);

            // Ensure the uri scheme is our custom scheme
            if (
                !protocolArgs.Uri.Scheme.Equals(Program.UriHandler.Scheme, StringComparison.OrdinalIgnoreCase)
            )
            {
                Logger.Warn("Unknown scheme for OpenUri: {Uri}", protocolArgs.Uri);
                return;
            }

            var publisher = Services.GetRequiredService<IDistributedPublisher<string, Uri>>();

            await publisher.PublishAsync(UriHandler.IpcKeySend, protocolArgs.Uri);
        }
    }

    private static LoggingConfiguration ConfigureLogging()
    {
        var setupBuilder = LogManager.Setup();

        ConditionalAddLogViewerNLog(setupBuilder);

        setupBuilder.LoadConfiguration(builder =>
        {
            // Filter some sources to be warn levels or above only
            builder.ForLogger("System.*").WriteToNil(NLog.LogLevel.Warn);
            builder.ForLogger("Microsoft.*").WriteToNil(NLog.LogLevel.Warn);
            builder.ForLogger("Microsoft.Extensions.Http.*").WriteToNil(NLog.LogLevel.Warn);

            // Disable some trace logging by default, unless overriden by app settings
            var typesToDisableTrace = new[]
            {
                typeof(ConsoleViewModel),
                typeof(LoadableViewModelBase),
                typeof(TextEditorCompletionBehavior)
            };

            foreach (var type in typesToDisableTrace)
            {
                // Skip if app settings already set a level for this type
                if (
                    Config[$"Logging:LogLevel:{type.FullName}"] is { } levelStr
                    && Enum.TryParse<LogLevel>(levelStr, true, out _)
                )
                {
                    continue;
                }

                // Set minimum level to Debug for these types
                builder.ForLogger(type.FullName).WriteToNil(NLog.LogLevel.Debug);
            }

            // Debug console logging
            /*if (Debugger.IsAttached)
            {
                builder
                    .ForLogger()
                    .FilterMinLevel(NLog.LogLevel.Trace)
                    .WriteTo(
                        new DebuggerTarget("debugger")
                        {
                            Layout = "[${level:uppercase=true}]\t${logger:shortName=true}\t${message}"
                        }
                    )
                    .WithAsync();
            }*/

            // Console logging
            builder
                .ForLogger()
                .FilterMinLevel(NLog.LogLevel.Trace)
                .WriteTo(
                    new ConsoleTarget("console")
                    {
                        Layout = "[${level:uppercase=true}]\t${logger:shortName=true}\t${message}",
                        DetectConsoleAvailable = true
                    }
                )
                .WithAsync();

            // File logging
            builder
                .ForLogger()
                .FilterMinLevel(NLog.LogLevel.Debug)
                .WriteTo(
                    new FileTarget("logfile")
                    {
                        Layout =
                            "${longdate}|${level:uppercase=true}|${logger}|${message:withexception=true}",
                        FileName = "${specialfolder:folder=ApplicationData}/StabilityMatrix/Logs/app.log",
                        ArchiveOldFileOnStartup = true,
                        ArchiveFileName =
                            "${specialfolder:folder=ApplicationData}/StabilityMatrix/Logs/app.{#}.log",
                        ArchiveDateFormat = "yyyy-MM-dd HH_mm_ss",
                        ArchiveNumbering = ArchiveNumberingMode.Date,
                        MaxArchiveFiles = 9
                    }
                )
                .WithAsync();

#if DEBUG
            // LogViewer target when debug mode
            builder
                .ForLogger()
                .FilterMinLevel(NLog.LogLevel.Trace)
                .WriteTo(new DataStoreLoggerTarget { Layout = "${message}" });
#endif
        });

        // Sentry
        if (SentrySdk.IsEnabled)
        {
            LogManager.Configuration.AddSentry(o =>
            {
                o.InitializeSdk = false;
                o.Layout = "${message}";
                o.ShutdownTimeoutSeconds = 5;
                o.IncludeEventDataOnBreadcrumbs = true;
                o.BreadcrumbLayout = "${logger}: ${message}";
                // Debug and higher are stored as breadcrumbs (default is Info)
                o.MinimumBreadcrumbLevel = NLog.LogLevel.Debug;
                // Error and higher is sent as event (default is Error)
                o.MinimumEventLevel = NLog.LogLevel.Error;
            });
        }

        LogManager.ReconfigExistingLoggers();

        return LogManager.Configuration;
    }

    /// <summary>
    /// Opens a dialog to save the current view as a screenshot.
    /// </summary>
    /// <remarks>Only available in debug builds.</remarks>
    [Conditional("DEBUG")]
    internal static void DebugSaveScreenshot(int dpi = 96)
    {
        const int scale = 2;
        dpi *= scale;

        var results = new List<MemoryStream>();
        var targets = new List<Visual?> { VisualRoot };

        foreach (var visual in targets.Where(x => x != null))
        {
            var rect = new Rect(visual!.Bounds.Size);

            var pixelSize = new PixelSize((int)rect.Width * scale, (int)rect.Height * scale);
            var dpiVector = new Vector(dpi, dpi);

            var ms = new MemoryStream();

            using (var bitmap = new RenderTargetBitmap(pixelSize, dpiVector))
            {
                bitmap.Render(visual);
                bitmap.Save(ms);
            }

            results.Add(ms);
        }

        Dispatcher.UIThread.InvokeAsync(async () =>
        {
            var dest = await StorageProvider.SaveFilePickerAsync(
                new FilePickerSaveOptions()
                {
                    SuggestedFileName = "screenshot.png",
                    ShowOverwritePrompt = true
                }
            );

            if (dest?.TryGetLocalPath() is { } localPath)
            {
                var localFile = new FilePath(localPath);
                foreach (var (i, stream) in results.Enumerate())
                {
                    var name = localFile.NameWithoutExtension;
                    if (results.Count > 1)
                    {
                        name += $"_{i + 1}";
                    }

                    localFile = localFile.Directory!.JoinFile(name + ".png");
                    localFile.Create();

                    await using var fileStream = localFile.Info.OpenWrite();
                    stream.Seek(0, SeekOrigin.Begin);
                    await stream.CopyToAsync(fileStream);
                }
            }
        });
    }

    [Conditional("DEBUG")]
    private static void ConditionalAddLogViewer(IServiceCollection services)
    {
#if DEBUG
        services.AddLogViewer();
#endif
    }

    [Conditional("DEBUG")]
    private static void ConditionalAddLogViewerNLog(ISetupBuilder setupBuilder)
    {
#if DEBUG
        setupBuilder.SetupExtensions(
            extensionBuilder => extensionBuilder.RegisterTarget<DataStoreLoggerTarget>("DataStoreLogger")
        );
#endif
    }
}<|MERGE_RESOLUTION|>--- conflicted
+++ resolved
@@ -613,28 +613,10 @@
 
         services
             .AddRefitClient<ILykosAuthApiV1>(defaultRefitSettings)
-<<<<<<< HEAD
-=======
             .ConfigureHttpClient(c =>
             {
                 c.BaseAddress = new Uri(LykosAuthApiBaseUrl);
                 c.Timeout = TimeSpan.FromHours(1);
-            })
-            .ConfigurePrimaryHttpMessageHandler(() => new HttpClientHandler { AllowAutoRedirect = false })
-            .AddPolicyHandler(retryPolicy)
-            .AddHttpMessageHandler(
-                serviceProvider =>
-                    new TokenAuthHeaderHandler(serviceProvider.GetRequiredService<LykosAuthTokenProvider>())
-            );
-
-        services
-            .AddRefitClient<ILykosAuthApiV2>(defaultRefitSettings)
->>>>>>> af8e2cfb
-            .ConfigureHttpClient(c =>
-            {
-                c.BaseAddress = new Uri(LykosAuthApiBaseUrl);
-                c.Timeout = TimeSpan.FromHours(1);
-                c.DefaultRequestHeaders.Authorization = new AuthenticationHeaderValue("Bearer", "");
             })
             .ConfigurePrimaryHttpMessageHandler(() => new HttpClientHandler { AllowAutoRedirect = false })
             .AddPolicyHandler(retryPolicy)
