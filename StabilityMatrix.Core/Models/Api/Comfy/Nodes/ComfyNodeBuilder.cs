﻿using System.ComponentModel.DataAnnotations;
using System.Diagnostics.CodeAnalysis;
using System.Drawing;
using System.Runtime.Serialization;
using System.Text.Json.Serialization;
using StabilityMatrix.Core.Attributes;
using StabilityMatrix.Core.Extensions;
using StabilityMatrix.Core.Models.Api.Comfy.NodeTypes;
using StabilityMatrix.Core.Models.Database;

namespace StabilityMatrix.Core.Models.Api.Comfy.Nodes;

/// <summary>
/// Builder functions for comfy nodes
/// </summary>
[SuppressMessage("ReSharper", "MemberCanBePrivate.Global")]
public class ComfyNodeBuilder
{
    public NodeDictionary Nodes { get; } = new();

    private static string GetRandomPrefix() => Guid.NewGuid().ToString()[..8];

    private string GetUniqueName(string nameBase)
    {
        var name = $"{nameBase}_1";
        for (var i = 0; Nodes.ContainsKey(name); i++)
        {
            if (i > 1_000_000)
            {
                throw new InvalidOperationException($"Could not find unique name for base {nameBase}");
            }

            name = $"{nameBase}_{i + 1}";
        }

        return name;
    }

    public record VAEEncode : ComfyTypedNodeBase<LatentNodeConnection>
    {
        public required ImageNodeConnection Pixels { get; init; }
        public required VAENodeConnection Vae { get; init; }
    }

    public record VAEDecode : ComfyTypedNodeBase<ImageNodeConnection>
    {
        public required LatentNodeConnection Samples { get; init; }
        public required VAENodeConnection Vae { get; init; }
    }

    public record KSampler : ComfyTypedNodeBase<LatentNodeConnection>
    {
        public required ModelNodeConnection Model { get; init; }
        public required ulong Seed { get; init; }
        public required int Steps { get; init; }
        public required double Cfg { get; init; }
        public required string SamplerName { get; init; }
        public required string Scheduler { get; init; }
        public required ConditioningNodeConnection Positive { get; init; }
        public required ConditioningNodeConnection Negative { get; init; }
        public required LatentNodeConnection LatentImage { get; init; }
        public required double Denoise { get; init; }
    }

    public record KSamplerAdvanced : ComfyTypedNodeBase<LatentNodeConnection>
    {
        public required ModelNodeConnection Model { get; init; }

        [BoolStringMember("enable", "disable")]
        public required bool AddNoise { get; init; }
        public required ulong NoiseSeed { get; init; }
        public required int Steps { get; init; }
        public required double Cfg { get; init; }
        public required string SamplerName { get; init; }
        public required string Scheduler { get; init; }
        public required ConditioningNodeConnection Positive { get; init; }
        public required ConditioningNodeConnection Negative { get; init; }
        public required LatentNodeConnection LatentImage { get; init; }
        public required int StartAtStep { get; init; }
        public required int EndAtStep { get; init; }

        [BoolStringMember("enable", "disable")]
        public bool ReturnWithLeftoverNoise { get; init; }
    }

    public record SamplerCustom : ComfyTypedNodeBase<LatentNodeConnection, LatentNodeConnection>
    {
        public required ModelNodeConnection Model { get; init; }
        public required bool AddNoise { get; init; }
        public required ulong NoiseSeed { get; init; }

        [Range(0d, 100d)]
        public required double Cfg { get; init; }

        public required ConditioningNodeConnection Positive { get; init; }
        public required ConditioningNodeConnection Negative { get; init; }
        public required SamplerNodeConnection Sampler { get; init; }
        public required SigmasNodeConnection Sigmas { get; init; }
        public required LatentNodeConnection LatentImage { get; init; }
    }

    public record KSamplerSelect : ComfyTypedNodeBase<SamplerNodeConnection>
    {
        public required string SamplerName { get; init; }
    }

    public record SDTurboScheduler : ComfyTypedNodeBase<SigmasNodeConnection>
    {
        public required ModelNodeConnection Model { get; init; }

        [Range(1, 10)]
        public required int Steps { get; init; }

        [Range(0, 1.0)]
        public required double Denoise { get; init; }
    }

    public record EmptyLatentImage : ComfyTypedNodeBase<LatentNodeConnection>
    {
        public required int BatchSize { get; init; }
        public required int Height { get; init; }
        public required int Width { get; init; }
    }

    public record CLIPSetLastLayer : ComfyTypedNodeBase<ClipNodeConnection>
    {
        public required ClipNodeConnection Clip { get; init; }

        [Range(-24, -1)]
        public int StopAtClipLayer { get; init; } = -1;
    }

    public static NamedComfyNode<LatentNodeConnection> LatentFromBatch(
        string name,
        LatentNodeConnection samples,
        int batchIndex,
        int length
    )
    {
        return new NamedComfyNode<LatentNodeConnection>(name)
        {
            ClassType = "LatentFromBatch",
            Inputs = new Dictionary<string, object?>
            {
                ["samples"] = samples.Data,
                ["batch_index"] = batchIndex,
                ["length"] = length,
            }
        };
    }

    public static NamedComfyNode<ImageNodeConnection> ImageUpscaleWithModel(
        string name,
        UpscaleModelNodeConnection upscaleModel,
        ImageNodeConnection image
    )
    {
        return new NamedComfyNode<ImageNodeConnection>(name)
        {
            ClassType = "ImageUpscaleWithModel",
            Inputs = new Dictionary<string, object?>
            {
                ["upscale_model"] = upscaleModel.Data,
                ["image"] = image.Data
            }
        };
    }

    public static NamedComfyNode<UpscaleModelNodeConnection> UpscaleModelLoader(string name, string modelName)
    {
        return new NamedComfyNode<UpscaleModelNodeConnection>(name)
        {
            ClassType = "UpscaleModelLoader",
            Inputs = new Dictionary<string, object?> { ["model_name"] = modelName }
        };
    }

    public static NamedComfyNode<ImageNodeConnection> ImageScale(
        string name,
        ImageNodeConnection image,
        string method,
        int height,
        int width,
        bool crop
    )
    {
        return new NamedComfyNode<ImageNodeConnection>(name)
        {
            ClassType = "ImageScale",
            Inputs = new Dictionary<string, object?>
            {
                ["image"] = image.Data,
                ["upscale_method"] = method,
                ["height"] = height,
                ["width"] = width,
                ["crop"] = crop ? "center" : "disabled"
            }
        };
    }

    public record VAELoader : ComfyTypedNodeBase<VAENodeConnection>
    {
        public required string VaeName { get; init; }
    }

    public static NamedComfyNode<ModelNodeConnection, ClipNodeConnection> LoraLoader(
        string name,
        ModelNodeConnection model,
        ClipNodeConnection clip,
        string loraName,
        double strengthModel,
        double strengthClip
    )
    {
        return new NamedComfyNode<ModelNodeConnection, ClipNodeConnection>(name)
        {
            ClassType = "LoraLoader",
            Inputs = new Dictionary<string, object?>
            {
                ["model"] = model.Data,
                ["clip"] = clip.Data,
                ["lora_name"] = loraName,
                ["strength_model"] = strengthModel,
                ["strength_clip"] = strengthClip
            }
        };
    }

    public record CheckpointLoaderSimple
        : ComfyTypedNodeBase<ModelNodeConnection, ClipNodeConnection, VAENodeConnection>
    {
        public required string CkptName { get; init; }
    }

    public record ImageOnlyCheckpointLoader
        : ComfyTypedNodeBase<ModelNodeConnection, ClipVisionNodeConnection, VAENodeConnection>
    {
        public required string CkptName { get; init; }
    }

    public record FreeU : ComfyTypedNodeBase<ModelNodeConnection>
    {
        public required ModelNodeConnection Model { get; init; }
        public required double B1 { get; init; }
        public required double B2 { get; init; }
        public required double S1 { get; init; }
        public required double S2 { get; init; }
    }

    [SuppressMessage("ReSharper", "InconsistentNaming")]
    public record CLIPTextEncode : ComfyTypedNodeBase<ConditioningNodeConnection>
    {
        public required ClipNodeConnection Clip { get; init; }
        public required string Text { get; init; }
    }

    public static NamedComfyNode<ConditioningNodeConnection> ClipTextEncode(
        string name,
        ClipNodeConnection clip,
        string text
    )
    {
        return new NamedComfyNode<ConditioningNodeConnection>(name)
        {
            ClassType = "CLIPTextEncode",
            Inputs = new Dictionary<string, object?> { ["clip"] = clip.Data, ["text"] = text }
        };
    }

    public record LoadImage : ComfyTypedNodeBase<ImageNodeConnection, ImageMaskConnection>
    {
        /// <summary>
        /// Path relative to the Comfy input directory
        /// </summary>
        public required string Image { get; init; }
    }

    public record PreviewImage : ComfyTypedNodeBase
    {
        public required ImageNodeConnection Images { get; init; }
    }

    public record ImageSharpen : ComfyTypedNodeBase<ImageNodeConnection>
    {
        public required ImageNodeConnection Image { get; init; }
        public required int SharpenRadius { get; init; }
        public required double Sigma { get; init; }
        public required double Alpha { get; init; }
    }

    public record ControlNetLoader : ComfyTypedNodeBase<ControlNetNodeConnection>
    {
        public required string ControlNetName { get; init; }
    }

    public record ControlNetApplyAdvanced
        : ComfyTypedNodeBase<ConditioningNodeConnection, ConditioningNodeConnection>
    {
        public required ConditioningNodeConnection Positive { get; init; }
        public required ConditioningNodeConnection Negative { get; init; }
        public required ControlNetNodeConnection ControlNet { get; init; }
        public required ImageNodeConnection Image { get; init; }
        public required double Strength { get; init; }
        public required double StartPercent { get; init; }
        public required double EndPercent { get; init; }
    }

    public record SVD_img2vid_Conditioning
        : ComfyTypedNodeBase<ConditioningNodeConnection, ConditioningNodeConnection, LatentNodeConnection>
    {
        public required ClipVisionNodeConnection ClipVision { get; init; }
        public required ImageNodeConnection InitImage { get; init; }
        public required VAENodeConnection Vae { get; init; }
        public required int Width { get; init; }
        public required int Height { get; init; }
        public required int VideoFrames { get; init; }
        public required int MotionBucketId { get; init; }
        public required int Fps { get; set; }
        public required double AugmentationLevel { get; init; }
    }

    public record VideoLinearCFGGuidance : ComfyTypedNodeBase<ModelNodeConnection>
    {
        public required ModelNodeConnection Model { get; init; }
        public required double MinCfg { get; init; }
    }

    public record SaveAnimatedWEBP : ComfyTypedNodeBase
    {
        public required ImageNodeConnection Images { get; init; }
        public required string FilenamePrefix { get; init; }
        public required double Fps { get; init; }
        public required bool Lossless { get; init; }
        public required int Quality { get; init; }
        public required string Method { get; init; }
    }

    public ImageNodeConnection Lambda_LatentToImage(LatentNodeConnection latent, VAENodeConnection vae)
    {
        var name = GetUniqueName("VAEDecode");
        return Nodes
            .AddTypedNode(
                new VAEDecode
                {
                    Name = name,
                    Samples = latent,
                    Vae = vae
                }
            )
            .Output;
    }

    public LatentNodeConnection Lambda_ImageToLatent(ImageNodeConnection pixels, VAENodeConnection vae)
    {
        var name = GetUniqueName("VAEEncode");
        return Nodes
            .AddTypedNode(
                new VAEEncode
                {
                    Name = name,
                    Pixels = pixels,
                    Vae = vae
                }
            )
            .Output;
    }

    /// <summary>
    /// Create a group node that upscales a given image with a given model
    /// </summary>
    public NamedComfyNode<ImageNodeConnection> Group_UpscaleWithModel(
        string name,
        string modelName,
        ImageNodeConnection image
    )
    {
        var modelLoader = Nodes.AddNamedNode(UpscaleModelLoader($"{name}_UpscaleModelLoader", modelName));

        var upscaler = Nodes.AddNamedNode(
            ImageUpscaleWithModel($"{name}_ImageUpscaleWithModel", modelLoader.Output, image)
        );

        return upscaler;
    }

    /// <summary>
    /// Create a group node that scales a given image to image output
    /// </summary>
    public PrimaryNodeConnection Group_Upscale(
        string name,
        PrimaryNodeConnection primary,
        VAENodeConnection vae,
        ComfyUpscaler upscaleInfo,
        int width,
        int height
    )
    {
        if (upscaleInfo.Type == ComfyUpscalerType.Latent)
        {
            return primary.Match<PrimaryNodeConnection>(
                latent =>
                    Nodes
                        .AddNamedNode(
                            new NamedComfyNode<LatentNodeConnection>($"{name}_LatentUpscale")
                            {
                                ClassType = "LatentUpscale",
                                Inputs = new Dictionary<string, object?>
                                {
                                    ["upscale_method"] = upscaleInfo.Name,
                                    ["width"] = width,
                                    ["height"] = height,
                                    ["crop"] = "disabled",
                                    ["samples"] = latent.Data,
                                }
                            }
                        )
                        .Output,
                image =>
                    Nodes
                        .AddNamedNode(
                            ImageScale($"{name}_ImageUpscale", image, upscaleInfo.Name, height, width, false)
                        )
                        .Output
            );
        }

        if (upscaleInfo.Type == ComfyUpscalerType.ESRGAN)
        {
            // Convert to image space if needed
            var samplerImage = GetPrimaryAsImage(primary, vae);

            // Do group upscale
            var modelUpscaler = Group_UpscaleWithModel(
                $"{name}_ModelUpscale",
                upscaleInfo.Name,
                samplerImage
            );

            // Since the model upscale is fixed to model (2x/4x), scale it again to the requested size
            var resizedScaled = Nodes.AddNamedNode(
                ImageScale($"{name}_ImageScale", modelUpscaler.Output, "bilinear", height, width, false)
            );

            return resizedScaled.Output;
        }

        throw new InvalidOperationException($"Unknown upscaler type: {upscaleInfo.Type}");
    }

    /// <summary>
    /// Create a group node that scales a given image to a given size
    /// </summary>
    public NamedComfyNode<LatentNodeConnection> Group_UpscaleToLatent(
        string name,
        LatentNodeConnection latent,
        VAENodeConnection vae,
        ComfyUpscaler upscaleInfo,
        int width,
        int height
    )
    {
        if (upscaleInfo.Type == ComfyUpscalerType.Latent)
        {
            return Nodes.AddNamedNode(
                new NamedComfyNode<LatentNodeConnection>($"{name}_LatentUpscale")
                {
                    ClassType = "LatentUpscale",
                    Inputs = new Dictionary<string, object?>
                    {
                        ["upscale_method"] = upscaleInfo.Name,
                        ["width"] = width,
                        ["height"] = height,
                        ["crop"] = "disabled",
                        ["samples"] = latent.Data,
                    }
                }
            );
        }

        if (upscaleInfo.Type == ComfyUpscalerType.ESRGAN)
        {
            // Convert to image space
            var samplerImage = Nodes.AddTypedNode(
                new VAEDecode
                {
                    Name = $"{name}_VAEDecode",
                    Samples = latent,
                    Vae = vae
                }
            );

            // Do group upscale
            var modelUpscaler = Group_UpscaleWithModel(
                $"{name}_ModelUpscale",
                upscaleInfo.Name,
                samplerImage.Output
            );

            // Since the model upscale is fixed to model (2x/4x), scale it again to the requested size
            var resizedScaled = Nodes.AddNamedNode(
                ImageScale($"{name}_ImageScale", modelUpscaler.Output, "bilinear", height, width, false)
            );

            // Convert back to latent space
            return Nodes.AddTypedNode(
                new VAEEncode
                {
                    Name = $"{name}_VAEEncode",
                    Pixels = resizedScaled.Output,
                    Vae = vae
                }
            );
        }

        throw new InvalidOperationException($"Unknown upscaler type: {upscaleInfo.Type}");
    }

    /// <summary>
    /// Create a group node that scales a given image to image output
    /// </summary>
    public NamedComfyNode<ImageNodeConnection> Group_LatentUpscaleToImage(
        string name,
        LatentNodeConnection latent,
        VAENodeConnection vae,
        ComfyUpscaler upscaleInfo,
        int width,
        int height
    )
    {
        if (upscaleInfo.Type == ComfyUpscalerType.Latent)
        {
            var latentUpscale = Nodes.AddNamedNode(
                new NamedComfyNode<LatentNodeConnection>($"{name}_LatentUpscale")
                {
                    ClassType = "LatentUpscale",
                    Inputs = new Dictionary<string, object?>
                    {
                        ["upscale_method"] = upscaleInfo.Name,
                        ["width"] = width,
                        ["height"] = height,
                        ["crop"] = "disabled",
                        ["samples"] = latent.Data,
                    }
                }
            );

            // Convert to image space
            return Nodes.AddTypedNode(
                new VAEDecode
                {
                    Name = $"{name}_VAEDecode",
                    Samples = latentUpscale.Output,
                    Vae = vae
                }
            );
        }

        if (upscaleInfo.Type == ComfyUpscalerType.ESRGAN)
        {
            // Convert to image space
            var samplerImage = Nodes.AddTypedNode(
                new VAEDecode
                {
                    Name = $"{name}_VAEDecode",
                    Samples = latent,
                    Vae = vae
                }
            );

            // Do group upscale
            var modelUpscaler = Group_UpscaleWithModel(
                $"{name}_ModelUpscale",
                upscaleInfo.Name,
                samplerImage.Output
            );

            // Since the model upscale is fixed to model (2x/4x), scale it again to the requested size
            var resizedScaled = Nodes.AddNamedNode(
                ImageScale($"{name}_ImageScale", modelUpscaler.Output, "bilinear", height, width, false)
            );

            // No need to convert back to latent space
            return resizedScaled;
        }

        throw new InvalidOperationException($"Unknown upscaler type: {upscaleInfo.Type}");
    }

    /// <summary>
    /// Create a group node that scales a given image to image output
    /// </summary>
    public NamedComfyNode<ImageNodeConnection> Group_UpscaleToImage(
        string name,
        ImageNodeConnection image,
        ComfyUpscaler upscaleInfo,
        int width,
        int height
    )
    {
        if (upscaleInfo.Type == ComfyUpscalerType.Latent)
        {
            return Nodes.AddNamedNode(
                new NamedComfyNode<ImageNodeConnection>($"{name}_LatentUpscale")
                {
                    ClassType = "ImageScale",
                    Inputs = new Dictionary<string, object?>
                    {
                        ["image"] = image,
                        ["upscale_method"] = upscaleInfo.Name,
                        ["width"] = width,
                        ["height"] = height,
                        ["crop"] = "disabled",
                    }
                }
            );
        }

        if (upscaleInfo.Type == ComfyUpscalerType.ESRGAN)
        {
            // Do group upscale
            var modelUpscaler = Group_UpscaleWithModel($"{name}_ModelUpscale", upscaleInfo.Name, image);

            // Since the model upscale is fixed to model (2x/4x), scale it again to the requested size
            var resizedScaled = Nodes.AddNamedNode(
                ImageScale($"{name}_ImageScale", modelUpscaler.Output, "bilinear", height, width, false)
            );

            // No need to convert back to latent space
            return resizedScaled;
        }

        throw new InvalidOperationException($"Unknown upscaler type: {upscaleInfo.Type}");
    }

    /// <summary>
    /// Create a group node that loads multiple Lora's in series
    /// </summary>
    public NamedComfyNode<ModelNodeConnection, ClipNodeConnection> Group_LoraLoadMany(
        string name,
        ModelNodeConnection model,
        ClipNodeConnection clip,
        IEnumerable<(string FileName, double? ModelWeight, double? ClipWeight)> loras
    )
    {
        NamedComfyNode<ModelNodeConnection, ClipNodeConnection>? currentNode = null;

        foreach (var (i, loraNetwork) in loras.Enumerate())
        {
            currentNode = Nodes.AddNamedNode(
                LoraLoader(
                    $"{name}_LoraLoader_{i + 1}",
                    model,
                    clip,
                    loraNetwork.FileName,
                    loraNetwork.ModelWeight ?? 1,
                    loraNetwork.ClipWeight ?? 1
                )
            );

            // Connect to previous node
            model = currentNode.Output1;
            clip = currentNode.Output2;
        }

        return currentNode ?? throw new InvalidOperationException("No lora networks given");
    }

    /// <summary>
    /// Create a group node that loads multiple Lora's in series
    /// </summary>
    public NamedComfyNode<ModelNodeConnection, ClipNodeConnection> Group_LoraLoadMany(
        string name,
        ModelNodeConnection model,
        ClipNodeConnection clip,
        IEnumerable<(LocalModelFile ModelFile, double? ModelWeight, double? ClipWeight)> loras
    )
    {
        NamedComfyNode<ModelNodeConnection, ClipNodeConnection>? currentNode = null;

        foreach (var (i, loraNetwork) in loras.Enumerate())
        {
            currentNode = Nodes.AddNamedNode(
                LoraLoader(
                    $"{name}_LoraLoader_{i + 1}",
                    model,
                    clip,
                    loraNetwork.ModelFile.RelativePathFromSharedFolder,
                    loraNetwork.ModelWeight ?? 1,
                    loraNetwork.ClipWeight ?? 1
                )
            );

            // Connect to previous node
            model = currentNode.Output1;
            clip = currentNode.Output2;
        }

        return currentNode ?? throw new InvalidOperationException("No lora networks given");
    }

    /// <summary>
    /// Get or convert latest primary connection to latent
    /// </summary>
    public LatentNodeConnection GetPrimaryAsLatent()
    {
        if (Connections.Primary?.IsT0 == true)
        {
            return Connections.Primary.AsT0;
        }

        return GetPrimaryAsLatent(
            Connections.Primary ?? throw new NullReferenceException("No primary connection"),
            Connections.GetDefaultVAE()
        );
    }

    /// <summary>
    /// Get or convert latest primary connection to latent
    /// </summary>
    public LatentNodeConnection GetPrimaryAsLatent(PrimaryNodeConnection primary, VAENodeConnection vae)
    {
        return primary.Match(latent => latent, image => Lambda_ImageToLatent(image, vae));
    }

    /// <summary>
    /// Get or convert latest primary connection to latent
    /// </summary>
    public LatentNodeConnection GetPrimaryAsLatent(VAENodeConnection vae)
    {
        if (Connections.Primary?.IsT0 == true)
        {
            return Connections.Primary.AsT0;
        }

        return GetPrimaryAsLatent(
            Connections.Primary ?? throw new NullReferenceException("No primary connection"),
            vae
        );
    }

    /// <summary>
    /// Get or convert latest primary connection to image
    /// </summary>
    public ImageNodeConnection GetPrimaryAsImage()
    {
        if (Connections.Primary?.IsT1 == true)
        {
            return Connections.Primary.AsT1;
        }

        return GetPrimaryAsImage(
            Connections.Primary ?? throw new NullReferenceException("No primary connection"),
            Connections.GetDefaultVAE()
        );
    }

    /// <summary>
    /// Get or convert latest primary connection to image
    /// </summary>
    public ImageNodeConnection GetPrimaryAsImage(PrimaryNodeConnection primary, VAENodeConnection vae)
    {
        return primary.Match(latent => Lambda_LatentToImage(latent, vae), image => image);
    }

    /// <summary>
    /// Get or convert latest primary connection to image
    /// </summary>
    public ImageNodeConnection GetPrimaryAsImage(VAENodeConnection vae)
    {
        if (Connections.Primary?.IsT1 == true)
        {
            return Connections.Primary.AsT1;
        }

        return GetPrimaryAsImage(
            Connections.Primary ?? throw new NullReferenceException("No primary connection"),
            vae
        );
    }

    /// <summary>
    /// Convert to a NodeDictionary
    /// </summary>
    public NodeDictionary ToNodeDictionary()
    {
        Nodes.NormalizeConnectionTypes();
        return Nodes;
    }

    public class NodeBuilderConnections
    {
        public ulong Seed { get; set; }

        public int BatchSize { get; set; } = 1;
        public int? BatchIndex { get; set; }

        public ClipNodeConnection? BaseClip { get; set; }
        public ClipVisionNodeConnection? BaseClipVision { get; set; }

        public Dictionary<string, ModelConnections> Models { get; } =
            new() { ["Base"] = new ModelConnections("Base"), ["Refiner"] = new ModelConnections("Refiner") };

        /// <summary>
        /// ModelConnections from <see cref="Models"/> with <see cref="ModelConnections.Model"/> set
        /// </summary>
        public IEnumerable<ModelConnections> LoadedModels => Models.Values.Where(m => m.Model is not null);

        public ModelConnections Base => Models["Base"];
        public ModelConnections Refiner => Models["Refiner"];

        public PrimaryNodeConnection? Primary { get; set; }
        public VAENodeConnection? PrimaryVAE { get; set; }
        public Size PrimarySize { get; set; }

        public ComfySampler? PrimarySampler { get; set; }
        public ComfyScheduler? PrimaryScheduler { get; set; }

        public List<NamedComfyNode> OutputNodes { get; } = new();

        public IEnumerable<string> OutputNodeNames => OutputNodes.Select(n => n.Name);

        public ModelNodeConnection GetRefinerOrBaseModel()
        {
<<<<<<< HEAD
            return RefinerModel ?? BaseModel ?? throw new NullReferenceException("No Model");
        }

        public ConditioningNodeConnection GetRefinerOrBaseConditioning()
        {
            return RefinerConditioning
                ?? BaseConditioning
                ?? throw new NullReferenceException("No Conditioning");
=======
            return Refiner.Model
                ?? Base.Model
                ?? throw new NullReferenceException("No Refiner or Base Model");
>>>>>>> e0a2db52
        }

        public ConditioningConnections GetRefinerOrBaseConditioning()
        {
            return Refiner.Conditioning
                ?? Base.Conditioning
                ?? throw new NullReferenceException("No Refiner or Base Conditioning");
        }

        public VAENodeConnection GetDefaultVAE()
        {
            return PrimaryVAE ?? Refiner.VAE ?? Base.VAE ?? throw new NullReferenceException("No VAE");
        }
    }

    public NodeBuilderConnections Connections { get; } = new();
}<|MERGE_RESOLUTION|>--- conflicted
+++ resolved
@@ -821,20 +821,9 @@
 
         public ModelNodeConnection GetRefinerOrBaseModel()
         {
-<<<<<<< HEAD
-            return RefinerModel ?? BaseModel ?? throw new NullReferenceException("No Model");
-        }
-
-        public ConditioningNodeConnection GetRefinerOrBaseConditioning()
-        {
-            return RefinerConditioning
-                ?? BaseConditioning
-                ?? throw new NullReferenceException("No Conditioning");
-=======
             return Refiner.Model
                 ?? Base.Model
                 ?? throw new NullReferenceException("No Refiner or Base Model");
->>>>>>> e0a2db52
         }
 
         public ConditioningConnections GetRefinerOrBaseConditioning()
