﻿using System;
using System.Diagnostics;
using System.Diagnostics.CodeAnalysis;
using System.IO;
using System.Linq;
using System.Reflection;
using System.Runtime.InteropServices;
using System.Threading;
using System.Threading.Tasks;
using AsyncImageLoader;
using Avalonia;
using Avalonia.Controls;
using Avalonia.Controls.ApplicationLifetimes;
using Avalonia.Threading;
using NLog;
using Polly.Contrib.WaitAndRetry;
using Projektanker.Icons.Avalonia;
using Projektanker.Icons.Avalonia.FontAwesome;
using Semver;
using Sentry;
using StabilityMatrix.Avalonia.Models;
using StabilityMatrix.Avalonia.ViewModels.Dialogs;
using StabilityMatrix.Avalonia.Views.Dialogs;
using StabilityMatrix.Core.Helper;
using StabilityMatrix.Core.Updater;

namespace StabilityMatrix.Avalonia;

[SuppressMessage("ReSharper", "ClassNeverInstantiated.Global")]
[SuppressMessage("ReSharper", "MemberCanBePrivate.Global")]
public class Program
{
    private static Logger? _logger;
    private static Logger Logger => _logger ??= LogManager.GetCurrentClassLogger();
    
    public static AppArgs Args { get; } = new();

    public static bool IsDebugBuild { get; private set; }

    // Initialization code. Don't use any Avalonia, third-party APIs or any
    // SynchronizationContext-reliant code before AppMain is called: things aren't initialized
    // yet and stuff might break.
    [STAThread]
    public static void Main(string[] args)
    {
        Args.DebugExceptionDialog = args.Contains("--debug-exception-dialog");
        Args.DebugSentry = args.Contains("--debug-sentry");
        Args.NoSentry = args.Contains("--no-sentry");
        Args.NoWindowChromeEffects = args.Contains("--no-window-chrome-effects");
        Args.ResetWindowPosition = args.Contains("--reset-window-position");

        SetDebugBuild();

        HandleUpdateReplacement();

        var infoVersion = Assembly
            .GetExecutingAssembly()
            .GetCustomAttribute<AssemblyInformationalVersionAttribute>()
            ?.InformationalVersion;
        Compat.AppVersion = SemVersion.Parse(infoVersion ?? "0.0.0", SemVersionStyles.Strict);

        // Configure exception dialog for unhandled exceptions
        if (!Debugger.IsAttached || Args.DebugExceptionDialog)
        {
            AppDomain.CurrentDomain.UnhandledException += CurrentDomain_UnhandledException;
        }
<<<<<<< HEAD
        
        TaskScheduler.UnobservedTaskException += TaskScheduler_UnobservedTaskException;
        
=======

>>>>>>> f5bb6abf
        // Configure Sentry
        if (!Args.NoSentry && (!Debugger.IsAttached || Args.DebugSentry))
        {
            ConfigureSentry();
        }

        BuildAvaloniaApp().StartWithClassicDesktopLifetime(args);
    }

    // Avalonia configuration, don't remove; also used by visual designer.
    public static AppBuilder BuildAvaloniaApp()
    {
        IconProvider.Current.Register<FontAwesomeIconProvider>();
        // Use our custom image loader for custom local load error handling
        ImageLoader.AsyncImageLoader.Dispose();
        ImageLoader.AsyncImageLoader = new FallbackRamCachedWebImageLoader();

        return AppBuilder.Configure<App>().UsePlatformDetect().WithInterFont().LogToTrace();
    }

    private static void HandleUpdateReplacement()
    {
        // Check if we're in the named update folder or the legacy update folder for 1.2.0 -> 2.0.0
        if (Compat.AppCurrentDir is { Name: UpdateHelper.UpdateFolderName } or { Name: "Update" })
        {
            var parentDir = Compat.AppCurrentDir.Parent;
            if (parentDir is null)
                return;

            var retryDelays = Backoff.DecorrelatedJitterBackoffV2(
                TimeSpan.FromMilliseconds(350),
                retryCount: 5
            );

            foreach (var delay in retryDelays)
            {
                // Copy our current file to the parent directory, overwriting the old app file
                var currentExe = Compat.AppCurrentDir.JoinFile(Compat.GetExecutableName());
                var targetExe = parentDir.JoinFile(Compat.GetExecutableName());
                try
                {
                    currentExe.CopyTo(targetExe, true);

                    // Ensure permissions are set for unix
                    if (Compat.IsUnix)
                    {
                        File.SetUnixFileMode(
                            targetExe, // 0755
                            UnixFileMode.UserRead
                                | UnixFileMode.UserWrite
                                | UnixFileMode.UserExecute
                                | UnixFileMode.GroupRead
                                | UnixFileMode.GroupExecute
                                | UnixFileMode.OtherRead
                                | UnixFileMode.OtherExecute
                        );
                    }

                    // Start the new app
                    Process.Start(targetExe);

                    // Shutdown the current app
                    Environment.Exit(0);
                }
                catch (Exception)
                {
                    Thread.Sleep(delay);
                }
            }
        }

        // Delete update folder if it exists in current directory
        var updateDir = UpdateHelper.UpdateFolder;
        if (updateDir.Exists)
        {
            try
            {
                updateDir.Delete(true);
            }
            catch (Exception e)
            {
                var logger = LogManager.GetCurrentClassLogger();
                logger.Error(e, "Failed to delete update file");
            }
        }
    }

    private static void ConfigureSentry()
    {
        SentrySdk.Init(o =>
        {
            o.Dsn =
                "https://eac7a5ea065d44cf9a8565e0f1817da2@o4505314753380352.ingest.sentry.io/4505314756067328";
            o.StackTraceMode = StackTraceMode.Enhanced;
            o.TracesSampleRate = 1.0;
            o.IsGlobalModeEnabled = true;
            // Enables Sentry's "Release Health" feature.
            o.AutoSessionTracking = true;
            // 1.0 to capture 100% of transactions for performance monitoring.
            o.TracesSampleRate = 1.0;
#if DEBUG
            o.Environment = "Development";
#endif
        });
    }

<<<<<<< HEAD
    private static void TaskScheduler_UnobservedTaskException(object? sender,
        UnobservedTaskExceptionEventArgs e)
    {
        if (e.Exception is Exception ex)
        {
            Logger.Error(ex, "Unobserved task exception");
        }
    }

    private static void CurrentDomain_UnhandledException(object sender, UnhandledExceptionEventArgs e)
    {
        if (e.ExceptionObject is not Exception ex) return;
        
        Logger.Fatal(ex, "Unhandled {Type}: {Message}", ex.GetType().Name, ex.Message);
        
=======
    private static void CurrentDomain_UnhandledException(
        object sender,
        UnhandledExceptionEventArgs e
    )
    {
        if (e.ExceptionObject is not Exception ex)
            return;

        var logger = LogManager.GetCurrentClassLogger();
        logger.Fatal(ex, "Unhandled {Type}: {Message}", ex.GetType().Name, ex.Message);

>>>>>>> f5bb6abf
        if (SentrySdk.IsEnabled)
        {
            SentrySdk.CaptureException(ex);
        }

        if (
            Application.Current?.ApplicationLifetime
            is IClassicDesktopStyleApplicationLifetime lifetime
        )
        {
            var dialog = new ExceptionDialog
            {
                DataContext = new ExceptionViewModel { Exception = ex }
            };

            var mainWindow = lifetime.MainWindow;
            // We can only show dialog if main window exists, and is visible
            if (mainWindow is { PlatformImpl: not null, IsVisible: true })
            {
                // Configure for dialog mode
                dialog.ShowAsDialog = true;
                dialog.WindowStartupLocation = WindowStartupLocation.CenterOwner;

                // Show synchronously without blocking UI thread
                // https://github.com/AvaloniaUI/Avalonia/issues/4810#issuecomment-704259221
                var cts = new CancellationTokenSource();

                dialog
                    .ShowDialog(mainWindow)
                    .ContinueWith(
                        _ =>
                        {
                            cts.Cancel();
                            ExitWithException(ex);
                        },
                        TaskScheduler.FromCurrentSynchronizationContext()
                    );

                Dispatcher.UIThread.MainLoop(cts.Token);
            }
            else
            {
                // No parent window available
                var cts = new CancellationTokenSource();
                // Exit on token cancellation
                cts.Token.Register(() => ExitWithException(ex));

                dialog.ShowWithCts(cts);

                Dispatcher.UIThread.MainLoop(cts.Token);
            }
        }
    }

    [DoesNotReturn]
    private static void ExitWithException(Exception exception)
    {
        App.Shutdown(1);
        Dispatcher.UIThread.InvokeShutdown();
        Environment.Exit(Marshal.GetHRForException(exception));
    }

    [Conditional("DEBUG")]
    private static void SetDebugBuild()
    {
        IsDebugBuild = true;
    }
}<|MERGE_RESOLUTION|>--- conflicted
+++ resolved
@@ -32,7 +32,7 @@
 {
     private static Logger? _logger;
     private static Logger Logger => _logger ??= LogManager.GetCurrentClassLogger();
-    
+
     public static AppArgs Args { get; } = new();
 
     public static bool IsDebugBuild { get; private set; }
@@ -64,13 +64,9 @@
         {
             AppDomain.CurrentDomain.UnhandledException += CurrentDomain_UnhandledException;
         }
-<<<<<<< HEAD
-        
+
         TaskScheduler.UnobservedTaskException += TaskScheduler_UnobservedTaskException;
-        
-=======
-
->>>>>>> f5bb6abf
+
         // Configure Sentry
         if (!Args.NoSentry && (!Debugger.IsAttached || Args.DebugSentry))
         {
@@ -177,9 +173,10 @@
         });
     }
 
-<<<<<<< HEAD
-    private static void TaskScheduler_UnobservedTaskException(object? sender,
-        UnobservedTaskExceptionEventArgs e)
+    private static void TaskScheduler_UnobservedTaskException(
+        object? sender,
+        UnobservedTaskExceptionEventArgs e
+    )
     {
         if (e.Exception is Exception ex)
         {
@@ -187,13 +184,6 @@
         }
     }
 
-    private static void CurrentDomain_UnhandledException(object sender, UnhandledExceptionEventArgs e)
-    {
-        if (e.ExceptionObject is not Exception ex) return;
-        
-        Logger.Fatal(ex, "Unhandled {Type}: {Message}", ex.GetType().Name, ex.Message);
-        
-=======
     private static void CurrentDomain_UnhandledException(
         object sender,
         UnhandledExceptionEventArgs e
@@ -202,10 +192,7 @@
         if (e.ExceptionObject is not Exception ex)
             return;
 
-        var logger = LogManager.GetCurrentClassLogger();
-        logger.Fatal(ex, "Unhandled {Type}: {Message}", ex.GetType().Name, ex.Message);
-
->>>>>>> f5bb6abf
+        Logger.Fatal(ex, "Unhandled {Type}: {Message}", ex.GetType().Name, ex.Message);
         if (SentrySdk.IsEnabled)
         {
             SentrySdk.CaptureException(ex);
