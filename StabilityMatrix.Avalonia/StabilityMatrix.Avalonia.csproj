--- conflicted
+++ resolved
@@ -83,11 +83,7 @@
         <PackageReference Include="Avalonia.AvaloniaEdit" Version="11.1.0" />
         <PackageReference Include="Avalonia.Controls.DataGrid" Version="$(AvaloniaVersion)" />
         <PackageReference Include="Avalonia.Controls.ItemsRepeater" Version="11.1.4" />
-<<<<<<< HEAD
-        <PackageReference Include="Avalonia.Controls.PanAndZoom" Version="11.1.0.1" />
-=======
         <PackageReference Include="Avalonia.Controls.PanAndZoom" Version="11.2.0" />
->>>>>>> 5db87ce9
         <PackageReference Include="Avalonia" Version="$(AvaloniaVersion)" />
         <PackageReference Include="Avalonia.Desktop" Version="$(AvaloniaVersion)" />
         <PackageReference Include="Avalonia.Fonts.Inter" Version="$(AvaloniaVersion)" />
@@ -118,11 +114,8 @@
         <PackageReference Include="FuzzySharp" Version="2.0.2" />
         <PackageReference Include="JetBrains.Annotations" Version="2024.2.0" />
         <PackageReference Include="KeyedSemaphores" Version="5.0.0" />
-<<<<<<< HEAD
         <PackageReference Include="Markdig" Version="0.38.0" />
-=======
         <PackageReference Include="Markdown.Avalonia" Version="11.0.3-a1" />
->>>>>>> 5db87ce9
         <PackageReference Include="MessagePipe" Version="1.8.1" />
         <PackageReference Include="MessagePipe.Interprocess" Version="1.8.1" />
         <PackageReference Include="MetadataExtractor" Version="2.8.1" />
