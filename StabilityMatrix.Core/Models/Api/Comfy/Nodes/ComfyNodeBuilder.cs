﻿using System.ComponentModel.DataAnnotations;
using System.Diagnostics.CodeAnalysis;
using System.Drawing;
using System.Runtime.Serialization;
using System.Text.Json.Serialization;
using StabilityMatrix.Core.Attributes;
using StabilityMatrix.Core.Extensions;
using StabilityMatrix.Core.Models.Api.Comfy.NodeTypes;
using StabilityMatrix.Core.Models.Database;

namespace StabilityMatrix.Core.Models.Api.Comfy.Nodes;

/// <summary>
/// Builder functions for comfy nodes
/// </summary>
[SuppressMessage("ReSharper", "MemberCanBePrivate.Global")]
public class ComfyNodeBuilder
{
    public NodeDictionary Nodes { get; } = new();

    private static string GetRandomPrefix() => Guid.NewGuid().ToString()[..8];

    private string GetUniqueName(string nameBase)
    {
        var name = $"{nameBase}_1";
        for (var i = 0; Nodes.ContainsKey(name); i++)
        {
            if (i > 1_000_000)
            {
                throw new InvalidOperationException($"Could not find unique name for base {nameBase}");
            }

            name = $"{nameBase}_{i + 1}";
        }

        return name;
    }

    public record VAEEncode : ComfyTypedNodeBase<LatentNodeConnection>
    {
        public required ImageNodeConnection Pixels { get; init; }
        public required VAENodeConnection Vae { get; init; }
    }

    public record VAEDecode : ComfyTypedNodeBase<ImageNodeConnection>
    {
        public required LatentNodeConnection Samples { get; init; }
        public required VAENodeConnection Vae { get; init; }
    }

    public record KSampler : ComfyTypedNodeBase<LatentNodeConnection>
    {
        public required ModelNodeConnection Model { get; init; }
        public required ulong Seed { get; init; }
        public required int Steps { get; init; }
        public required double Cfg { get; init; }
        public required string SamplerName { get; init; }
        public required string Scheduler { get; init; }
        public required ConditioningNodeConnection Positive { get; init; }
        public required ConditioningNodeConnection Negative { get; init; }
        public required LatentNodeConnection LatentImage { get; init; }
        public required double Denoise { get; init; }
    }

    public record KSamplerAdvanced : ComfyTypedNodeBase<LatentNodeConnection>
    {
        public required ModelNodeConnection Model { get; init; }

        [BoolStringMember("enable", "disable")]
        public required bool AddNoise { get; init; }
        public required ulong NoiseSeed { get; init; }
        public required int Steps { get; init; }
        public required double Cfg { get; init; }
        public required string SamplerName { get; init; }
        public required string Scheduler { get; init; }
        public required ConditioningNodeConnection Positive { get; init; }
        public required ConditioningNodeConnection Negative { get; init; }
        public required LatentNodeConnection LatentImage { get; init; }
        public required int StartAtStep { get; init; }
        public required int EndAtStep { get; init; }

        [BoolStringMember("enable", "disable")]
        public bool ReturnWithLeftoverNoise { get; init; }
    }

    public record SamplerCustom : ComfyTypedNodeBase<LatentNodeConnection, LatentNodeConnection>
    {
        public required ModelNodeConnection Model { get; init; }
        public required bool AddNoise { get; init; }
        public required ulong NoiseSeed { get; init; }

        [Range(0d, 100d)]
        public required double Cfg { get; init; }

        public required ConditioningNodeConnection Positive { get; init; }
        public required ConditioningNodeConnection Negative { get; init; }
        public required SamplerNodeConnection Sampler { get; init; }
        public required SigmasNodeConnection Sigmas { get; init; }
        public required LatentNodeConnection LatentImage { get; init; }
    }

    public record KSamplerSelect : ComfyTypedNodeBase<SamplerNodeConnection>
    {
        public required string SamplerName { get; init; }
    }

    public record SDTurboScheduler : ComfyTypedNodeBase<SigmasNodeConnection>
    {
        public required ModelNodeConnection Model { get; init; }

        [Range(1, 10)]
        public required int Steps { get; init; }
    }

    public record EmptyLatentImage : ComfyTypedNodeBase<LatentNodeConnection>
    {
        public required int BatchSize { get; init; }
        public required int Height { get; init; }
        public required int Width { get; init; }
    }

    public record CLIPSetLastLayer : ComfyTypedNodeBase<ClipNodeConnection>
    {
        public required ClipNodeConnection Clip { get; init; }

        [Range(-24, -1)]
        public int StopAtClipLayer { get; init; } = -1;
    }

    public static NamedComfyNode<LatentNodeConnection> LatentFromBatch(
        string name,
        LatentNodeConnection samples,
        int batchIndex,
        int length
    )
    {
        return new NamedComfyNode<LatentNodeConnection>(name)
        {
            ClassType = "LatentFromBatch",
            Inputs = new Dictionary<string, object?>
            {
                ["samples"] = samples.Data,
                ["batch_index"] = batchIndex,
                ["length"] = length,
            }
        };
    }

    public static NamedComfyNode<ImageNodeConnection> ImageUpscaleWithModel(
        string name,
        UpscaleModelNodeConnection upscaleModel,
        ImageNodeConnection image
    )
    {
        return new NamedComfyNode<ImageNodeConnection>(name)
        {
            ClassType = "ImageUpscaleWithModel",
            Inputs = new Dictionary<string, object?> { ["upscale_model"] = upscaleModel.Data, ["image"] = image.Data }
        };
    }

    public static NamedComfyNode<UpscaleModelNodeConnection> UpscaleModelLoader(string name, string modelName)
    {
        return new NamedComfyNode<UpscaleModelNodeConnection>(name)
        {
            ClassType = "UpscaleModelLoader",
            Inputs = new Dictionary<string, object?> { ["model_name"] = modelName }
        };
    }

    public static NamedComfyNode<ImageNodeConnection> ImageScale(
        string name,
        ImageNodeConnection image,
        string method,
        int height,
        int width,
        bool crop
    )
    {
        return new NamedComfyNode<ImageNodeConnection>(name)
        {
            ClassType = "ImageScale",
            Inputs = new Dictionary<string, object?>
            {
                ["image"] = image.Data,
                ["upscale_method"] = method,
                ["height"] = height,
                ["width"] = width,
                ["crop"] = crop ? "center" : "disabled"
            }
        };
    }

    public record VAELoader : ComfyTypedNodeBase<VAENodeConnection>
    {
        public required string VaeName { get; init; }
    }

    public static NamedComfyNode<ModelNodeConnection, ClipNodeConnection> LoraLoader(
        string name,
        ModelNodeConnection model,
        ClipNodeConnection clip,
        string loraName,
        double strengthModel,
        double strengthClip
    )
    {
        return new NamedComfyNode<ModelNodeConnection, ClipNodeConnection>(name)
        {
            ClassType = "LoraLoader",
            Inputs = new Dictionary<string, object?>
            {
                ["model"] = model.Data,
                ["clip"] = clip.Data,
                ["lora_name"] = loraName,
                ["strength_model"] = strengthModel,
                ["strength_clip"] = strengthClip
            }
        };
    }

    public record CheckpointLoaderSimple
        : ComfyTypedNodeBase<ModelNodeConnection, ClipNodeConnection, VAENodeConnection>
    {
        public required string CkptName { get; init; }
    }

    public record ImageOnlyCheckpointLoader
        : ComfyTypedNodeBase<ModelNodeConnection, ClipVisionNodeConnection, VAENodeConnection>
    {
        public required string CkptName { get; init; }
    }

    public record FreeU : ComfyTypedNodeBase<ModelNodeConnection>
    {
        public required ModelNodeConnection Model { get; init; }
        public required double B1 { get; init; }
        public required double B2 { get; init; }
        public required double S1 { get; init; }
        public required double S2 { get; init; }
    }

    [SuppressMessage("ReSharper", "InconsistentNaming")]
    public record CLIPTextEncode : ComfyTypedNodeBase<ConditioningNodeConnection>
    {
        public required ClipNodeConnection Clip { get; init; }
        public required string Text { get; init; }
    }

    public static NamedComfyNode<ConditioningNodeConnection> ClipTextEncode(
        string name,
        ClipNodeConnection clip,
        string text
    )
    {
        return new NamedComfyNode<ConditioningNodeConnection>(name)
        {
            ClassType = "CLIPTextEncode",
            Inputs = new Dictionary<string, object?> { ["clip"] = clip.Data, ["text"] = text }
        };
    }

    public record LoadImage : ComfyTypedNodeBase<ImageNodeConnection, ImageMaskConnection>
    {
        /// <summary>
        /// Path relative to the Comfy input directory
        /// </summary>
        public required string Image { get; init; }
    }

    public record PreviewImage : ComfyTypedNodeBase
    {
        public required ImageNodeConnection Images { get; init; }
    }

    public record ImageSharpen : ComfyTypedNodeBase<ImageNodeConnection>
    {
        public required ImageNodeConnection Image { get; init; }
        public required int SharpenRadius { get; init; }
        public required double Sigma { get; init; }
        public required double Alpha { get; init; }
    }

    public record ControlNetLoader : ComfyTypedNodeBase<ControlNetNodeConnection>
    {
        public required string ControlNetName { get; init; }
    }

    public record ControlNetApplyAdvanced : ComfyTypedNodeBase<ConditioningNodeConnection, ConditioningNodeConnection>
    {
        public required ConditioningNodeConnection Positive { get; init; }
        public required ConditioningNodeConnection Negative { get; init; }
        public required ControlNetNodeConnection ControlNet { get; init; }
        public required ImageNodeConnection Image { get; init; }
        public required double Strength { get; init; }
        public required double StartPercent { get; init; }
        public required double EndPercent { get; init; }
    }

    public record SVD_img2vid_Conditioning
        : ComfyTypedNodeBase<ConditioningNodeConnection, ConditioningNodeConnection, LatentNodeConnection>
    {
        public required ClipVisionNodeConnection ClipVision { get; init; }
        public required ImageNodeConnection InitImage { get; init; }
        public required VAENodeConnection Vae { get; init; }
        public required int Width { get; init; }
        public required int Height { get; init; }
        public required int VideoFrames { get; init; }
        public required int MotionBucketId { get; init; }
        public required int Fps { get; set; }
        public required double AugmentationLevel { get; init; }
    }

    public record VideoLinearCFGGuidance : ComfyTypedNodeBase<ModelNodeConnection>
    {
        public required ModelNodeConnection Model { get; init; }
        public required double MinCfg { get; init; }
    }

    public record SaveAnimatedWEBP : ComfyTypedNodeBase
    {
        public required ImageNodeConnection Images { get; init; }
        public required string FilenamePrefix { get; init; }
        public required double Fps { get; init; }
        public required bool Lossless { get; init; }
        public required int Quality { get; init; }
        public required string Method { get; init; }
    }

    public ImageNodeConnection Lambda_LatentToImage(LatentNodeConnection latent, VAENodeConnection vae)
    {
        var name = GetUniqueName("VAEDecode");
        return Nodes
            .AddTypedNode(
                new VAEDecode
                {
                    Name = name,
                    Samples = latent,
                    Vae = vae
                }
            )
            .Output;
    }

    public LatentNodeConnection Lambda_ImageToLatent(ImageNodeConnection pixels, VAENodeConnection vae)
    {
        var name = GetUniqueName("VAEEncode");
        return Nodes
            .AddTypedNode(
                new VAEEncode
                {
                    Name = name,
                    Pixels = pixels,
                    Vae = vae
                }
            )
            .Output;
    }

    /// <summary>
    /// Create a group node that upscales a given image with a given model
    /// </summary>
    public NamedComfyNode<ImageNodeConnection> Group_UpscaleWithModel(
        string name,
        string modelName,
        ImageNodeConnection image
    )
    {
        var modelLoader = Nodes.AddNamedNode(UpscaleModelLoader($"{name}_UpscaleModelLoader", modelName));

        var upscaler = Nodes.AddNamedNode(
            ImageUpscaleWithModel($"{name}_ImageUpscaleWithModel", modelLoader.Output, image)
        );

        return upscaler;
    }

    /// <summary>
    /// Create a group node that scales a given image to image output
    /// </summary>
    public PrimaryNodeConnection Group_Upscale(
        string name,
        PrimaryNodeConnection primary,
        VAENodeConnection vae,
        ComfyUpscaler upscaleInfo,
        int width,
        int height
    )
    {
        if (upscaleInfo.Type == ComfyUpscalerType.Latent)
        {
            return primary.Match<PrimaryNodeConnection>(
                latent =>
                    Nodes
                        .AddNamedNode(
                            new NamedComfyNode<LatentNodeConnection>($"{name}_LatentUpscale")
                            {
                                ClassType = "LatentUpscale",
                                Inputs = new Dictionary<string, object?>
                                {
                                    ["upscale_method"] = upscaleInfo.Name,
                                    ["width"] = width,
                                    ["height"] = height,
                                    ["crop"] = "disabled",
                                    ["samples"] = latent.Data,
                                }
                            }
                        )
                        .Output,
                image =>
                    Nodes
                        .AddNamedNode(ImageScale($"{name}_ImageUpscale", image, upscaleInfo.Name, height, width, false))
                        .Output
            );
        }

        if (upscaleInfo.Type == ComfyUpscalerType.ESRGAN)
        {
            // Convert to image space if needed
            var samplerImage = GetPrimaryAsImage(primary, vae);

            // Do group upscale
            var modelUpscaler = Group_UpscaleWithModel($"{name}_ModelUpscale", upscaleInfo.Name, samplerImage);

            // Since the model upscale is fixed to model (2x/4x), scale it again to the requested size
            var resizedScaled = Nodes.AddNamedNode(
                ImageScale($"{name}_ImageScale", modelUpscaler.Output, "bilinear", height, width, false)
            );

            return resizedScaled.Output;
        }

        throw new InvalidOperationException($"Unknown upscaler type: {upscaleInfo.Type}");
    }

    /// <summary>
    /// Create a group node that scales a given image to a given size
    /// </summary>
    public NamedComfyNode<LatentNodeConnection> Group_UpscaleToLatent(
        string name,
        LatentNodeConnection latent,
        VAENodeConnection vae,
        ComfyUpscaler upscaleInfo,
        int width,
        int height
    )
    {
        if (upscaleInfo.Type == ComfyUpscalerType.Latent)
        {
            return Nodes.AddNamedNode(
                new NamedComfyNode<LatentNodeConnection>($"{name}_LatentUpscale")
                {
                    ClassType = "LatentUpscale",
                    Inputs = new Dictionary<string, object?>
                    {
                        ["upscale_method"] = upscaleInfo.Name,
                        ["width"] = width,
                        ["height"] = height,
                        ["crop"] = "disabled",
                        ["samples"] = latent.Data,
                    }
                }
            );
        }

        if (upscaleInfo.Type == ComfyUpscalerType.ESRGAN)
        {
            // Convert to image space
            var samplerImage = Nodes.AddTypedNode(
                new VAEDecode
                {
                    Name = $"{name}_VAEDecode",
                    Samples = latent,
                    Vae = vae
                }
            );

            // Do group upscale
            var modelUpscaler = Group_UpscaleWithModel($"{name}_ModelUpscale", upscaleInfo.Name, samplerImage.Output);

            // Since the model upscale is fixed to model (2x/4x), scale it again to the requested size
            var resizedScaled = Nodes.AddNamedNode(
                ImageScale($"{name}_ImageScale", modelUpscaler.Output, "bilinear", height, width, false)
            );

            // Convert back to latent space
            return Nodes.AddTypedNode(
                new VAEEncode
                {
                    Name = $"{name}_VAEEncode",
                    Pixels = resizedScaled.Output,
                    Vae = vae
                }
            );
        }

        throw new InvalidOperationException($"Unknown upscaler type: {upscaleInfo.Type}");
    }

    /// <summary>
    /// Create a group node that scales a given image to image output
    /// </summary>
    public NamedComfyNode<ImageNodeConnection> Group_LatentUpscaleToImage(
        string name,
        LatentNodeConnection latent,
        VAENodeConnection vae,
        ComfyUpscaler upscaleInfo,
        int width,
        int height
    )
    {
        if (upscaleInfo.Type == ComfyUpscalerType.Latent)
        {
            var latentUpscale = Nodes.AddNamedNode(
                new NamedComfyNode<LatentNodeConnection>($"{name}_LatentUpscale")
                {
                    ClassType = "LatentUpscale",
                    Inputs = new Dictionary<string, object?>
                    {
                        ["upscale_method"] = upscaleInfo.Name,
                        ["width"] = width,
                        ["height"] = height,
                        ["crop"] = "disabled",
                        ["samples"] = latent.Data,
                    }
                }
            );

            // Convert to image space
            return Nodes.AddTypedNode(
                new VAEDecode
                {
                    Name = $"{name}_VAEDecode",
                    Samples = latentUpscale.Output,
                    Vae = vae
                }
            );
        }

        if (upscaleInfo.Type == ComfyUpscalerType.ESRGAN)
        {
            // Convert to image space
            var samplerImage = Nodes.AddTypedNode(
                new VAEDecode
                {
                    Name = $"{name}_VAEDecode",
                    Samples = latent,
                    Vae = vae
                }
            );

            // Do group upscale
            var modelUpscaler = Group_UpscaleWithModel($"{name}_ModelUpscale", upscaleInfo.Name, samplerImage.Output);

            // Since the model upscale is fixed to model (2x/4x), scale it again to the requested size
            var resizedScaled = Nodes.AddNamedNode(
                ImageScale($"{name}_ImageScale", modelUpscaler.Output, "bilinear", height, width, false)
            );

            // No need to convert back to latent space
            return resizedScaled;
        }

        throw new InvalidOperationException($"Unknown upscaler type: {upscaleInfo.Type}");
    }

    /// <summary>
    /// Create a group node that scales a given image to image output
    /// </summary>
    public NamedComfyNode<ImageNodeConnection> Group_UpscaleToImage(
        string name,
        ImageNodeConnection image,
        ComfyUpscaler upscaleInfo,
        int width,
        int height
    )
    {
        if (upscaleInfo.Type == ComfyUpscalerType.Latent)
        {
            return Nodes.AddNamedNode(
                new NamedComfyNode<ImageNodeConnection>($"{name}_LatentUpscale")
                {
                    ClassType = "ImageScale",
                    Inputs = new Dictionary<string, object?>
                    {
                        ["image"] = image,
                        ["upscale_method"] = upscaleInfo.Name,
                        ["width"] = width,
                        ["height"] = height,
                        ["crop"] = "disabled",
                    }
                }
            );
        }

        if (upscaleInfo.Type == ComfyUpscalerType.ESRGAN)
        {
            // Do group upscale
            var modelUpscaler = Group_UpscaleWithModel($"{name}_ModelUpscale", upscaleInfo.Name, image);

            // Since the model upscale is fixed to model (2x/4x), scale it again to the requested size
            var resizedScaled = Nodes.AddNamedNode(
                ImageScale($"{name}_ImageScale", modelUpscaler.Output, "bilinear", height, width, false)
            );

            // No need to convert back to latent space
            return resizedScaled;
        }

        throw new InvalidOperationException($"Unknown upscaler type: {upscaleInfo.Type}");
    }

    /// <summary>
    /// Create a group node that loads multiple Lora's in series
    /// </summary>
    public NamedComfyNode<ModelNodeConnection, ClipNodeConnection> Group_LoraLoadMany(
        string name,
        ModelNodeConnection model,
        ClipNodeConnection clip,
        IEnumerable<(string FileName, double? ModelWeight, double? ClipWeight)> loras
    )
    {
        NamedComfyNode<ModelNodeConnection, ClipNodeConnection>? currentNode = null;

        foreach (var (i, loraNetwork) in loras.Enumerate())
        {
            currentNode = Nodes.AddNamedNode(
                LoraLoader(
                    $"{name}_LoraLoader_{i + 1}",
                    model,
                    clip,
                    loraNetwork.FileName,
                    loraNetwork.ModelWeight ?? 1,
                    loraNetwork.ClipWeight ?? 1
                )
            );

            // Connect to previous node
            model = currentNode.Output1;
            clip = currentNode.Output2;
        }

        return currentNode ?? throw new InvalidOperationException("No lora networks given");
    }

    /// <summary>
    /// Create a group node that loads multiple Lora's in series
    /// </summary>
    public NamedComfyNode<ModelNodeConnection, ClipNodeConnection> Group_LoraLoadMany(
        string name,
        ModelNodeConnection model,
        ClipNodeConnection clip,
        IEnumerable<(LocalModelFile ModelFile, double? ModelWeight, double? ClipWeight)> loras
    )
    {
        NamedComfyNode<ModelNodeConnection, ClipNodeConnection>? currentNode = null;

        foreach (var (i, loraNetwork) in loras.Enumerate())
        {
            currentNode = Nodes.AddNamedNode(
                LoraLoader(
                    $"{name}_LoraLoader_{i + 1}",
                    model,
                    clip,
                    loraNetwork.ModelFile.RelativePathFromSharedFolder,
                    loraNetwork.ModelWeight ?? 1,
                    loraNetwork.ClipWeight ?? 1
                )
            );

            // Connect to previous node
            model = currentNode.Output1;
            clip = currentNode.Output2;
        }

        return currentNode ?? throw new InvalidOperationException("No lora networks given");
    }

    /// <summary>
    /// Get or convert latest primary connection to latent
    /// </summary>
    public LatentNodeConnection GetPrimaryAsLatent()
    {
        if (Connections.Primary?.IsT0 == true)
        {
            return Connections.Primary.AsT0;
        }

        return GetPrimaryAsLatent(
            Connections.Primary ?? throw new NullReferenceException("No primary connection"),
            Connections.GetDefaultVAE()
        );
    }

    /// <summary>
    /// Get or convert latest primary connection to latent
    /// </summary>
    public LatentNodeConnection GetPrimaryAsLatent(PrimaryNodeConnection primary, VAENodeConnection vae)
    {
        return primary.Match(latent => latent, image => Lambda_ImageToLatent(image, vae));
    }

    /// <summary>
    /// Get or convert latest primary connection to latent
    /// </summary>
    public LatentNodeConnection GetPrimaryAsLatent(VAENodeConnection vae)
    {
        if (Connections.Primary?.IsT0 == true)
        {
            return Connections.Primary.AsT0;
        }

        return GetPrimaryAsLatent(
            Connections.Primary ?? throw new NullReferenceException("No primary connection"),
            vae
        );
    }

    /// <summary>
    /// Get or convert latest primary connection to image
    /// </summary>
    public ImageNodeConnection GetPrimaryAsImage()
    {
        if (Connections.Primary?.IsT1 == true)
        {
            return Connections.Primary.AsT1;
        }

        return GetPrimaryAsImage(
            Connections.Primary ?? throw new NullReferenceException("No primary connection"),
            Connections.GetDefaultVAE()
        );
    }

    /// <summary>
    /// Get or convert latest primary connection to image
    /// </summary>
    public ImageNodeConnection GetPrimaryAsImage(PrimaryNodeConnection primary, VAENodeConnection vae)
    {
        return primary.Match(latent => Lambda_LatentToImage(latent, vae), image => image);
    }

    /// <summary>
    /// Get or convert latest primary connection to image
    /// </summary>
    public ImageNodeConnection GetPrimaryAsImage(VAENodeConnection vae)
    {
        if (Connections.Primary?.IsT1 == true)
        {
            return Connections.Primary.AsT1;
        }

        return GetPrimaryAsImage(Connections.Primary ?? throw new NullReferenceException("No primary connection"), vae);
    }

    /// <summary>
    /// Convert to a NodeDictionary
    /// </summary>
    public NodeDictionary ToNodeDictionary()
    {
        Nodes.NormalizeConnectionTypes();
        return Nodes;
    }

    public class NodeBuilderConnections
    {
        public ulong Seed { get; set; }

        public int BatchSize { get; set; } = 1;
        public int? BatchIndex { get; set; }

<<<<<<< HEAD
        public ModelNodeConnection? BaseModel { get; set; }
        public VAENodeConnection? BaseVAE { get; set; }
        public ClipNodeConnection? BaseClip { get; set; }
        public ClipVisionNodeConnection? BaseClipVision { get; set; }
=======
        public Dictionary<string, ModelConnections> Models { get; } =
            new() { ["Base"] = new ModelConnections("Base"), ["Refiner"] = new ModelConnections("Refiner") };
>>>>>>> 35f30f95

        /// <summary>
        /// ModelConnections from <see cref="Models"/> with <see cref="ModelConnections.Model"/> set
        /// </summary>
        public IEnumerable<ModelConnections> LoadedModels => Models.Values.Where(m => m.Model is not null);

        public ModelConnections Base => Models["Base"];
        public ModelConnections Refiner => Models["Refiner"];

        public PrimaryNodeConnection? Primary { get; set; }
        public VAENodeConnection? PrimaryVAE { get; set; }
        public Size PrimarySize { get; set; }

        public ComfySampler? PrimarySampler { get; set; }
        public ComfyScheduler? PrimaryScheduler { get; set; }

        public List<NamedComfyNode> OutputNodes { get; } = new();

        public IEnumerable<string> OutputNodeNames => OutputNodes.Select(n => n.Name);

        public ModelNodeConnection GetRefinerOrBaseModel()
        {
            return Refiner.Model ?? Base.Model ?? throw new NullReferenceException("No Refiner or Base Model");
        }

        public ConditioningConnections GetRefinerOrBaseConditioning()
        {
            return Refiner.Conditioning
                ?? Base.Conditioning
                ?? throw new NullReferenceException("No Refiner or Base Conditioning");
        }

        public VAENodeConnection GetDefaultVAE()
        {
            return PrimaryVAE ?? Refiner.VAE ?? Base.VAE ?? throw new NullReferenceException("No VAE");
        }
    }

    public NodeBuilderConnections Connections { get; } = new();
}<|MERGE_RESOLUTION|>--- conflicted
+++ resolved
@@ -769,15 +769,11 @@
         public int BatchSize { get; set; } = 1;
         public int? BatchIndex { get; set; }
 
-<<<<<<< HEAD
-        public ModelNodeConnection? BaseModel { get; set; }
-        public VAENodeConnection? BaseVAE { get; set; }
         public ClipNodeConnection? BaseClip { get; set; }
         public ClipVisionNodeConnection? BaseClipVision { get; set; }
-=======
+      
         public Dictionary<string, ModelConnections> Models { get; } =
             new() { ["Base"] = new ModelConnections("Base"), ["Refiner"] = new ModelConnections("Refiner") };
->>>>>>> 35f30f95
 
         /// <summary>
         /// ModelConnections from <see cref="Models"/> with <see cref="ModelConnections.Model"/> set
