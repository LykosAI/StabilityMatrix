--- conflicted
+++ resolved
@@ -135,13 +135,10 @@
             vm => vm.IsDiscordRichPresenceEnabled,
             settings => settings.IsDiscordRichPresenceEnabled);
         
-<<<<<<< HEAD
         DebugThrowAsyncExceptionCommand.WithNotificationErrorHandler(notificationService, LogLevel.Warn);
-=======
         settingsManager.RelayPropertyFor(this,
             vm => vm.SelectedAnimationScale,
             settings => settings.AnimationScale);
->>>>>>> 288de384
     }
     
     partial void OnSelectedThemeChanged(string? value)
