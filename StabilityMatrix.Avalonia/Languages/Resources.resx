--- conflicted
+++ resolved
@@ -972,7 +972,6 @@
   <data name="Label_SelectDownloadLocation" xml:space="preserve">
     <value>Select Download Location:</value>
   </data>
-<<<<<<< HEAD
   <data name="Label_Workflows" xml:space="preserve">
     <value>Workflows</value>
   </data>
@@ -981,9 +980,8 @@
   </data>
   <data name="Label_WorkflowBrowser" xml:space="preserve">
     <value>Workflow Browser</value>
-=======
+  </data>
   <data name="Label_Config" xml:space="preserve">
     <value>Config</value>
->>>>>>> b5e5ccf3
   </data>
 </root>