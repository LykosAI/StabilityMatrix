﻿using System;
using System.Collections.Generic;
using System.Collections.Immutable;
using System.Collections.ObjectModel;
using System.ComponentModel;
using System.Diagnostics;
using System.Globalization;
using System.IO;
using System.Linq;
using System.Reflection;
using System.Runtime.Versioning;
using System.Text;
using System.Text.Json;
using System.Threading.Tasks;
using AsyncAwaitBestPractices;
using AsyncImageLoader;
using Avalonia;
using Avalonia.Controls.Notifications;
using Avalonia.Controls.Primitives;
using Avalonia.Media.Imaging;
using Avalonia.Platform.Storage;
using Avalonia.Styling;
using Avalonia.Threading;
using CommunityToolkit.Mvvm.ComponentModel;
using CommunityToolkit.Mvvm.Input;
using FluentAvalonia.UI.Controls;
using FluentIcons.Common;
using Injectio.Attributes;
using Microsoft.Win32;
using NLog;
using SkiaSharp;
using StabilityMatrix.Avalonia.Animations;
using StabilityMatrix.Avalonia.Controls;
using StabilityMatrix.Avalonia.DesignData;
using StabilityMatrix.Avalonia.Extensions;
using StabilityMatrix.Avalonia.Helpers;
using StabilityMatrix.Avalonia.Languages;
using StabilityMatrix.Avalonia.Models;
using StabilityMatrix.Avalonia.Models.TagCompletion;
using StabilityMatrix.Avalonia.Services;
using StabilityMatrix.Avalonia.ViewModels.Base;
using StabilityMatrix.Avalonia.ViewModels.Controls;
using StabilityMatrix.Avalonia.ViewModels.Dialogs;
using StabilityMatrix.Avalonia.ViewModels.Inference;
using StabilityMatrix.Avalonia.Views.Dialogs;
using StabilityMatrix.Avalonia.Views.Settings;
using StabilityMatrix.Core.Attributes;
using StabilityMatrix.Core.Extensions;
using StabilityMatrix.Core.Git;
using StabilityMatrix.Core.Helper;
using StabilityMatrix.Core.Helper.HardwareInfo;
using StabilityMatrix.Core.Models;
using StabilityMatrix.Core.Models.Api;
using StabilityMatrix.Core.Models.Database;
using StabilityMatrix.Core.Models.FileInterfaces;
using StabilityMatrix.Core.Models.PackageModification;
using StabilityMatrix.Core.Models.Settings;
using StabilityMatrix.Core.Processes;
using StabilityMatrix.Core.Python;
using StabilityMatrix.Core.Services;
using Symbol = FluentIcons.Common.Symbol;
using SymbolIconSource = FluentIcons.Avalonia.Fluent.SymbolIconSource;

namespace StabilityMatrix.Avalonia.ViewModels.Settings;

[View(typeof(MainSettingsPage))]
[ManagedService]
[RegisterSingleton<MainSettingsViewModel>]
public partial class MainSettingsViewModel : PageViewModelBase
{
    private static readonly Logger Logger = LogManager.GetCurrentClassLogger();

    private readonly INotificationService notificationService;
    private readonly ISettingsManager settingsManager;
    private readonly IPrerequisiteHelper prerequisiteHelper;
    private readonly IPyRunner pyRunner;
    private readonly IServiceManager<ViewModelBase> dialogFactory;
    private readonly ICompletionProvider completionProvider;
    private readonly ITrackedDownloadService trackedDownloadService;
    private readonly IModelIndexService modelIndexService;
    private readonly INavigationService<SettingsViewModel> settingsNavigationService;
    private readonly IAccountsService accountsService;

    public SharedState SharedState { get; }

    public bool IsMacOS => Compat.IsMacOS;

    public override string Title => "Settings";
    public override IconSource IconSource =>
        new SymbolIconSource { Symbol = Symbol.Settings, IconVariant = IconVariant.Filled };

    // ReSharper disable once MemberCanBeMadeStatic.Global
    public string AppVersion =>
        $"Version {Compat.AppVersion.ToDisplayString()}" + (Program.IsDebugBuild ? " (Debug)" : "");

    // Theme section
    [ObservableProperty]
    private string? selectedTheme;

    public IReadOnlyList<string> AvailableThemes { get; } = new[] { "Light", "Dark", "System" };

    [ObservableProperty]
    private CultureInfo selectedLanguage;

    // ReSharper disable once MemberCanBeMadeStatic.Global
    public IReadOnlyList<CultureInfo> AvailableLanguages => Cultures.SupportedCultures;

    [ObservableProperty]
    private NumberFormatMode selectedNumberFormatMode;

    public IReadOnlyList<NumberFormatMode> NumberFormatModes { get; } =
        Enum.GetValues<NumberFormatMode>().Where(mode => mode != default).ToList();

    public IReadOnlyList<float> AnimationScaleOptions { get; } =
        new[] { 0f, 0.25f, 0.5f, 0.75f, 1f, 1.25f, 1.5f, 1.75f, 2f };

    public IReadOnlyList<HolidayMode> HolidayModes { get; } = Enum.GetValues<HolidayMode>().ToList();

    [ObservableProperty]
    private float selectedAnimationScale;

    // Shared folder options
    [ObservableProperty]
    private bool removeSymlinksOnShutdown;

    // Integrations section
    [ObservableProperty]
    private bool isDiscordRichPresenceEnabled;

    // Console section
    [ObservableProperty]
    private int consoleLogHistorySize;

    // Debug section
    [ObservableProperty]
    private string? debugPaths;

    [ObservableProperty]
    private string? debugCompatInfo;

    [ObservableProperty]
    private string? debugGpuInfo;

    [ObservableProperty]
    private HolidayMode holidayModeSetting;

    [ObservableProperty]
    private bool infinitelyScrollWorkflowBrowser;

    [ObservableProperty]
    private bool autoLoadCivitModels;

    [ObservableProperty]
    private bool moveFilesOnImport;

    [ObservableProperty]
    private int maxConcurrentDownloads;

    #region System Settings

    [ObservableProperty]
    private bool isWindowsLongPathsEnabled;

    [ObservableProperty]
    private ObservableCollection<GpuInfo> gpuInfoCollection = [];

    [ObservableProperty]
    private GpuInfo? preferredGpu;

    #endregion

    #region System Info

    private static Lazy<IReadOnlyList<GpuInfo>> GpuInfosLazy { get; } =
        new(() => HardwareHelper.IterGpuInfo().ToImmutableArray());

    public static IReadOnlyList<GpuInfo> GpuInfos => GpuInfosLazy.Value;

    [ObservableProperty]
    private MemoryInfo memoryInfo;

    private readonly DispatcherTimer hardwareInfoUpdateTimer = new()
    {
        Interval = TimeSpan.FromSeconds(2.627),
    };

    public Task<CpuInfo> CpuInfoAsync => HardwareHelper.GetCpuInfoAsync();

    #endregion

    // Info section
    private const int VersionTapCountThreshold = 7;

    [ObservableProperty, NotifyPropertyChangedFor(nameof(VersionFlyoutText))]
    private int versionTapCount;

    [ObservableProperty]
    private bool isVersionTapTeachingTipOpen;
    public string VersionFlyoutText =>
        $"You are {VersionTapCountThreshold - VersionTapCount} clicks away from enabling Debug options.";

    public string DataDirectory => settingsManager.IsLibraryDirSet ? settingsManager.LibraryDir : "Not set";
    public string ModelsDirectory => settingsManager.ModelsDirectory;

    public MainSettingsViewModel(
        INotificationService notificationService,
        ISettingsManager settingsManager,
        IPrerequisiteHelper prerequisiteHelper,
        IPyRunner pyRunner,
        IServiceManager<ViewModelBase> dialogFactory,
        ITrackedDownloadService trackedDownloadService,
        SharedState sharedState,
        ICompletionProvider completionProvider,
        IModelIndexService modelIndexService,
        INavigationService<SettingsViewModel> settingsNavigationService,
        IAccountsService accountsService
    )
    {
        this.notificationService = notificationService;
        this.settingsManager = settingsManager;
        this.prerequisiteHelper = prerequisiteHelper;
        this.pyRunner = pyRunner;
        this.dialogFactory = dialogFactory;
        this.trackedDownloadService = trackedDownloadService;
        this.completionProvider = completionProvider;
        this.modelIndexService = modelIndexService;
        this.settingsNavigationService = settingsNavigationService;
        this.accountsService = accountsService;

        SharedState = sharedState;

        if (Program.Args.DebugMode)
        {
            SharedState.IsDebugMode = true;
        }

        SelectedTheme = settingsManager.Settings.Theme ?? AvailableThemes[1];
        SelectedLanguage = Cultures.GetSupportedCultureOrDefault(settingsManager.Settings.Language);
        RemoveSymlinksOnShutdown = settingsManager.Settings.RemoveFolderLinksOnShutdown;
        SelectedAnimationScale = settingsManager.Settings.AnimationScale;
        HolidayModeSetting = settingsManager.Settings.HolidayModeSetting;

        settingsManager.RelayPropertyFor(this, vm => vm.SelectedTheme, settings => settings.Theme);

        settingsManager.RelayPropertyFor(
            this,
            vm => vm.IsDiscordRichPresenceEnabled,
            settings => settings.IsDiscordRichPresenceEnabled,
            true
        );

        settingsManager.RelayPropertyFor(
            this,
            vm => vm.SelectedAnimationScale,
            settings => settings.AnimationScale
        );
        settingsManager.RelayPropertyFor(
            this,
            vm => vm.HolidayModeSetting,
            settings => settings.HolidayModeSetting
        );

        settingsManager.RelayPropertyFor(
            this,
            vm => vm.InfinitelyScrollWorkflowBrowser,
            settings => settings.IsWorkflowInfiniteScrollEnabled,
            true
        );

        settingsManager.RelayPropertyFor(
            this,
            vm => vm.SelectedNumberFormatMode,
            settings => settings.NumberFormatMode,
            true
        );

        settingsManager.RelayPropertyFor(
            this,
            vm => vm.AutoLoadCivitModels,
            settings => settings.AutoLoadCivitModels,
            true
        );

        settingsManager.RelayPropertyFor(
            this,
            vm => vm.MoveFilesOnImport,
            settings => settings.MoveFilesOnImport,
            true
        );

        settingsManager.RelayPropertyFor(
            this,
            vm => vm.ConsoleLogHistorySize,
            settings => settings.ConsoleLogHistorySize,
            true
        );

        settingsManager.RelayPropertyFor(
            this,
            vm => vm.PreferredGpu,
            settings => settings.PreferredGpu,
            true
        );

        settingsManager.RelayPropertyFor(
            this,
            vm => vm.MaxConcurrentDownloads,
            settings => settings.MaxConcurrentDownloads,
            true
        );

        DebugThrowAsyncExceptionCommand.WithNotificationErrorHandler(notificationService, LogLevel.Warn);

        hardwareInfoUpdateTimer.Tick += OnHardwareInfoUpdateTimerTick;
    }

    /// <inheritdoc />
    public override void OnLoaded()
    {
        base.OnLoaded();

        hardwareInfoUpdateTimer.Start();

        if (Compat.IsWindows)
        {
            UpdateRegistrySettings();
        }
    }

    /// <inheritdoc />
    public override void OnUnloaded()
    {
        base.OnUnloaded();

        hardwareInfoUpdateTimer.Stop();
    }

    /// <inheritdoc />
    public override async Task OnLoadedAsync()
    {
        await base.OnLoadedAsync();

        await notificationService.TryAsync(completionProvider.Setup());

        var gpuInfos = HardwareHelper.IterGpuInfo();
        GpuInfoCollection = new ObservableCollection<GpuInfo>(gpuInfos);
        PreferredGpu ??=
            GpuInfos.FirstOrDefault(gpu =>
                gpu.Name?.Contains("nvidia", StringComparison.InvariantCultureIgnoreCase) ?? false
            ) ?? GpuInfos.FirstOrDefault();

        // Start accounts update
        accountsService
            .RefreshAsync()
            .SafeFireAndForget(ex =>
            {
                Logger.Error(ex, "Failed to refresh accounts");
                notificationService.ShowPersistent(
                    "Failed to update account status",
                    ex.ToString(),
                    NotificationType.Error
                );
            });
    }

    [SupportedOSPlatform("windows")]
    private void UpdateRegistrySettings()
    {
        try
        {
            using var fsKey =
                Registry.LocalMachine.OpenSubKey(@"SYSTEM\CurrentControlSet\Control\FileSystem")
                ?? throw new InvalidOperationException(
                    "Could not open registry key 'SYSTEM\\CurrentControlSet\\Control\\FileSystem'"
                );

            IsWindowsLongPathsEnabled = Convert.ToBoolean(fsKey.GetValue("LongPathsEnabled", null));
        }
        catch (Exception e)
        {
            Logger.Error(e, "Could not read registry settings");
            notificationService.Show("Could not read registry settings", e.Message, NotificationType.Error);
        }
    }

    private void OnHardwareInfoUpdateTimerTick(object? sender, EventArgs e)
    {
        if (HardwareHelper.IsMemoryInfoAvailable && HardwareHelper.TryGetMemoryInfo(out var newMemoryInfo))
        {
            MemoryInfo = newMemoryInfo;
        }

        // Stop timer if live memory info is not available
        if (!HardwareHelper.IsLiveMemoryUsageInfoAvailable)
        {
            (sender as DispatcherTimer)?.Stop();
        }
    }

    partial void OnSelectedThemeChanged(string? value)
    {
        // In case design / tests
        if (Application.Current is null)
            return;
        // Change theme
        Application.Current.RequestedThemeVariant = value switch
        {
            "Dark" => ThemeVariant.Dark,
            "Light" => ThemeVariant.Light,
            _ => ThemeVariant.Default,
        };
    }

    partial void OnSelectedLanguageChanged(CultureInfo? oldValue, CultureInfo newValue)
    {
        if (oldValue is null || newValue.Name == Cultures.Current?.Name)
            return;

        // Set locale
        if (AvailableLanguages.Contains(newValue))
        {
            Logger.Info("Changing language from {Old} to {New}", oldValue, newValue);

            Cultures.TrySetSupportedCulture(newValue, settingsManager.Settings.NumberFormatMode);
            settingsManager.Transaction(s => s.Language = newValue.Name);

            var dialog = new BetterContentDialog
            {
                Title = Resources.Label_RelaunchRequired,
                Content = Resources.Text_RelaunchRequiredToApplyLanguage,
                DefaultButton = ContentDialogButton.Primary,
                PrimaryButtonText = Resources.Action_Relaunch,
                CloseButtonText = Resources.Action_RelaunchLater,
            };

            Dispatcher.UIThread.InvokeAsync(async () =>
            {
                if (await dialog.ShowAsync() == ContentDialogResult.Primary)
                {
                    // Start the new app while passing our own PID to wait for exit
                    Process.Start(Compat.AppCurrentPath, $"--wait-for-exit-pid {Environment.ProcessId}");

                    // Shutdown the current app
                    App.Shutdown();
                }
            });
        }
        else
        {
            Logger.Info("Requested invalid language change from {Old} to {New}", oldValue, newValue);
        }
    }

    partial void OnRemoveSymlinksOnShutdownChanged(bool value)
    {
        settingsManager.Transaction(s => s.RemoveFolderLinksOnShutdown = value);
    }

    partial void OnMaxConcurrentDownloadsChanged(int value)
    {
        trackedDownloadService.UpdateMaxConcurrentDownloads(value);
    }

    public async Task ResetCheckpointCache()
    {
        await notificationService.TryAsync(modelIndexService.RefreshIndex());

        notificationService.Show(
            "Checkpoint cache reset",
            "The checkpoint cache has been reset.",
            NotificationType.Success
        );
    }

    [RelayCommand]
    private void NavigateToSubPage(Type viewModelType)
    {
        Dispatcher.UIThread.Post(
            () =>
                settingsNavigationService.NavigateTo(
                    viewModelType,
                    BetterSlideNavigationTransition.PageSlideFromRight
                ),
            DispatcherPriority.Send
        );
    }

    #region Package Environment

    [RelayCommand]
    private async Task OpenEnvVarsDialog()
    {
        var viewModel = dialogFactory.Get<EnvVarsViewModel>();

        // Load current settings
        var current = settingsManager.Settings.UserEnvironmentVariables ?? new Dictionary<string, string>();
        viewModel.EnvVars = new ObservableCollection<EnvVarKeyPair>(
            current.Select(kvp => new EnvVarKeyPair(kvp.Key, kvp.Value))
        );

        var dialog = viewModel.GetDialog();

        if (await dialog.ShowAsync() == ContentDialogResult.Primary)
        {
            // Save settings
            var newEnvVars = viewModel
                .EnvVars.Where(kvp => !string.IsNullOrWhiteSpace(kvp.Key))
                .GroupBy(kvp => kvp.Key, StringComparer.Ordinal)
                .ToDictionary(g => g.Key, g => g.First().Value, StringComparer.Ordinal);
            settingsManager.Transaction(s => s.UserEnvironmentVariables = newEnvVars);
        }
    }

    [RelayCommand]
    private async Task CheckPythonVersion()
    {
        var isInstalled = prerequisiteHelper.IsPythonInstalled;
        Logger.Debug($"Check python installed: {isInstalled}");
        // Ensure python installed
        if (!prerequisiteHelper.IsPythonInstalled)
        {
            // Need 7z as well for site packages repack
            Logger.Debug("Python not installed, unpacking resources...");
            await prerequisiteHelper.UnpackResourcesIfNecessary();
            Logger.Debug("Unpacked resources, installing python...");
            await prerequisiteHelper.InstallPythonIfNecessary();
        }

        // Get python version
        await pyRunner.Initialize();
        var result = await pyRunner.GetVersionInfo();
        // Show dialog box
        var dialog = new ContentDialog
        {
            Title = Resources.Label_PythonVersionInfo,
            Content = result,
            PrimaryButtonText = Resources.Action_OK,
            IsPrimaryButtonEnabled = true,
        };
        await dialog.ShowAsync();
    }

    [RelayCommand]
    private async Task RunPythonProcess()
    {
        await prerequisiteHelper.UnpackResourcesIfNecessary();
        await prerequisiteHelper.InstallPythonIfNecessary();

        var processPath = new FilePath(PyRunner.PythonExePath);

        if (
            await DialogHelper.GetTextEntryDialogResultAsync(
                new TextBoxField { Label = "Arguments", InnerLeftText = processPath.Name },
                title: "Run Python"
            )
            is not { IsPrimary: true } dialogResult
        )
        {
            return;
        }

        var step = new ProcessStep
        {
            FileName = processPath,
            Args = dialogResult.Value.Text,
            WorkingDirectory = Compat.AppCurrentDir,
            EnvironmentVariables = settingsManager.Settings.EnvironmentVariables.ToImmutableDictionary(),
        };

        ConsoleProcessRunner.RunProcessStepAsync(step).SafeFireAndForget();
    }

    [RelayCommand]
    private async Task RunGitProcess()
    {
        await prerequisiteHelper.InstallGitIfNecessary();

        FilePath processPath;

        if (Compat.IsWindows)
        {
            processPath = new FilePath(prerequisiteHelper.GitBinPath, "git.exe");
        }
        else
        {
            var whichGitResult = await ProcessRunner.RunBashCommand(["which", "git"]).EnsureSuccessExitCode();
            processPath = new FilePath(whichGitResult.StandardOutput?.Trim() ?? "git");
        }

        if (
            await DialogHelper.GetTextEntryDialogResultAsync(
                new TextBoxField { Label = "Arguments", InnerLeftText = "git" },
                title: "Run Git"
            )
            is not { IsPrimary: true } dialogResult
        )
        {
            return;
        }

        var step = new ProcessStep
        {
            FileName = processPath,
            Args = dialogResult.Value.Text,
            WorkingDirectory = Compat.AppCurrentDir,
            EnvironmentVariables = settingsManager.Settings.EnvironmentVariables.ToImmutableDictionary(),
        };

        ConsoleProcessRunner.RunProcessStepAsync(step).SafeFireAndForget();
    }

    [RelayCommand]
    private async Task FixGitLongPaths()
    {
        var result = await prerequisiteHelper.FixGitLongPaths();
        if (result)
        {
            notificationService.Show(
                "Long Paths Enabled",
                "Git long paths have been enabled.",
                NotificationType.Success
            );
        }
        else
        {
            notificationService.Show(
                "Long Paths Not Enabled",
                "Could not enable Git long paths.",
                NotificationType.Error
            );
        }
    }

    #endregion

    #region Directory Shortcuts

    public CommandItem[] DirectoryShortcutCommands =>
        [
            new CommandItem(
                new AsyncRelayCommand(() => ProcessRunner.OpenFolderBrowser(Compat.AppDataHome)),
                Resources.Label_AppData
            ),
            new CommandItem(
                new AsyncRelayCommand(() =>
                    ProcessRunner.OpenFolderBrowser(Compat.AppDataHome.JoinDir("Logs"))
                ),
                Resources.Label_Logs
            ),
            new CommandItem(
                new AsyncRelayCommand(() => ProcessRunner.OpenFolderBrowser(settingsManager.LibraryDir)),
                Resources.Label_DataDirectory
            ),
            new CommandItem(
                new AsyncRelayCommand(() => ProcessRunner.OpenFolderBrowser(settingsManager.ModelsDirectory)),
                Resources.Label_Checkpoints
            ),
            new CommandItem(
                new AsyncRelayCommand(() =>
                    ProcessRunner.OpenFolderBrowser(settingsManager.LibraryDir.JoinDir("Packages"))
                ),
                Resources.Label_Packages
            ),
        ];

    #endregion

    #region System

    /// <summary>
    /// Adds Stability Matrix to Start Menu for the current user.
    /// </summary>
    [RelayCommand]
    private async Task AddToStartMenu()
    {
        if (!Compat.IsWindows)
        {
            notificationService.Show("Not supported", "This feature is only supported on Windows.");
            return;
        }

        await using var _ = new MinimumDelay(200, 300);

        var shortcutDir = new DirectoryPath(
            Environment.GetFolderPath(Environment.SpecialFolder.StartMenu),
            "Programs"
        );
        var shortcutLink = shortcutDir.JoinFile("Stability Matrix.lnk");

        var appPath = Compat.AppCurrentPath;
        var iconPath = shortcutDir.JoinFile("Stability Matrix.ico");
        await Assets.AppIcon.ExtractTo(iconPath);

        WindowsShortcuts.CreateShortcut(shortcutLink, appPath, iconPath, "Stability Matrix");

        notificationService.Show(
            "Added to Start Menu",
            "Stability Matrix has been added to the Start Menu.",
            NotificationType.Success
        );
    }

    /// <summary>
    /// Add Stability Matrix to Start Menu for all users.
    /// <remarks>Requires Admin elevation.</remarks>
    /// </summary>
    [RelayCommand]
    private async Task AddToGlobalStartMenu()
    {
        if (!Compat.IsWindows)
        {
            notificationService.Show("Not supported", "This feature is only supported on Windows.");
            return;
        }

        // Confirmation dialog
        var dialog = new BetterContentDialog
        {
            Title = "This will create a shortcut for Stability Matrix in the Start Menu for all users",
            Content = "You will be prompted for administrator privileges. Continue?",
            PrimaryButtonText = Resources.Action_Yes,
            CloseButtonText = Resources.Action_Cancel,
            DefaultButton = ContentDialogButton.Primary,
        };

        if (await dialog.ShowAsync() != ContentDialogResult.Primary)
        {
            return;
        }

        await using var _ = new MinimumDelay(200, 300);

        var shortcutDir = new DirectoryPath(
            Environment.GetFolderPath(Environment.SpecialFolder.CommonStartMenu),
            "Programs"
        );
        var shortcutLink = shortcutDir.JoinFile("Stability Matrix.lnk");

        var appPath = Compat.AppCurrentPath;
        var iconPath = shortcutDir.JoinFile("Stability Matrix.ico");

        // We can't directly write to the targets, so extract to temporary directory first
        using var tempDir = new TempDirectoryPath();

        await Assets.AppIcon.ExtractTo(tempDir.JoinFile("Stability Matrix.ico"));
        WindowsShortcuts.CreateShortcut(
            tempDir.JoinFile("Stability Matrix.lnk"),
            appPath,
            iconPath,
            "Stability Matrix"
        );

        // Move to target
        try
        {
            var moveLinkResult = await WindowsElevated.MoveFiles(
                (tempDir.JoinFile("Stability Matrix.lnk"), shortcutLink),
                (tempDir.JoinFile("Stability Matrix.ico"), iconPath)
            );
            if (moveLinkResult != 0)
            {
                notificationService.ShowPersistent(
                    "Failed to create shortcut",
                    $"Could not copy shortcut",
                    NotificationType.Error
                );
            }
        }
        catch (Win32Exception e)
        {
            // We'll get this exception if user cancels UAC
            Logger.Warn(e, "Could not create shortcut");
            notificationService.Show("Could not create shortcut", "", NotificationType.Warning);
            return;
        }

        notificationService.Show(
            "Added to Start Menu",
            "Stability Matrix has been added to the Start Menu for all users.",
            NotificationType.Success
        );
    }

    public async Task PickNewDataDirectory()
    {
        var viewModel = dialogFactory.Get<SelectDataDirectoryViewModel>();
        var dialog = new BetterContentDialog
        {
            IsPrimaryButtonEnabled = false,
            IsSecondaryButtonEnabled = false,
            IsFooterVisible = false,
            Content = new SelectDataDirectoryDialog { DataContext = viewModel },
        };

        var result = await dialog.ShowAsync();
        if (result == ContentDialogResult.Primary)
        {
            // 1. For portable mode, call settings.SetPortableMode()
            if (viewModel.IsPortableMode)
            {
                settingsManager.SetPortableMode();
            }
            // 2. For custom path, call settings.SetLibraryPath(path)
            else
            {
                settingsManager.SetLibraryPath(viewModel.DataDirectory);
            }

            // Restart
            var restartDialog = new BetterContentDialog
            {
                Title = "Restart required",
                Content = "Stability Matrix must be restarted for the changes to take effect.",
                PrimaryButtonText = Resources.Action_Restart,
                DefaultButton = ContentDialogButton.Primary,
                IsSecondaryButtonEnabled = false,
            };
            await restartDialog.ShowAsync();

            Process.Start(Compat.AppCurrentPath);
            App.Shutdown();
        }
    }

    public async Task PickNewModelsFolder()
    {
        var provider = App.StorageProvider;
        var result = await provider.OpenFolderPickerAsync(new FolderPickerOpenOptions());

        if (result.Count == 0)
            return;

        var newPath = (result[0].Path.LocalPath);
        settingsManager.Transaction(s => s.ModelDirectoryOverride = newPath);
        SharedFolders.SetupSharedModelFolders(newPath);

        // Restart
        var restartDialog = new BetterContentDialog
        {
            Title = "Restart required",
            Content = "Stability Matrix must be restarted for the changes to take effect.",
            PrimaryButtonText = Resources.Action_Restart,
            DefaultButton = ContentDialogButton.Primary,
            IsSecondaryButtonEnabled = false,
        };
        await restartDialog.ShowAsync();

        Process.Start(Compat.AppCurrentPath);
        App.Shutdown();
    }

    #endregion

    #region Debug Section
    public void LoadDebugInfo()
    {
        var assembly = Assembly.GetExecutingAssembly();
        var appData = Environment.GetFolderPath(Environment.SpecialFolder.ApplicationData);
        DebugPaths = $"""
            Current Working Directory [Environment.CurrentDirectory]
              "{Environment.CurrentDirectory}"
            App Directory [Assembly.GetExecutingAssembly().Location]
              "{assembly.Location}"
            App Directory [AppContext.BaseDirectory]
              "{AppContext.BaseDirectory}"
            AppData Directory [SpecialFolder.ApplicationData]
              "{appData}"
            """;

        // 1. Check portable mode
        var appDir = Compat.AppCurrentDir;
        var expectedPortableFile = Path.Combine(appDir, "Data", ".sm-portable");
        var isPortableMode = File.Exists(expectedPortableFile);

        DebugCompatInfo = $"""
            Platform: {Compat.Platform}
            AppData: {Compat.AppData}
            AppDataHome: {Compat.AppDataHome}
            AppCurrentDir: {Compat.AppCurrentDir}
            ExecutableName: {Compat.GetExecutableName()}
            AppName: {Compat.GetAppName()}
            -- Settings --
            Expected Portable Marker file: {expectedPortableFile}
            Portable Marker file exists: {isPortableMode}
            IsLibraryDirSet = {settingsManager.IsLibraryDirSet}
            IsPortableMode = {settingsManager.IsPortableMode}
            """;

        // Get Gpu info
        var gpuInfo = "";
        foreach (var (i, gpu) in HardwareHelper.IterGpuInfo().Enumerate())
        {
            gpuInfo += $"[{i + 1}] {gpu}\n";
        }
        DebugGpuInfo = gpuInfo;
    }

    // Debug buttons
    [RelayCommand]
    private void DebugNotification()
    {
        notificationService.Show(
            new Notification(
                title: "Test Notification",
                message: "Here is some message",
                type: NotificationType.Information
            )
        );
    }

    [RelayCommand]
    private async Task DebugContentDialog()
    {
        var dialog = new ContentDialog
        {
            DefaultButton = ContentDialogButton.Primary,
            Title = "Test title",
            PrimaryButtonText = Resources.Action_OK,
            CloseButtonText = Resources.Action_Close,
        };

        var result = await dialog.ShowAsync();
        notificationService.Show(new Notification("Content dialog closed", $"Result: {result}"));
    }

    [RelayCommand]
    private void DebugThrowException()
    {
        throw new OperationCanceledException("Example Message");
    }

    [RelayCommand(FlowExceptionsToTaskScheduler = true)]
    private async Task DebugThrowAsyncException()
    {
        await Task.Yield();

        throw new ApplicationException("Example Message");
    }

    [RelayCommand]
    private void DebugThrowDispatcherException()
    {
        Dispatcher.UIThread.Post(() => throw new OperationCanceledException("Example Message"));
    }

    [RelayCommand]
    private async Task DebugMakeImageGrid()
    {
        var provider = App.StorageProvider;
        var files = await provider.OpenFilePickerAsync(new FilePickerOpenOptions() { AllowMultiple = true });

        if (files.Count == 0)
            return;

        var images = await files.SelectAsync(async f => SKImage.FromEncodedData(await f.OpenReadAsync()));

        var grid = ImageProcessor.CreateImageGrid(images.ToImmutableArray());

        // Show preview

        using var peekPixels = grid.PeekPixels();
        using var data = peekPixels.Encode(SKEncodedImageFormat.Jpeg, 100);
        await using var stream = data.AsStream();

        var bitmap = WriteableBitmap.Decode(stream);

        var galleryImages = new List<ImageSource> { new(bitmap) };
        galleryImages.AddRange(files.Select(f => new ImageSource(f.Path.ToString())));

        var imageBox = new ImageGalleryCard
        {
            Width = 1000,
            Height = 900,
            DataContext = dialogFactory.Get<ImageGalleryCardViewModel>(vm =>
            {
                vm.ImageSources.AddRange(galleryImages);
            }),
        };

        var dialog = new BetterContentDialog
        {
            MaxDialogWidth = 1000,
            MaxDialogHeight = 1000,
            FullSizeDesired = true,
            Content = imageBox,
            CloseButtonText = "Close",
            ContentVerticalScrollBarVisibility = ScrollBarVisibility.Disabled,
        };

        await dialog.ShowAsync();
    }

    [RelayCommand]
    private async Task DebugLoadCompletionCsv()
    {
        var provider = App.StorageProvider;
        var files = await provider.OpenFilePickerAsync(new FilePickerOpenOptions());

        if (files.Count == 0)
            return;

        await completionProvider.LoadFromFile(files[0].TryGetLocalPath()!, true);

        notificationService.Show("Loaded completion file", "");
    }

    [RelayCommand]
    private async Task DebugImageMetadata()
    {
        var provider = App.StorageProvider;
        var files = await provider.OpenFilePickerAsync(new FilePickerOpenOptions());

        if (files.Count == 0)
            return;

        var metadata = ImageMetadata.ParseFile(files[0].TryGetLocalPath()!);
        var textualTags = metadata.GetTextualData()?.ToArray();

        if (textualTags is null)
        {
            notificationService.Show("No textual data found", "");
            return;
        }

        if (metadata.GetGenerationParameters() is { } parameters)
        {
            var parametersJson = JsonSerializer.Serialize(parameters);
            var dialog = DialogHelper.CreateJsonDialog(parametersJson, "Generation Parameters");
            await dialog.ShowAsync();
        }
    }

    [RelayCommand]
    private async Task DebugRefreshModelsIndex()
    {
        await modelIndexService.RefreshIndex();
    }

    [RelayCommand]
    private async Task DebugTrackedDownload()
    {
        var textFields = new TextBoxField[]
        {
            new() { Label = "Url" },
            new() { Label = "File path" },
        };

        var dialog = DialogHelper.CreateTextEntryDialog("Add download", "", textFields);

        if (await dialog.ShowAsync() == ContentDialogResult.Primary)
        {
            var url = textFields[0].Text;
            var filePath = textFields[1].Text;
            var download = trackedDownloadService.NewDownload(new Uri(url), new FilePath(filePath));
            await trackedDownloadService.TryStartDownload(download);
        }
    }

    [RelayCommand]
    private async Task DebugWhich()
    {
        var textFields = new TextBoxField[] { new() { Label = "Thing" } };

        var dialog = DialogHelper.CreateTextEntryDialog("Which", "", textFields);

        if (await dialog.ShowAsync() == ContentDialogResult.Primary)
        {
            var result = await Utilities.WhichAsync(textFields[0].Text);
            await DialogHelper.CreateMarkdownDialog(result).ShowAsync();
        }
    }

    [RelayCommand]
    private async Task DebugRobocopy()
    {
        var textFields = new TextBoxField[]
        {
            new() { Label = "Source" },
            new() { Label = "Destination" },
        };

        var dialog = DialogHelper.CreateTextEntryDialog("Robocopy", "", textFields);

        if (await dialog.ShowAsync() == ContentDialogResult.Primary)
        {
            var result = await WindowsElevated.Robocopy(textFields[0].Text, textFields[1].Text);
            await DialogHelper.CreateMarkdownDialog(result.ToString()).ShowAsync();
        }
    }

    [RelayCommand]
    private async Task DebugInstallUv()
    {
        await prerequisiteHelper.InstallUvIfNecessary();
        notificationService.Show("Installed Uv", "Uv has been installed.", NotificationType.Success);
    }

    [RelayCommand]
    private async Task DebugRunUv()
    {
        var textFields = new TextBoxField[]
        {
            new() { Label = "uv", Watermark = "uv" }
        };

        var dialog = DialogHelper.CreateTextEntryDialog("UV Run", "", textFields);

        if (await dialog.ShowAsync() == ContentDialogResult.Primary)
        {
            var uv = new UvManager(settingsManager);

            var result = await uv.ListAvailablePythonsAsync(onConsoleOutput: output =>
            {
                Logger.Info(output.Text);
            });

            var sb = new StringBuilder();
            foreach (var info in result)
            {
                sb.AppendLine($"{info}\r\n\r\n");
            }
            await DialogHelper.CreateMarkdownDialog(sb.ToString()).ShowAsync();
        }
    }

    #endregion

    #region Debug Commands

    public CommandItem[] DebugCommands =>
        [
            new CommandItem(DebugRefreshModelIndexCommand),
            new CommandItem(DebugFindLocalModelFromIndexCommand),
            new CommandItem(DebugExtractDmgCommand),
            new CommandItem(DebugShowNativeNotificationCommand),
            new CommandItem(DebugClearImageCacheCommand),
            new CommandItem(DebugGCCollectCommand),
            new CommandItem(DebugExtractImagePromptsToTxtCommand),
            new CommandItem(DebugShowImageMaskEditorCommand),
            new CommandItem(DebugExtractImagePromptsToTxtCommand),
            new CommandItem(DebugShowConfirmDeleteDialogCommand),
            new CommandItem(DebugShowModelMetadataEditorDialogCommand),
            new CommandItem(DebugNvidiaSmiCommand),
            new CommandItem(DebugShowGitVersionSelectorDialogCommand),
            new CommandItem(DebugShowMockGitVersionSelectorDialogCommand),
            new CommandItem(DebugWhichCommand),
            new CommandItem(DebugRobocopyCommand),
<<<<<<< HEAD
            new CommandItem(DebugInstallUvCommand),
            new CommandItem(DebugRunUvCommand)
=======
>>>>>>> cbe7432b
        ];

    [RelayCommand]
    private async Task DebugShowGitVersionSelectorDialog()
    {
        var vm = new GitVersionSelectorViewModel
        {
            GitVersionProvider = new CachedCommandGitVersionProvider(
                "https://github.com/ltdrdata/ComfyUI-Manager",
                prerequisiteHelper
            ),
        };
        var dialog = vm.GetDialog();

        if (await dialog.ShowAsync() == ContentDialogResult.Primary)
        {
            notificationService.ShowPersistent("Selected version", $"{vm.SelectedGitVersion}");
        }
    }

    [RelayCommand]
    private async Task DebugShowMockGitVersionSelectorDialog()
    {
        var vm = new GitVersionSelectorViewModel { GitVersionProvider = new MockGitVersionProvider() };
        var dialog = vm.GetDialog();
        await dialog.ShowAsync();
    }

    [RelayCommand]
    private async Task DebugShowModelMetadataEditorDialog()
    {
        var vm = dialogFactory.Get<ModelMetadataEditorDialogViewModel>();
        vm.ThumbnailFilePath = Assets.NoImage.ToString();
        vm.Tags = "tag1, tag2, tag3";
        vm.ModelDescription = "This is a description";
        vm.ModelName = "Model Name";
        vm.VersionName = "1.0.0";
        vm.TrainedWords = "word1, word2, word3";
        vm.ModelType = CivitModelType.Checkpoint;
        vm.BaseModelType = "Pony";

        var dialog = vm.GetDialog();
        dialog.MinDialogHeight = 800;
        dialog.IsPrimaryButtonEnabled = true;
        dialog.IsFooterVisible = true;
        dialog.PrimaryButtonText = "Save";
        dialog.DefaultButton = ContentDialogButton.Primary;
        dialog.CloseButtonText = "Cancel";

        await dialog.ShowAsync();
    }

    [RelayCommand]
    private async Task DebugShowConfirmDeleteDialog()
    {
        var vm = dialogFactory.Get<ConfirmDeleteDialogViewModel>();

        vm.IsRecycleBinAvailable = false;
        vm.PathsToDelete = Enumerable
            .Range(1, 64)
            .Select(i => $"C:/Users/ExampleUser/Data/ExampleFile{i}.txt")
            .ToArray();

        await vm.GetDialog().ShowAsync();
    }

    [RelayCommand]
    private async Task DebugRefreshModelIndex()
    {
        await modelIndexService.RefreshIndex();
    }

    [RelayCommand]
    private async Task DebugFindLocalModelFromIndex()
    {
        var textFields = new TextBoxField[]
        {
            new() { Label = "Blake3 Hash" },
            new() { Label = "SharedFolderType" },
        };

        var dialog = DialogHelper.CreateTextEntryDialog("Find Local Model", "", textFields);

        if (await dialog.ShowAsync() == ContentDialogResult.Primary)
        {
            var timer = new Stopwatch();
            List<LocalModelFile> results;

            if (textFields.ElementAtOrDefault(0)?.Text is { } hash && !string.IsNullOrWhiteSpace(hash))
            {
                timer.Restart();
                results = (await modelIndexService.FindByHashAsync(hash)).ToList();
                timer.Stop();
            }
            else if (textFields.ElementAtOrDefault(1)?.Text is { } type && !string.IsNullOrWhiteSpace(type))
            {
                var folderTypes = Enum.Parse<SharedFolderType>(type, true);
                timer.Restart();
                results = (await modelIndexService.FindByModelTypeAsync(folderTypes)).ToList();
                timer.Stop();
            }
            else
            {
                return;
            }

            if (results.Count != 0)
            {
                await DialogHelper
                    .CreateMarkdownDialog(
                        string.Join(
                            "\n\n",
                            results.Select(
                                (model, i) =>
                                    $"[{i + 1}] {model.RelativePath.ToRepr()} "
                                    + $"({model.DisplayModelName}, {model.DisplayModelVersion})"
                            )
                        ),
                        $"Found Models ({CodeTimer.FormatTime(timer.Elapsed)})"
                    )
                    .ShowAsync();
            }
            else
            {
                await DialogHelper
                    .CreateMarkdownDialog(":(", $"No models found ({CodeTimer.FormatTime(timer.Elapsed)})")
                    .ShowAsync();
            }
        }
    }

    [RelayCommand(CanExecute = nameof(IsMacOS))]
    private async Task DebugExtractDmg()
    {
        if (!Compat.IsMacOS)
            return;

        // Select File
        var files = await App.StorageProvider.OpenFilePickerAsync(
            new FilePickerOpenOptions { Title = "Select .dmg file" }
        );
        if (files.FirstOrDefault()?.TryGetLocalPath() is not { } dmgFile)
            return;

        // Select output directory
        var folders = await App.StorageProvider.OpenFolderPickerAsync(
            new FolderPickerOpenOptions { Title = "Select output directory" }
        );
        if (folders.FirstOrDefault()?.TryGetLocalPath() is not { } outputDir)
            return;

        // Extract
        notificationService.Show("Extracting...", dmgFile);

        await ArchiveHelper.ExtractDmg(dmgFile, outputDir);

        notificationService.Show("Extraction Complete", dmgFile);
    }

    [RelayCommand]
    private async Task DebugShowNativeNotification()
    {
        var nativeManager = await notificationService.GetNativeNotificationManagerAsync();

        if (nativeManager is null)
        {
            notificationService.Show(
                "Not supported",
                "Native notifications are not supported on this platform.",
                NotificationType.Warning
            );
            return;
        }

        await nativeManager.ShowNotification(
            new DesktopNotifications.Notification
            {
                Title = "Test Notification",
                Body = "Here is some message",
                Buttons = { ("Action", "__Debug_Action"), ("Close", "__Debug_Close") },
            }
        );
    }

    [RelayCommand]
    private void DebugClearImageCache()
    {
        if (ImageLoader.AsyncImageLoader is FallbackRamCachedWebImageLoader loader)
        {
            loader.ClearCache();
        }
    }

    [RelayCommand]
    private void DebugGCCollect()
    {
        GC.Collect();
    }

    [RelayCommand]
    private async Task DebugExtractImagePromptsToTxt()
    {
        // Choose images
        var provider = App.StorageProvider;
        var files = await provider.OpenFilePickerAsync(new FilePickerOpenOptions { AllowMultiple = true });

        if (files.Count == 0)
            return;

        var images = await Task.Run(() =>
            files.Select(f => LocalImageFile.FromPath(f.TryGetLocalPath()!)).ToList()
        );

        var successfulFiles = new List<LocalImageFile>();

        foreach (var localImage in images)
        {
            var imageFile = new FilePath(localImage.AbsolutePath);

            // Write a txt with the same name as the image
            var txtFile = imageFile.WithName(imageFile.NameWithoutExtension + ".txt");

            // Read metadata
            if (localImage.GenerationParameters?.PositivePrompt is { } positivePrompt)
            {
                await File.WriteAllTextAsync(txtFile, positivePrompt);

                successfulFiles.Add(localImage);
            }
        }

        notificationService.Show(
            "Extracted prompts",
            $"Extracted prompts from {successfulFiles.Count}/{images.Count} images.",
            NotificationType.Success
        );
    }

    [RelayCommand]
    private async Task DebugShowImageMaskEditor()
    {
        // Choose background image
        var provider = App.StorageProvider;
        var files = await provider.OpenFilePickerAsync(new FilePickerOpenOptions());

        if (files.Count == 0)
            return;

        var bitmap = await Task.Run(() => SKBitmap.Decode(files[0].TryGetLocalPath()!));

        var vm = dialogFactory.Get<MaskEditorViewModel>();

        vm.PaintCanvasViewModel.BackgroundImage = bitmap;

        await vm.GetDialog().ShowAsync();
    }

    [RelayCommand]
    private void DebugNvidiaSmi()
    {
        HardwareHelper.IterGpuInfoNvidiaSmi();
    }

    #endregion

    #region Systems Setting Section

    [RelayCommand]
    private async Task OnWindowsLongPathsToggleClick()
    {
        if (!Compat.IsWindows)
            return;

        // Command is called after value is set, so if false we need to disable
        var requestedValue = IsWindowsLongPathsEnabled;

        try
        {
            var result = await WindowsElevated.SetRegistryValue(
                @"HKLM\SYSTEM\CurrentControlSet\Control\FileSystem",
                @"LongPathsEnabled",
                requestedValue ? 1 : 0
            );

            if (result != 0)
            {
                notificationService.Show(
                    "Failed to toggle long paths",
                    $"Error code: {result}",
                    NotificationType.Error
                );
                return;
            }

            await new BetterContentDialog
            {
                Title = Resources.Label_ChangesApplied,
                Content = Resources.Text_RestartMayBeRequiredForSystemChanges,
                CloseButtonText = Resources.Action_Close,
            }.ShowAsync();
        }
        catch (Win32Exception e)
        {
            if (
                e.Message.EndsWith(
                    @"The operation was canceled by the user.",
                    StringComparison.OrdinalIgnoreCase
                )
            )
                return;

            notificationService.Show("Failed to toggle long paths", e.Message, NotificationType.Error);
        }
        finally
        {
            UpdateRegistrySettings();
        }
    }

    #endregion

    #region Info Section

    public void OnVersionClick()
    {
        // Ignore if already enabled
        if (SharedState.IsDebugMode)
            return;

        VersionTapCount++;

        switch (VersionTapCount)
        {
            // Reached required threshold
            case >= VersionTapCountThreshold:
            {
                IsVersionTapTeachingTipOpen = false;
                // Enable debug options
                SharedState.IsDebugMode = true;
                notificationService.Show(
                    "Debug options enabled",
                    "Warning: Improper use may corrupt application state or cause loss of data."
                );
                VersionTapCount = 0;
                break;
            }
            // Open teaching tip above 3rd click
            case >= 3:
                IsVersionTapTeachingTipOpen = true;
                break;
        }
    }

    [RelayCommand]
    private async Task ShowLicensesDialog()
    {
        try
        {
            var markdown = GetLicensesMarkdown();

            var dialog = DialogHelper.CreateMarkdownDialog(markdown, "Licenses");
            dialog.MaxDialogHeight = 600;
            await dialog.ShowAsync();
        }
        catch (Exception e)
        {
            notificationService.Show("Failed to read licenses information", $"{e}", NotificationType.Error);
        }
    }

    private static string GetLicensesMarkdown()
    {
        // Read licenses.json
        using var reader = new StreamReader(Assets.LicensesJson.Open());
        var licenses =
            JsonSerializer.Deserialize<IReadOnlyList<LicenseInfo>>(reader.ReadToEnd())
            ?? throw new InvalidOperationException("Failed to read licenses.json");

        // Generate markdown
        var builder = new StringBuilder();
        foreach (var license in licenses)
        {
            builder.AppendLine(
                $"## [{license.PackageName}]({license.PackageUrl}) by {string.Join(", ", license.Authors)}"
            );
            builder.AppendLine();
            builder.AppendLine(license.Description);
            builder.AppendLine();
            builder.AppendLine($"[{license.LicenseUrl}]({license.LicenseUrl})");
            builder.AppendLine();
        }

        return builder.ToString();
    }

    #endregion
}<|MERGE_RESOLUTION|>--- conflicted
+++ resolved
@@ -1145,11 +1145,8 @@
             new CommandItem(DebugShowMockGitVersionSelectorDialogCommand),
             new CommandItem(DebugWhichCommand),
             new CommandItem(DebugRobocopyCommand),
-<<<<<<< HEAD
             new CommandItem(DebugInstallUvCommand),
             new CommandItem(DebugRunUvCommand)
-=======
->>>>>>> cbe7432b
         ];
 
     [RelayCommand]
