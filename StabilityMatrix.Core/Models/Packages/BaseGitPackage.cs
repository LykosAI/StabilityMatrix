--- conflicted
+++ resolved
@@ -47,26 +47,14 @@
 
         if (!string.IsNullOrWhiteSpace(versionOptions.VersionTag))
         {
-<<<<<<< HEAD
-            return
-                $"https://api.github.com/repos/{Author}/{Name}/zipball/{versionOptions.VersionTag}";
-=======
             return $"https://api.github.com/repos/{Author}/{Name}/zipball/{versionOptions.VersionTag}";
->>>>>>> 07a63576
         }
 
         if (!string.IsNullOrWhiteSpace(versionOptions.BranchName))
         {
-<<<<<<< HEAD
-            return
-                $"https://api.github.com/repos/{Author}/{Name}/zipball/{versionOptions.BranchName}";
-        }
-        
-=======
             return $"https://api.github.com/repos/{Author}/{Name}/zipball/{versionOptions.BranchName}";
         }
 
->>>>>>> 07a63576
         throw new Exception("No download URL available");
     }
 
@@ -107,32 +95,15 @@
     {
         return GithubApi.GetAllCommits(Author, Name, branch, page, perPage);
     }
-<<<<<<< HEAD
-    
+
     public override async Task<PackageVersionOptions> GetAllVersionOptions()
     {
         var packageVersionOptions = new PackageVersionOptions();
-        
-=======
-
-    public override async Task<PackageVersionOptions> GetAllVersionOptions()
-    {
-        var packageVersionOptions = new PackageVersionOptions();
-
->>>>>>> 07a63576
+
         var allReleases = await GetAllReleases().ConfigureAwait(false);
         var releasesList = allReleases.ToList();
         if (releasesList.Any())
         {
-<<<<<<< HEAD
-            packageVersionOptions.AvailableVersions = releasesList.Select(r =>
-                new PackageVersion
-                {
-                    TagName = r.TagName!,
-                    ReleaseNotesMarkdown = r.Body,
-                    IsPrerelease = r.Prerelease
-                });
-=======
             packageVersionOptions.AvailableVersions = releasesList.Select(
                 r =>
                     new PackageVersion
@@ -142,22 +113,13 @@
                         IsPrerelease = r.Prerelease
                     }
             );
->>>>>>> 07a63576
         }
 
         // Branch mode
         var allBranches = await GetAllBranches().ConfigureAwait(false);
-<<<<<<< HEAD
-        packageVersionOptions.AvailableBranches = allBranches.Select(b => new PackageVersion
-        {
-            TagName = $"{b.Name}",
-            ReleaseNotesMarkdown = string.Empty
-        });
-=======
         packageVersionOptions.AvailableBranches = allBranches.Select(
             b => new PackageVersion { TagName = $"{b.Name}", ReleaseNotesMarkdown = string.Empty }
         );
->>>>>>> 07a63576
 
         return packageVersionOptions;
     }
@@ -197,16 +159,11 @@
         return allReleases;
     }
 
-<<<<<<< HEAD
-    public override async Task DownloadPackage(string installLocation,
-        DownloadPackageVersionOptions versionOptions, IProgress<ProgressReport>? progress = null)
-=======
     public override async Task DownloadPackage(
         string installLocation,
         DownloadPackageVersionOptions versionOptions,
         IProgress<ProgressReport>? progress = null
     )
->>>>>>> 07a63576
     {
         var downloadUrl = GetDownloadUrl(versionOptions);
 
@@ -222,16 +179,11 @@
         progress?.Report(new ProgressReport(100, message: "Download Complete"));
     }
 
-<<<<<<< HEAD
-    public override async Task InstallPackage(string installLocation,
-        TorchVersion torchVersion, IProgress<ProgressReport>? progress = null)
-=======
     public override async Task InstallPackage(
         string installLocation,
         TorchVersion torchVersion,
         IProgress<ProgressReport>? progress = null
     )
->>>>>>> 07a63576
     {
         await UnzipPackage(installLocation, progress).ConfigureAwait(false);
         File.Delete(DownloadLocation);
@@ -253,18 +205,6 @@
                 {
                     zipDirName = entry.FullName;
                 }
-<<<<<<< HEAD
-        
-                var folderPath = Path.Combine(installLocation,
-                    entry.FullName.Replace(zipDirName, string.Empty));
-                Directory.CreateDirectory(folderPath);
-                continue;
-            }
-        
-        
-            var destinationPath = Path.GetFullPath(Path.Combine(installLocation,
-                entry.FullName.Replace(zipDirName, string.Empty)));
-=======
 
                 var folderPath = Path.Combine(
                     installLocation,
@@ -277,7 +217,6 @@
             var destinationPath = Path.GetFullPath(
                 Path.Combine(installLocation, entry.FullName.Replace(zipDirName, string.Empty))
             );
->>>>>>> 07a63576
             entry.ExtractToFile(destinationPath, true);
 
             progress?.Report(
@@ -308,14 +247,9 @@
                 return UpdateAvailable;
             }
 
-<<<<<<< HEAD
-            var allCommits = (await GetAllCommits(currentVersion.InstalledBranch)
-                .ConfigureAwait(false))?.ToList();
-=======
             var allCommits = (
                 await GetAllCommits(currentVersion.InstalledBranch).ConfigureAwait(false)
             )?.ToList();
->>>>>>> 07a63576
             if (allCommits == null || !allCommits.Any())
             {
                 Logger.Warn("No commits found for {Package}", package.PackageName);
@@ -323,10 +257,6 @@
             }
             var latestCommitHash = allCommits.First().Sha;
             return latestCommitHash != currentVersion.InstalledCommitSha;
-<<<<<<< HEAD
-
-=======
->>>>>>> 07a63576
         }
         catch (ApiException e)
         {
@@ -335,13 +265,6 @@
         }
     }
 
-<<<<<<< HEAD
-    public override async Task<InstalledPackageVersion> Update(InstalledPackage installedPackage,
-        TorchVersion torchVersion, IProgress<ProgressReport>? progress = null,
-        bool includePrerelease = false)
-    {
-        if (installedPackage.Version == null) throw new NullReferenceException("Version is null");
-=======
     public override async Task<InstalledPackageVersion> Update(
         InstalledPackage installedPackage,
         TorchVersion torchVersion,
@@ -351,32 +274,12 @@
     {
         if (installedPackage.Version == null)
             throw new NullReferenceException("Version is null");
->>>>>>> 07a63576
 
         if (installedPackage.Version.IsReleaseMode)
         {
             var releases = await GetAllReleases().ConfigureAwait(false);
             var latestRelease = releases.First(x => includePrerelease || !x.Prerelease);
 
-<<<<<<< HEAD
-            await DownloadPackage(installedPackage.FullPath,
-                    new DownloadPackageVersionOptions {VersionTag = latestRelease.TagName},
-                    progress)
-                .ConfigureAwait(false);
-
-            await InstallPackage(installedPackage.FullPath, torchVersion, progress)
-                .ConfigureAwait(false);
-
-            return new InstalledPackageVersion
-            {
-                InstalledReleaseVersion = latestRelease.TagName
-            };
-        }
-
-        // Commit mode
-        var allCommits = await GetAllCommits(
-            installedPackage.Version.InstalledBranch).ConfigureAwait(false);
-=======
             await DownloadPackage(
                     installedPackage.FullPath,
                     new DownloadPackageVersionOptions { VersionTag = latestRelease.TagName },
@@ -393,7 +296,6 @@
         // Commit mode
         var allCommits = await GetAllCommits(installedPackage.Version.InstalledBranch)
             .ConfigureAwait(false);
->>>>>>> 07a63576
         var latestCommit = allCommits?.First();
 
         if (latestCommit is null || string.IsNullOrEmpty(latestCommit.Sha))
@@ -401,13 +303,6 @@
             throw new Exception("No commits found for branch");
         }
 
-<<<<<<< HEAD
-        await DownloadPackage(installedPackage.FullPath,
-                new DownloadPackageVersionOptions {CommitHash = latestCommit.Sha}, progress)
-            .ConfigureAwait(false);
-        await InstallPackage(installedPackage.FullPath, torchVersion, progress)
-            .ConfigureAwait(false);
-=======
         await DownloadPackage(
                 installedPackage.FullPath,
                 new DownloadPackageVersionOptions { CommitHash = latestCommit.Sha },
@@ -416,7 +311,6 @@
             .ConfigureAwait(false);
         await InstallPackage(installedPackage.FullPath, torchVersion, progress)
             .ConfigureAwait(false);
->>>>>>> 07a63576
 
         return new InstalledPackageVersion
         {
@@ -425,15 +319,10 @@
         };
     }
 
-<<<<<<< HEAD
-    public override Task SetupModelFolders(DirectoryPath installDirectory,
-        SharedFolderMethod sharedFolderMethod)
-=======
     public override Task SetupModelFolders(
         DirectoryPath installDirectory,
         SharedFolderMethod sharedFolderMethod
     )
->>>>>>> 07a63576
     {
         if (sharedFolderMethod == SharedFolderMethod.Symlink && SharedFolders is { } folders)
         {
@@ -447,15 +336,10 @@
         return Task.CompletedTask;
     }
 
-<<<<<<< HEAD
-    public override async Task UpdateModelFolders(DirectoryPath installDirectory,
-        SharedFolderMethod sharedFolderMethod)
-=======
     public override async Task UpdateModelFolders(
         DirectoryPath installDirectory,
         SharedFolderMethod sharedFolderMethod
     )
->>>>>>> 07a63576
     {
         if (SharedFolders is not null && sharedFolderMethod == SharedFolderMethod.Symlink)
         {
@@ -465,14 +349,10 @@
         }
     }
 
-<<<<<<< HEAD
-    public override Task RemoveModelFolderLinks(DirectoryPath installDirectory, SharedFolderMethod sharedFolderMethod)
-=======
     public override Task RemoveModelFolderLinks(
         DirectoryPath installDirectory,
         SharedFolderMethod sharedFolderMethod
     )
->>>>>>> 07a63576
     {
         if (SharedFolders is not null && sharedFolderMethod == SharedFolderMethod.Symlink)
         {
