﻿using System.Text.RegularExpressions;
using NLog;
using StabilityMatrix.Core.Extensions;
using StabilityMatrix.Core.Helper;
using StabilityMatrix.Core.Helper.Cache;
using StabilityMatrix.Core.Models.FileInterfaces;
using StabilityMatrix.Core.Models.Progress;
using StabilityMatrix.Core.Processes;
using StabilityMatrix.Core.Python;
using StabilityMatrix.Core.Services;

namespace StabilityMatrix.Core.Models.Packages;

public class InvokeAI : BaseGitPackage
{
    private static readonly Logger Logger = LogManager.GetCurrentClassLogger();
    private const string RelativeRootPath = "invokeai-root";

    public override string Name => "InvokeAI";
    public override string DisplayName { get; set; } = "InvokeAI";
    public override string Author => "invoke-ai";
    public override string LicenseType => "Apache-2.0";

    public override string LicenseUrl => "https://github.com/invoke-ai/InvokeAI/blob/main/LICENSE";

    public override string Blurb => "Professional Creative Tools for Stable Diffusion";
    public override string LaunchCommand => "invokeai-web";

    public override IReadOnlyList<string> ExtraLaunchCommands =>
        new[]
        {
            "invokeai-configure",
            "invokeai-merge",
            "invokeai-metadata",
            "invokeai-model-install",
            "invokeai-node-cli",
            "invokeai-ti",
            "invokeai-update",
        };

    public override Uri PreviewImageUri =>
        new(
            "https://raw.githubusercontent.com/invoke-ai/InvokeAI/main/docs/assets/canvas_preview.png"
        );

    public override bool ShouldIgnoreReleases => true;

<<<<<<< HEAD
    public override IEnumerable<SharedFolderMethod> AvailableSharedFolderMethods => new[]
    {
        SharedFolderMethod.Symlink,
        SharedFolderMethod.None
    };
    public override SharedFolderMethod RecommendedSharedFolderMethod =>
        SharedFolderMethod.Symlink;
=======
    public override IEnumerable<SharedFolderMethod> AvailableSharedFolderMethods =>
        new[] { SharedFolderMethod.Symlink, SharedFolderMethod.None };
    public override SharedFolderMethod RecommendedSharedFolderMethod => SharedFolderMethod.Symlink;
>>>>>>> 07a63576

    public InvokeAI(
        IGithubApiCache githubApi,
        ISettingsManager settingsManager,
        IDownloadService downloadService,
        IPrerequisiteHelper prerequisiteHelper
    )
        : base(githubApi, settingsManager, downloadService, prerequisiteHelper) { }

    public override Dictionary<SharedFolderType, IReadOnlyList<string>> SharedFolders =>
        new()
        {
            [SharedFolderType.StableDiffusion] = new[] { RelativeRootPath + "/autoimport/main" },
            [SharedFolderType.Lora] = new[] { RelativeRootPath + "/autoimport/lora" },
            [SharedFolderType.TextualInversion] = new[]
            {
                RelativeRootPath + "/autoimport/embedding"
            },
            [SharedFolderType.ControlNet] = new[] { RelativeRootPath + "/autoimport/controlnet" },
        };

    // https://github.com/invoke-ai/InvokeAI/blob/main/docs/features/CONFIGURATION.md
    public override List<LaunchOptionDefinition> LaunchOptions =>
        new List<LaunchOptionDefinition>
        {
            new()
            {
                Name = "Host",
                Type = LaunchOptionType.String,
                DefaultValue = "localhost",
                Options = new List<string> { "--host" }
            },
            new()
            {
                Name = "Port",
                Type = LaunchOptionType.String,
                DefaultValue = "9090",
                Options = new List<string> { "--port" }
            },
            new()
            {
                Name = "Allow Origins",
                Description =
                    "List of host names or IP addresses that are allowed to connect to the "
                    + "InvokeAI API in the format ['host1','host2',...]",
                Type = LaunchOptionType.String,
                DefaultValue = "[]",
                Options = new List<string> { "--allow-origins" }
            },
            new()
            {
                Name = "Always use CPU",
                Type = LaunchOptionType.Bool,
                Options = new List<string> { "--always_use_cpu" }
            },
            new()
            {
                Name = "Precision",
                Type = LaunchOptionType.Bool,
                Options = new List<string>
                {
                    "--precision auto",
                    "--precision float16",
                    "--precision float32",
                }
            },
            new()
            {
                Name = "Aggressively free up GPU memory after each operation",
                Type = LaunchOptionType.Bool,
                Options = new List<string> { "--free_gpu_mem" }
            },
            LaunchOptionDefinition.Extras
        };

    public override Task<string> GetLatestVersion() => Task.FromResult("main");

<<<<<<< HEAD
    public override IEnumerable<TorchVersion> AvailableTorchVersions => new[]
    {
        TorchVersion.Cpu,
        TorchVersion.Cuda,
        TorchVersion.Rocm,
        TorchVersion.Mps
    };
=======
    public override IEnumerable<TorchVersion> AvailableTorchVersions =>
        new[] { TorchVersion.Cpu, TorchVersion.Cuda, TorchVersion.Rocm, TorchVersion.Mps };
>>>>>>> 07a63576

    public override TorchVersion GetRecommendedTorchVersion()
    {
        if (Compat.IsMacOS && Compat.IsArm)
        {
            return TorchVersion.Mps;
        }

        return base.GetRecommendedTorchVersion();
<<<<<<< HEAD
    }

    public override Task DownloadPackage(string installLocation,
        DownloadPackageVersionOptions downloadOptions, IProgress<ProgressReport>? progress = null)
    {
        return Task.CompletedTask;
    }

    public override async Task InstallPackage(string installLocation, TorchVersion torchVersion,
        IProgress<ProgressReport>? progress = null)
=======
    }

    public override Task DownloadPackage(
        string installLocation,
        DownloadPackageVersionOptions downloadOptions,
        IProgress<ProgressReport>? progress = null
    )
    {
        return Task.CompletedTask;
    }

    public override async Task InstallPackage(
        string installLocation,
        TorchVersion torchVersion,
        IProgress<ProgressReport>? progress = null
    )
>>>>>>> 07a63576
    {
        // Setup venv
        progress?.Report(new ProgressReport(-1f, "Setting up venv", isIndeterminate: true));

        await using var venvRunner = new PyVenvRunner(Path.Combine(installLocation, "venv"));
        venvRunner.WorkingDirectory = installLocation;
        await venvRunner.Setup(true).ConfigureAwait(false);

        venvRunner.EnvironmentVariables = GetEnvVars(installLocation);
        progress?.Report(new ProgressReport(-1f, "Installing Package", isIndeterminate: true));

        var pipCommandArgs =
            "InvokeAI --use-pep517 --extra-index-url https://download.pytorch.org/whl/cpu";

        switch (torchVersion)
        {
            case TorchVersion.Cuda:
                Logger.Info("Starting InvokeAI install (CUDA)...");
                pipCommandArgs =
                    "InvokeAI[xformers] --use-pep517 --extra-index-url https://download.pytorch.org/whl/cu117";
                break;
<<<<<<< HEAD
            
=======

>>>>>>> 07a63576
            case TorchVersion.Rocm:
                Logger.Info("Starting InvokeAI install (ROCm)...");
                pipCommandArgs =
                    "InvokeAI --use-pep517 --extra-index-url https://download.pytorch.org/whl/rocm5.4.2";
                break;
<<<<<<< HEAD
            
=======

>>>>>>> 07a63576
            case TorchVersion.Mps:
                Logger.Info("Starting InvokeAI install (MPS)...");
                pipCommandArgs = "InvokeAI --use-pep517";
                break;
        }

        await venvRunner.PipInstall(pipCommandArgs, OnConsoleOutput).ConfigureAwait(false);

        await venvRunner
            .PipInstall("rich packaging python-dotenv", OnConsoleOutput)
            .ConfigureAwait(false);

        progress?.Report(new ProgressReport(-1f, "Configuring InvokeAI", isIndeterminate: true));

<<<<<<< HEAD
        await RunInvokeCommand(installLocation, "invokeai-configure", "--yes --skip-sd-weights",
            false).ConfigureAwait(false);
=======
        await RunInvokeCommand(
                installLocation,
                "invokeai-configure",
                "--yes --skip-sd-weights",
                false
            )
            .ConfigureAwait(false);
>>>>>>> 07a63576

        progress?.Report(new ProgressReport(1f, "Done!", isIndeterminate: false));
    }

<<<<<<< HEAD
    public override async Task<InstalledPackageVersion> Update(InstalledPackage installedPackage,
        TorchVersion torchVersion, IProgress<ProgressReport>? progress = null,
        bool includePrerelease = false)
=======
    public override async Task<InstalledPackageVersion> Update(
        InstalledPackage installedPackage,
        TorchVersion torchVersion,
        IProgress<ProgressReport>? progress = null,
        bool includePrerelease = false
    )
>>>>>>> 07a63576
    {
        progress?.Report(new ProgressReport(-1f, "Setting up venv", isIndeterminate: true));

        if (installedPackage.FullPath is null || installedPackage.Version is null)
        {
            throw new NullReferenceException("Installed package is missing Path and/or Version");
        }

        await using var venvRunner = new PyVenvRunner(
            Path.Combine(installedPackage.FullPath, "venv")
        );
        venvRunner.WorkingDirectory = installedPackage.FullPath;
        venvRunner.EnvironmentVariables = GetEnvVars(installedPackage.FullPath);

        var latestVersion = await GetUpdateVersion(installedPackage).ConfigureAwait(false);
        var isReleaseMode = installedPackage.Version.IsReleaseMode;

        var downloadUrl = isReleaseMode
            ? $"https://github.com/invoke-ai/InvokeAI/archive/{latestVersion}.zip"
            : $"https://github.com/invoke-ai/InvokeAI/archive/refs/heads/{installedPackage.Version.InstalledBranch}.zip";

        var gpus = HardwareHelper.IterGpuInfo().ToList();

        progress?.Report(new ProgressReport(-1f, "Installing Package", isIndeterminate: true));

        var pipCommandArgs =
            $"\"InvokeAI @ {downloadUrl}\" --use-pep517 --extra-index-url https://download.pytorch.org/whl/cpu --upgrade";

        switch (torchVersion)
        {
            // If has Nvidia Gpu, install CUDA version
            case TorchVersion.Cuda:
                Logger.Info("Starting InvokeAI install (CUDA)...");
                pipCommandArgs =
                    $"\"InvokeAI[xformers] @ {downloadUrl}\" --use-pep517 --extra-index-url https://download.pytorch.org/whl/cu117 --upgrade";
                break;
            // For AMD, Install ROCm version
            case TorchVersion.Rocm:
                Logger.Info("Starting InvokeAI install (ROCm)...");
                pipCommandArgs =
                    $"\"InvokeAI @ {downloadUrl}\" --use-pep517 --extra-index-url https://download.pytorch.org/whl/rocm5.4.2 --upgrade";
                break;
            case TorchVersion.Mps:
                // For Apple silicon, use MPS
                Logger.Info("Starting InvokeAI install (MPS)...");
                pipCommandArgs = $"\"InvokeAI @ {downloadUrl}\" --use-pep517 --upgrade";
                break;
        }

        await venvRunner.PipInstall(pipCommandArgs, OnConsoleOutput).ConfigureAwait(false);

        progress?.Report(new ProgressReport(1f, "Done!", isIndeterminate: false));

        return isReleaseMode
<<<<<<< HEAD
            ? new InstalledPackageVersion
            {
                InstalledReleaseVersion = latestVersion
            }
=======
            ? new InstalledPackageVersion { InstalledReleaseVersion = latestVersion }
>>>>>>> 07a63576
            : new InstalledPackageVersion
            {
                InstalledBranch = installedPackage.Version.InstalledBranch,
                InstalledCommitSha = latestVersion
            };
    }

    public override Task RunPackage(
        string installedPackagePath,
        string command,
        string arguments
    ) => RunInvokeCommand(installedPackagePath, command, arguments, true);

    private async Task<string> GetUpdateVersion(
        InstalledPackage installedPackage,
        bool includePrerelease = false
    )
    {
        if (installedPackage.Version == null)
            throw new NullReferenceException("Installed package version is null");
<<<<<<< HEAD
        
=======

>>>>>>> 07a63576
        if (installedPackage.Version.IsReleaseMode)
        {
            var releases = await GetAllReleases().ConfigureAwait(false);
            var latestRelease = releases.First(x => includePrerelease || !x.Prerelease);
            return latestRelease.TagName;
        }

        var allCommits = await GetAllCommits(installedPackage.Version.InstalledBranch)
            .ConfigureAwait(false);
        var latestCommit = allCommits.First();
        return latestCommit.Sha;
    }

    private async Task RunInvokeCommand(
        string installedPackagePath,
        string command,
        string arguments,
        bool runDetached
    )
    {
        await SetupVenv(installedPackagePath).ConfigureAwait(false);

        arguments = command switch
        {
            "invokeai-configure" => "--yes --skip-sd-weights",
            "invokeai-model-install" => "--yes",
            _ => arguments
        };

        VenvRunner.EnvironmentVariables = GetEnvVars(installedPackagePath);

        // Launch command is for a console entry point, and not a direct script
        var entryPoint = await VenvRunner.GetEntryPoint(command).ConfigureAwait(false);

        // Split at ':' to get package and function
        var split = entryPoint?.Split(':');

        if (split is not { Length: > 1 })
        {
            throw new Exception($"Could not find entry point for InvokeAI: {entryPoint.ToRepr()}");
        }

        // Compile a startup command according to
        // https://packaging.python.org/en/latest/specifications/entry-points/#use-for-scripts
        // For invokeai, also patch the shutil.get_terminal_size function to return a fixed value
        // above the minimum in invokeai.frontend.install.widgets

        var code = $"""
                    import sys
                    from {split[0]} import {split[1]}
                    sys.exit({split[1]}())
                    """;

        if (runDetached)
        {
            void HandleConsoleOutput(ProcessOutput s)
            {
                OnConsoleOutput(s);

                if (!s.Text.Contains("running on", StringComparison.OrdinalIgnoreCase))
                    return;

                var regex = new Regex(@"(https?:\/\/)([^:\s]+):(\d+)");
                var match = regex.Match(s.Text);
                if (!match.Success)
                    return;

                WebUrl = match.Value;
                OnStartupComplete(WebUrl);
            }

            VenvRunner.RunDetached(
                $"-c \"{code}\" {arguments}".TrimEnd(),
                HandleConsoleOutput,
                OnExit
            );
        }
        else
        {
            var result = await VenvRunner
                .Run($"-c \"{code}\" {arguments}".TrimEnd())
                .ConfigureAwait(false);
            OnConsoleOutput(new ProcessOutput { Text = result.StandardOutput });
        }
    }

    private Dictionary<string, string> GetEnvVars(DirectoryPath installPath)
    {
        // Set additional required environment variables
        var env = new Dictionary<string, string>();
        if (SettingsManager.Settings.EnvironmentVariables is not null)
        {
            env.Update(SettingsManager.Settings.EnvironmentVariables);
        }

        // Need to make subdirectory because they store config in the
        // directory *above* the root directory
        var root = installPath.JoinDir(RelativeRootPath);
        root.Create();
        env["INVOKEAI_ROOT"] = root;

        return env;
    }
}<|MERGE_RESOLUTION|>--- conflicted
+++ resolved
@@ -45,19 +45,9 @@
 
     public override bool ShouldIgnoreReleases => true;
 
-<<<<<<< HEAD
-    public override IEnumerable<SharedFolderMethod> AvailableSharedFolderMethods => new[]
-    {
-        SharedFolderMethod.Symlink,
-        SharedFolderMethod.None
-    };
-    public override SharedFolderMethod RecommendedSharedFolderMethod =>
-        SharedFolderMethod.Symlink;
-=======
     public override IEnumerable<SharedFolderMethod> AvailableSharedFolderMethods =>
         new[] { SharedFolderMethod.Symlink, SharedFolderMethod.None };
     public override SharedFolderMethod RecommendedSharedFolderMethod => SharedFolderMethod.Symlink;
->>>>>>> 07a63576
 
     public InvokeAI(
         IGithubApiCache githubApi,
@@ -135,18 +125,8 @@
 
     public override Task<string> GetLatestVersion() => Task.FromResult("main");
 
-<<<<<<< HEAD
-    public override IEnumerable<TorchVersion> AvailableTorchVersions => new[]
-    {
-        TorchVersion.Cpu,
-        TorchVersion.Cuda,
-        TorchVersion.Rocm,
-        TorchVersion.Mps
-    };
-=======
     public override IEnumerable<TorchVersion> AvailableTorchVersions =>
         new[] { TorchVersion.Cpu, TorchVersion.Cuda, TorchVersion.Rocm, TorchVersion.Mps };
->>>>>>> 07a63576
 
     public override TorchVersion GetRecommendedTorchVersion()
     {
@@ -156,18 +136,6 @@
         }
 
         return base.GetRecommendedTorchVersion();
-<<<<<<< HEAD
-    }
-
-    public override Task DownloadPackage(string installLocation,
-        DownloadPackageVersionOptions downloadOptions, IProgress<ProgressReport>? progress = null)
-    {
-        return Task.CompletedTask;
-    }
-
-    public override async Task InstallPackage(string installLocation, TorchVersion torchVersion,
-        IProgress<ProgressReport>? progress = null)
-=======
     }
 
     public override Task DownloadPackage(
@@ -184,7 +152,6 @@
         TorchVersion torchVersion,
         IProgress<ProgressReport>? progress = null
     )
->>>>>>> 07a63576
     {
         // Setup venv
         progress?.Report(new ProgressReport(-1f, "Setting up venv", isIndeterminate: true));
@@ -206,21 +173,13 @@
                 pipCommandArgs =
                     "InvokeAI[xformers] --use-pep517 --extra-index-url https://download.pytorch.org/whl/cu117";
                 break;
-<<<<<<< HEAD
-            
-=======
-
->>>>>>> 07a63576
+
             case TorchVersion.Rocm:
                 Logger.Info("Starting InvokeAI install (ROCm)...");
                 pipCommandArgs =
                     "InvokeAI --use-pep517 --extra-index-url https://download.pytorch.org/whl/rocm5.4.2";
                 break;
-<<<<<<< HEAD
-            
-=======
-
->>>>>>> 07a63576
+
             case TorchVersion.Mps:
                 Logger.Info("Starting InvokeAI install (MPS)...");
                 pipCommandArgs = "InvokeAI --use-pep517";
@@ -235,10 +194,6 @@
 
         progress?.Report(new ProgressReport(-1f, "Configuring InvokeAI", isIndeterminate: true));
 
-<<<<<<< HEAD
-        await RunInvokeCommand(installLocation, "invokeai-configure", "--yes --skip-sd-weights",
-            false).ConfigureAwait(false);
-=======
         await RunInvokeCommand(
                 installLocation,
                 "invokeai-configure",
@@ -246,23 +201,16 @@
                 false
             )
             .ConfigureAwait(false);
->>>>>>> 07a63576
 
         progress?.Report(new ProgressReport(1f, "Done!", isIndeterminate: false));
     }
 
-<<<<<<< HEAD
-    public override async Task<InstalledPackageVersion> Update(InstalledPackage installedPackage,
-        TorchVersion torchVersion, IProgress<ProgressReport>? progress = null,
-        bool includePrerelease = false)
-=======
     public override async Task<InstalledPackageVersion> Update(
         InstalledPackage installedPackage,
         TorchVersion torchVersion,
         IProgress<ProgressReport>? progress = null,
         bool includePrerelease = false
     )
->>>>>>> 07a63576
     {
         progress?.Report(new ProgressReport(-1f, "Setting up venv", isIndeterminate: true));
 
@@ -317,14 +265,7 @@
         progress?.Report(new ProgressReport(1f, "Done!", isIndeterminate: false));
 
         return isReleaseMode
-<<<<<<< HEAD
-            ? new InstalledPackageVersion
-            {
-                InstalledReleaseVersion = latestVersion
-            }
-=======
             ? new InstalledPackageVersion { InstalledReleaseVersion = latestVersion }
->>>>>>> 07a63576
             : new InstalledPackageVersion
             {
                 InstalledBranch = installedPackage.Version.InstalledBranch,
@@ -345,11 +286,7 @@
     {
         if (installedPackage.Version == null)
             throw new NullReferenceException("Installed package version is null");
-<<<<<<< HEAD
-        
-=======
-
->>>>>>> 07a63576
+
         if (installedPackage.Version.IsReleaseMode)
         {
             var releases = await GetAllReleases().ConfigureAwait(false);
