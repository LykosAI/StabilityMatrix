﻿using System.Diagnostics;
using System.Diagnostics.CodeAnalysis;
using System.Text.Json;
using System.Text.Json.Nodes;
using System.Text.RegularExpressions;
using NLog;
using StabilityMatrix.Core.Helper;
using StabilityMatrix.Core.Helper.Cache;
using StabilityMatrix.Core.Models.FileInterfaces;
using StabilityMatrix.Core.Models.Progress;
using StabilityMatrix.Core.Processes;
using StabilityMatrix.Core.Python;
using StabilityMatrix.Core.Services;

namespace StabilityMatrix.Core.Models.Packages;

public class VladAutomatic : BaseGitPackage
{
    private static readonly Logger Logger = LogManager.GetCurrentClassLogger();

    public override string Name => "automatic";
    public override string DisplayName { get; set; } = "SD.Next Web UI";
    public override string Author => "vladmandic";
    public override string LicenseType => "AGPL-3.0";
    public override string LicenseUrl =>
        "https://github.com/vladmandic/automatic/blob/master/LICENSE.txt";
    public override string Blurb => "Stable Diffusion implementation with advanced features";
    public override string LaunchCommand => "launch.py";

    public override Uri PreviewImageUri =>
        new("https://github.com/vladmandic/automatic/raw/master/html/black-orange.jpg");
    public override bool ShouldIgnoreReleases => true;
    
    public override SharedFolderMethod RecommendedSharedFolderMethod =>
        SharedFolderMethod.Symlink;

    public override IEnumerable<TorchVersion> AvailableTorchVersions => new[]
    {
        TorchVersion.Cpu,
        TorchVersion.Rocm,
        TorchVersion.DirectMl,
        TorchVersion.Cuda
    };

    public override SharedFolderMethod RecommendedSharedFolderMethod => SharedFolderMethod.Symlink;

    public override IEnumerable<TorchVersion> AvailableTorchVersions =>
        new[] { TorchVersion.Cpu, TorchVersion.Rocm, TorchVersion.DirectMl, TorchVersion.Cuda };

    public VladAutomatic(
        IGithubApiCache githubApi,
        ISettingsManager settingsManager,
        IDownloadService downloadService,
        IPrerequisiteHelper prerequisiteHelper
    )
        : base(githubApi, settingsManager, downloadService, prerequisiteHelper) { }

    // https://github.com/vladmandic/automatic/blob/master/modules/shared.py#L324
    public override Dictionary<SharedFolderType, IReadOnlyList<string>> SharedFolders =>
        new()
        {
            [SharedFolderType.StableDiffusion] = new[] { "models/Stable-diffusion" },
            [SharedFolderType.Diffusers] = new[] { "models/Diffusers" },
            [SharedFolderType.VAE] = new[] { "models/VAE" },
            [SharedFolderType.TextualInversion] = new[] { "models/embeddings" },
            [SharedFolderType.Hypernetwork] = new[] { "models/hypernetworks" },
            [SharedFolderType.Codeformer] = new[] { "models/Codeformer" },
            [SharedFolderType.GFPGAN] = new[] { "models/GFPGAN" },
            [SharedFolderType.BSRGAN] = new[] { "models/BSRGAN" },
            [SharedFolderType.ESRGAN] = new[] { "models/ESRGAN" },
            [SharedFolderType.RealESRGAN] = new[] { "models/RealESRGAN" },
            [SharedFolderType.ScuNET] = new[] { "models/ScuNET" },
            [SharedFolderType.SwinIR] = new[] { "models/SwinIR" },
            [SharedFolderType.LDSR] = new[] { "models/LDSR" },
            [SharedFolderType.CLIP] = new[] { "models/CLIP" },
            [SharedFolderType.Lora] = new[] { "models/Lora" },
            [SharedFolderType.LyCORIS] = new[] { "models/LyCORIS" },
            [SharedFolderType.ControlNet] = new[] { "models/ControlNet" }
        };

    [SuppressMessage("ReSharper", "ArrangeObjectCreationWhenTypeNotEvident")]
    public override List<LaunchOptionDefinition> LaunchOptions =>
        new()
        {
            new()
            {
                Name = "Host",
                Type = LaunchOptionType.String,
                DefaultValue = "localhost",
                Options = new() { "--server-name" }
            },
            new()
            {
                Name = "Port",
                Type = LaunchOptionType.String,
                DefaultValue = "7860",
                Options = new() { "--port" }
            },
            new()
            {
                Name = "VRAM",
                Type = LaunchOptionType.Bool,
                InitialValue = HardwareHelper
                    .IterGpuInfo()
                    .Select(gpu => gpu.MemoryLevel)
                    .Max() switch
                {
                    Level.Low => "--lowvram",
                    Level.Medium => "--medvram",
                    _ => null
                },
                Options = new() { "--lowvram", "--medvram" }
            },
            new()
            {
                Name = "Force use of Intel OneAPI XPU backend",
                Type = LaunchOptionType.Bool,
                Options = new() { "--use-ipex" }
            },
            new()
            {
                Name = "Use DirectML if no compatible GPU is detected",
                Type = LaunchOptionType.Bool,
                InitialValue = HardwareHelper.PreferDirectML(),
                Options = new() { "--use-directml" }
            },
            new()
            {
                Name = "Force use of Nvidia CUDA backend",
                Type = LaunchOptionType.Bool,
                InitialValue = HardwareHelper.HasNvidiaGpu(),
                Options = new() { "--use-cuda" }
            },
            new()
            {
                Name = "Force use of AMD ROCm backend",
                Type = LaunchOptionType.Bool,
                InitialValue = HardwareHelper.PreferRocm(),
                Options = new() { "--use-rocm" }
            },
            new()
            {
                Name = "CUDA Device ID",
                Type = LaunchOptionType.String,
                Options = new() { "--device-id" }
            },
            new()
            {
                Name = "API",
                Type = LaunchOptionType.Bool,
                Options = new() { "--api" }
            },
            new()
            {
                Name = "Debug Logging",
                Type = LaunchOptionType.Bool,
                Options = new() { "--debug" }
            },
            LaunchOptionDefinition.Extras
        };

    public override string ExtraLaunchArguments => "";

    public override Task<string> GetLatestVersion() => Task.FromResult("master");

<<<<<<< HEAD
    public override async Task InstallPackage(string installLocation, TorchVersion torchVersion,
        IProgress<ProgressReport>? progress = null)
=======
    public override async Task InstallPackage(
        string installLocation,
        TorchVersion torchVersion,
        IProgress<ProgressReport>? progress = null
    )
>>>>>>> 07a63576
    {
        progress?.Report(new ProgressReport(-1f, "Installing package...", isIndeterminate: true));
        // Setup venv
        var venvRunner = new PyVenvRunner(Path.Combine(installLocation, "venv"));
        venvRunner.WorkingDirectory = installLocation;
        venvRunner.EnvironmentVariables = SettingsManager.Settings.EnvironmentVariables;

        await venvRunner.Setup(true).ConfigureAwait(false);

        switch (torchVersion)
        {
            // Run initial install
            case TorchVersion.Cuda:
<<<<<<< HEAD
                await venvRunner.CustomInstall("launch.py --use-cuda --debug --test", OnConsoleOutput)
                    .ConfigureAwait(false);
                break;
            case TorchVersion.Rocm:
                await venvRunner.CustomInstall("launch.py --use-rocm --debug --test", OnConsoleOutput)
=======
                await venvRunner
                    .CustomInstall("launch.py --use-cuda --debug --test", OnConsoleOutput)
                    .ConfigureAwait(false);
                break;
            case TorchVersion.Rocm:
                await venvRunner
                    .CustomInstall("launch.py --use-rocm --debug --test", OnConsoleOutput)
>>>>>>> 07a63576
                    .ConfigureAwait(false);
                break;
            case TorchVersion.DirectMl:
                await venvRunner
                    .CustomInstall("launch.py --use-directml --debug --test", OnConsoleOutput)
                    .ConfigureAwait(false);
                break;
            default:
                // CPU
<<<<<<< HEAD
                await venvRunner.CustomInstall("launch.py --debug --test", OnConsoleOutput)
=======
                await venvRunner
                    .CustomInstall("launch.py --debug --test", OnConsoleOutput)
>>>>>>> 07a63576
                    .ConfigureAwait(false);
                break;
        }

        progress?.Report(new ProgressReport(1f, isIndeterminate: false));
    }

<<<<<<< HEAD
    public override async Task DownloadPackage(string installLocation,
        DownloadPackageVersionOptions downloadOptions, IProgress<ProgressReport>? progress = null)
=======
    public override async Task DownloadPackage(
        string installLocation,
        DownloadPackageVersionOptions downloadOptions,
        IProgress<ProgressReport>? progress = null
    )
>>>>>>> 07a63576
    {
        progress?.Report(
            new ProgressReport(
                -1f,
                message: "Downloading package...",
                isIndeterminate: true,
                type: ProgressType.Download
            )
        );

        var installDir = new DirectoryPath(installLocation);
        installDir.Create();

        if (!string.IsNullOrWhiteSpace(downloadOptions.CommitHash))
        {
            await PrerequisiteHelper
<<<<<<< HEAD
                .RunGit(installDir.Parent ?? "", "clone", "https://github.com/vladmandic/automatic",
                    installDir.Name).ConfigureAwait(false);

            await PrerequisiteHelper.RunGit(installLocation, "checkout", downloadOptions.CommitHash)
=======
                .RunGit(
                    installDir.Parent ?? "",
                    "clone",
                    "https://github.com/vladmandic/automatic",
                    installDir.Name
                )
                .ConfigureAwait(false);

            await PrerequisiteHelper
                .RunGit(installLocation, "checkout", downloadOptions.CommitHash)
>>>>>>> 07a63576
                .ConfigureAwait(false);
        }
        else if (!string.IsNullOrWhiteSpace(downloadOptions.BranchName))
        {
            await PrerequisiteHelper
<<<<<<< HEAD
                .RunGit(installDir.Parent ?? "", "clone", "-b", downloadOptions.BranchName,
                    "https://github.com/vladmandic/automatic", installDir.Name)
=======
                .RunGit(
                    installDir.Parent ?? "",
                    "clone",
                    "-b",
                    downloadOptions.BranchName,
                    "https://github.com/vladmandic/automatic",
                    installDir.Name
                )
>>>>>>> 07a63576
                .ConfigureAwait(false);
        }
    }

    public override async Task RunPackage(
        string installedPackagePath,
        string command,
        string arguments
    )
    {
        await SetupVenv(installedPackagePath).ConfigureAwait(false);

        void HandleConsoleOutput(ProcessOutput s)
        {
            OnConsoleOutput(s);
            if (s.Text.Contains("Running on local URL", StringComparison.OrdinalIgnoreCase))
            {
                var regex = new Regex(@"(https?:\/\/)([^:\s]+):(\d+)");
                var match = regex.Match(s.Text);
                if (match.Success)
                {
                    WebUrl = match.Value;
                    OnStartupComplete(WebUrl);
                }
            }
        }

        void HandleExit(int i)
        {
            Debug.WriteLine($"Venv process exited with code {i}");
            OnExit(i);
        }

        var args = $"\"{Path.Combine(installedPackagePath, command)}\" {arguments}";

        VenvRunner.RunDetached(args.TrimEnd(), HandleConsoleOutput, HandleExit);
    }

<<<<<<< HEAD
    public override async Task<InstalledPackageVersion> Update(InstalledPackage installedPackage,
        TorchVersion torchVersion, IProgress<ProgressReport>? progress = null,
        bool includePrerelease = false)
=======
    public override async Task<InstalledPackageVersion> Update(
        InstalledPackage installedPackage,
        TorchVersion torchVersion,
        IProgress<ProgressReport>? progress = null,
        bool includePrerelease = false
    )
>>>>>>> 07a63576
    {
        if (installedPackage.Version is null)
        {
            throw new Exception("Version is null");
        }
<<<<<<< HEAD

        progress?.Report(new ProgressReport(-1f, message: "Downloading package update...",
            isIndeterminate: true, type: ProgressType.Update));

        await PrerequisiteHelper.RunGit(installedPackage.FullPath, "checkout",
            installedPackage.Version.InstalledBranch).ConfigureAwait(false);
=======

        progress?.Report(
            new ProgressReport(
                -1f,
                message: "Downloading package update...",
                isIndeterminate: true,
                type: ProgressType.Update
            )
        );

        await PrerequisiteHelper
            .RunGit(installedPackage.FullPath, "checkout", installedPackage.Version.InstalledBranch)
            .ConfigureAwait(false);
>>>>>>> 07a63576

        var venvRunner = new PyVenvRunner(Path.Combine(installedPackage.FullPath!, "venv"));
        venvRunner.WorkingDirectory = installedPackage.FullPath!;
        venvRunner.EnvironmentVariables = SettingsManager.Settings.EnvironmentVariables;
<<<<<<< HEAD

        await venvRunner.CustomInstall("launch.py --upgrade --test", OnConsoleOutput)
            .ConfigureAwait(false);
=======
>>>>>>> 07a63576

        await venvRunner
            .CustomInstall("launch.py --upgrade --test", OnConsoleOutput)
            .ConfigureAwait(false);

        try
        {
            var output = await PrerequisiteHelper
                .GetGitOutput(installedPackage.FullPath, "rev-parse", "HEAD")
                .ConfigureAwait(false);

            return new InstalledPackageVersion
            {
                InstalledBranch = installedPackage.Version.InstalledBranch,
                InstalledCommitSha = output.Replace(Environment.NewLine, "").Replace("\n", "")
            };
        }
        catch (Exception e)
        {
            Logger.Warn(e, "Could not get current git hash, continuing with update");
        }
        finally
        {
<<<<<<< HEAD
            progress?.Report(new ProgressReport(1f, message: "Update Complete",
                isIndeterminate: false,
                type: ProgressType.Update));
=======
            progress?.Report(
                new ProgressReport(
                    1f,
                    message: "Update Complete",
                    isIndeterminate: false,
                    type: ProgressType.Update
                )
            );
>>>>>>> 07a63576
        }

        return new InstalledPackageVersion
        {
            InstalledBranch = installedPackage.Version.InstalledBranch
        };
    }

<<<<<<< HEAD
    public override Task SetupModelFolders(DirectoryPath installDirectory, SharedFolderMethod sharedFolderMethod)
=======
    public override Task SetupModelFolders(
        DirectoryPath installDirectory,
        SharedFolderMethod sharedFolderMethod
    )
>>>>>>> 07a63576
    {
        switch (sharedFolderMethod)
        {
            case SharedFolderMethod.Symlink:
                return base.SetupModelFolders(installDirectory, sharedFolderMethod);
            case SharedFolderMethod.None:
                return Task.CompletedTask;
        }

        // Config option
        var configJsonPath = installDirectory + "config.json";
        var exists = File.Exists(configJsonPath);
        JsonObject? configRoot;
        if (exists)
        {
            var configJson = File.ReadAllText(configJsonPath);
            try
            {
                configRoot = JsonSerializer.Deserialize<JsonObject>(configJson) ?? new JsonObject();
            }
            catch (JsonException e)
            {
                Logger.Error(e, "Error setting up Vlad shared model config");
                return Task.CompletedTask;
            }
        }
        else
        {
            configRoot = new JsonObject();
        }

        configRoot["ckpt_dir"] = Path.Combine(SettingsManager.ModelsDirectory, "StableDiffusion");
        configRoot["diffusers_dir"] = Path.Combine(SettingsManager.ModelsDirectory, "Diffusers");
        configRoot["vae_dir"] = Path.Combine(SettingsManager.ModelsDirectory, "VAE");
        configRoot["lora_dir"] = Path.Combine(SettingsManager.ModelsDirectory, "Lora");
        configRoot["lyco_dir"] = Path.Combine(SettingsManager.ModelsDirectory, "LyCORIS");
<<<<<<< HEAD
        configRoot["embeddings_dir"] = Path.Combine(SettingsManager.ModelsDirectory, "TextualInversion");
        configRoot["hypernetwork_dir"] = Path.Combine(SettingsManager.ModelsDirectory, "Hypernetwork");
        configRoot["codeformer_models_path"] = Path.Combine(SettingsManager.ModelsDirectory, "Codeformer");
        configRoot["gfpgan_models_path"] = Path.Combine(SettingsManager.ModelsDirectory, "GFPGAN");
        configRoot["bsrgan_models_path"] = Path.Combine(SettingsManager.ModelsDirectory, "BSRGAN");
        configRoot["esrgan_models_path"] = Path.Combine(SettingsManager.ModelsDirectory, "ESRGAN");
        configRoot["realesrgan_models_path"] = Path.Combine(SettingsManager.ModelsDirectory, "RealESRGAN");
=======
        configRoot["embeddings_dir"] = Path.Combine(
            SettingsManager.ModelsDirectory,
            "TextualInversion"
        );
        configRoot["hypernetwork_dir"] = Path.Combine(
            SettingsManager.ModelsDirectory,
            "Hypernetwork"
        );
        configRoot["codeformer_models_path"] = Path.Combine(
            SettingsManager.ModelsDirectory,
            "Codeformer"
        );
        configRoot["gfpgan_models_path"] = Path.Combine(SettingsManager.ModelsDirectory, "GFPGAN");
        configRoot["bsrgan_models_path"] = Path.Combine(SettingsManager.ModelsDirectory, "BSRGAN");
        configRoot["esrgan_models_path"] = Path.Combine(SettingsManager.ModelsDirectory, "ESRGAN");
        configRoot["realesrgan_models_path"] = Path.Combine(
            SettingsManager.ModelsDirectory,
            "RealESRGAN"
        );
>>>>>>> 07a63576
        configRoot["scunet_models_path"] = Path.Combine(SettingsManager.ModelsDirectory, "ScuNET");
        configRoot["swinir_models_path"] = Path.Combine(SettingsManager.ModelsDirectory, "SwinIR");
        configRoot["ldsr_models_path"] = Path.Combine(SettingsManager.ModelsDirectory, "LDSR");
        configRoot["clip_models_path"] = Path.Combine(SettingsManager.ModelsDirectory, "CLIP");
<<<<<<< HEAD
        configRoot["control_net_models_path"] = Path.Combine(SettingsManager.ModelsDirectory, "ControlNet");

        var configJsonStr = JsonSerializer.Serialize(configRoot, new JsonSerializerOptions
        {
            WriteIndented = true
        });
=======
        configRoot["control_net_models_path"] = Path.Combine(
            SettingsManager.ModelsDirectory,
            "ControlNet"
        );

        var configJsonStr = JsonSerializer.Serialize(
            configRoot,
            new JsonSerializerOptions { WriteIndented = true }
        );
>>>>>>> 07a63576
        File.WriteAllText(configJsonPath, configJsonStr);

        return Task.CompletedTask;
    }

<<<<<<< HEAD
    public override Task UpdateModelFolders(DirectoryPath installDirectory,
        SharedFolderMethod sharedFolderMethod) =>
        SetupModelFolders(installDirectory, sharedFolderMethod);

    public override Task RemoveModelFolderLinks(DirectoryPath installDirectory,
        SharedFolderMethod sharedFolderMethod) =>
        sharedFolderMethod switch
        {
            SharedFolderMethod.Symlink => base.RemoveModelFolderLinks(installDirectory,
                sharedFolderMethod),
=======
    public override Task UpdateModelFolders(
        DirectoryPath installDirectory,
        SharedFolderMethod sharedFolderMethod
    ) => SetupModelFolders(installDirectory, sharedFolderMethod);

    public override Task RemoveModelFolderLinks(
        DirectoryPath installDirectory,
        SharedFolderMethod sharedFolderMethod
    ) =>
        sharedFolderMethod switch
        {
            SharedFolderMethod.Symlink
                => base.RemoveModelFolderLinks(installDirectory, sharedFolderMethod),
>>>>>>> 07a63576
            SharedFolderMethod.None => Task.CompletedTask,
            _ => Task.CompletedTask
        };
}<|MERGE_RESOLUTION|>--- conflicted
+++ resolved
@@ -30,17 +30,6 @@
     public override Uri PreviewImageUri =>
         new("https://github.com/vladmandic/automatic/raw/master/html/black-orange.jpg");
     public override bool ShouldIgnoreReleases => true;
-    
-    public override SharedFolderMethod RecommendedSharedFolderMethod =>
-        SharedFolderMethod.Symlink;
-
-    public override IEnumerable<TorchVersion> AvailableTorchVersions => new[]
-    {
-        TorchVersion.Cpu,
-        TorchVersion.Rocm,
-        TorchVersion.DirectMl,
-        TorchVersion.Cuda
-    };
 
     public override SharedFolderMethod RecommendedSharedFolderMethod => SharedFolderMethod.Symlink;
 
@@ -163,16 +152,11 @@
 
     public override Task<string> GetLatestVersion() => Task.FromResult("master");
 
-<<<<<<< HEAD
-    public override async Task InstallPackage(string installLocation, TorchVersion torchVersion,
-        IProgress<ProgressReport>? progress = null)
-=======
     public override async Task InstallPackage(
         string installLocation,
         TorchVersion torchVersion,
         IProgress<ProgressReport>? progress = null
     )
->>>>>>> 07a63576
     {
         progress?.Report(new ProgressReport(-1f, "Installing package...", isIndeterminate: true));
         // Setup venv
@@ -186,13 +170,6 @@
         {
             // Run initial install
             case TorchVersion.Cuda:
-<<<<<<< HEAD
-                await venvRunner.CustomInstall("launch.py --use-cuda --debug --test", OnConsoleOutput)
-                    .ConfigureAwait(false);
-                break;
-            case TorchVersion.Rocm:
-                await venvRunner.CustomInstall("launch.py --use-rocm --debug --test", OnConsoleOutput)
-=======
                 await venvRunner
                     .CustomInstall("launch.py --use-cuda --debug --test", OnConsoleOutput)
                     .ConfigureAwait(false);
@@ -200,7 +177,6 @@
             case TorchVersion.Rocm:
                 await venvRunner
                     .CustomInstall("launch.py --use-rocm --debug --test", OnConsoleOutput)
->>>>>>> 07a63576
                     .ConfigureAwait(false);
                 break;
             case TorchVersion.DirectMl:
@@ -210,12 +186,8 @@
                 break;
             default:
                 // CPU
-<<<<<<< HEAD
-                await venvRunner.CustomInstall("launch.py --debug --test", OnConsoleOutput)
-=======
                 await venvRunner
                     .CustomInstall("launch.py --debug --test", OnConsoleOutput)
->>>>>>> 07a63576
                     .ConfigureAwait(false);
                 break;
         }
@@ -223,16 +195,11 @@
         progress?.Report(new ProgressReport(1f, isIndeterminate: false));
     }
 
-<<<<<<< HEAD
-    public override async Task DownloadPackage(string installLocation,
-        DownloadPackageVersionOptions downloadOptions, IProgress<ProgressReport>? progress = null)
-=======
     public override async Task DownloadPackage(
         string installLocation,
         DownloadPackageVersionOptions downloadOptions,
         IProgress<ProgressReport>? progress = null
     )
->>>>>>> 07a63576
     {
         progress?.Report(
             new ProgressReport(
@@ -249,12 +216,6 @@
         if (!string.IsNullOrWhiteSpace(downloadOptions.CommitHash))
         {
             await PrerequisiteHelper
-<<<<<<< HEAD
-                .RunGit(installDir.Parent ?? "", "clone", "https://github.com/vladmandic/automatic",
-                    installDir.Name).ConfigureAwait(false);
-
-            await PrerequisiteHelper.RunGit(installLocation, "checkout", downloadOptions.CommitHash)
-=======
                 .RunGit(
                     installDir.Parent ?? "",
                     "clone",
@@ -265,16 +226,11 @@
 
             await PrerequisiteHelper
                 .RunGit(installLocation, "checkout", downloadOptions.CommitHash)
->>>>>>> 07a63576
                 .ConfigureAwait(false);
         }
         else if (!string.IsNullOrWhiteSpace(downloadOptions.BranchName))
         {
             await PrerequisiteHelper
-<<<<<<< HEAD
-                .RunGit(installDir.Parent ?? "", "clone", "-b", downloadOptions.BranchName,
-                    "https://github.com/vladmandic/automatic", installDir.Name)
-=======
                 .RunGit(
                     installDir.Parent ?? "",
                     "clone",
@@ -283,7 +239,6 @@
                     "https://github.com/vladmandic/automatic",
                     installDir.Name
                 )
->>>>>>> 07a63576
                 .ConfigureAwait(false);
         }
     }
@@ -322,31 +277,17 @@
         VenvRunner.RunDetached(args.TrimEnd(), HandleConsoleOutput, HandleExit);
     }
 
-<<<<<<< HEAD
-    public override async Task<InstalledPackageVersion> Update(InstalledPackage installedPackage,
-        TorchVersion torchVersion, IProgress<ProgressReport>? progress = null,
-        bool includePrerelease = false)
-=======
     public override async Task<InstalledPackageVersion> Update(
         InstalledPackage installedPackage,
         TorchVersion torchVersion,
         IProgress<ProgressReport>? progress = null,
         bool includePrerelease = false
     )
->>>>>>> 07a63576
     {
         if (installedPackage.Version is null)
         {
             throw new Exception("Version is null");
         }
-<<<<<<< HEAD
-
-        progress?.Report(new ProgressReport(-1f, message: "Downloading package update...",
-            isIndeterminate: true, type: ProgressType.Update));
-
-        await PrerequisiteHelper.RunGit(installedPackage.FullPath, "checkout",
-            installedPackage.Version.InstalledBranch).ConfigureAwait(false);
-=======
 
         progress?.Report(
             new ProgressReport(
@@ -360,17 +301,10 @@
         await PrerequisiteHelper
             .RunGit(installedPackage.FullPath, "checkout", installedPackage.Version.InstalledBranch)
             .ConfigureAwait(false);
->>>>>>> 07a63576
 
         var venvRunner = new PyVenvRunner(Path.Combine(installedPackage.FullPath!, "venv"));
         venvRunner.WorkingDirectory = installedPackage.FullPath!;
         venvRunner.EnvironmentVariables = SettingsManager.Settings.EnvironmentVariables;
-<<<<<<< HEAD
-
-        await venvRunner.CustomInstall("launch.py --upgrade --test", OnConsoleOutput)
-            .ConfigureAwait(false);
-=======
->>>>>>> 07a63576
 
         await venvRunner
             .CustomInstall("launch.py --upgrade --test", OnConsoleOutput)
@@ -394,11 +328,6 @@
         }
         finally
         {
-<<<<<<< HEAD
-            progress?.Report(new ProgressReport(1f, message: "Update Complete",
-                isIndeterminate: false,
-                type: ProgressType.Update));
-=======
             progress?.Report(
                 new ProgressReport(
                     1f,
@@ -407,7 +336,6 @@
                     type: ProgressType.Update
                 )
             );
->>>>>>> 07a63576
         }
 
         return new InstalledPackageVersion
@@ -416,14 +344,10 @@
         };
     }
 
-<<<<<<< HEAD
-    public override Task SetupModelFolders(DirectoryPath installDirectory, SharedFolderMethod sharedFolderMethod)
-=======
     public override Task SetupModelFolders(
         DirectoryPath installDirectory,
         SharedFolderMethod sharedFolderMethod
     )
->>>>>>> 07a63576
     {
         switch (sharedFolderMethod)
         {
@@ -460,15 +384,6 @@
         configRoot["vae_dir"] = Path.Combine(SettingsManager.ModelsDirectory, "VAE");
         configRoot["lora_dir"] = Path.Combine(SettingsManager.ModelsDirectory, "Lora");
         configRoot["lyco_dir"] = Path.Combine(SettingsManager.ModelsDirectory, "LyCORIS");
-<<<<<<< HEAD
-        configRoot["embeddings_dir"] = Path.Combine(SettingsManager.ModelsDirectory, "TextualInversion");
-        configRoot["hypernetwork_dir"] = Path.Combine(SettingsManager.ModelsDirectory, "Hypernetwork");
-        configRoot["codeformer_models_path"] = Path.Combine(SettingsManager.ModelsDirectory, "Codeformer");
-        configRoot["gfpgan_models_path"] = Path.Combine(SettingsManager.ModelsDirectory, "GFPGAN");
-        configRoot["bsrgan_models_path"] = Path.Combine(SettingsManager.ModelsDirectory, "BSRGAN");
-        configRoot["esrgan_models_path"] = Path.Combine(SettingsManager.ModelsDirectory, "ESRGAN");
-        configRoot["realesrgan_models_path"] = Path.Combine(SettingsManager.ModelsDirectory, "RealESRGAN");
-=======
         configRoot["embeddings_dir"] = Path.Combine(
             SettingsManager.ModelsDirectory,
             "TextualInversion"
@@ -488,19 +403,10 @@
             SettingsManager.ModelsDirectory,
             "RealESRGAN"
         );
->>>>>>> 07a63576
         configRoot["scunet_models_path"] = Path.Combine(SettingsManager.ModelsDirectory, "ScuNET");
         configRoot["swinir_models_path"] = Path.Combine(SettingsManager.ModelsDirectory, "SwinIR");
         configRoot["ldsr_models_path"] = Path.Combine(SettingsManager.ModelsDirectory, "LDSR");
         configRoot["clip_models_path"] = Path.Combine(SettingsManager.ModelsDirectory, "CLIP");
-<<<<<<< HEAD
-        configRoot["control_net_models_path"] = Path.Combine(SettingsManager.ModelsDirectory, "ControlNet");
-
-        var configJsonStr = JsonSerializer.Serialize(configRoot, new JsonSerializerOptions
-        {
-            WriteIndented = true
-        });
-=======
         configRoot["control_net_models_path"] = Path.Combine(
             SettingsManager.ModelsDirectory,
             "ControlNet"
@@ -510,24 +416,11 @@
             configRoot,
             new JsonSerializerOptions { WriteIndented = true }
         );
->>>>>>> 07a63576
         File.WriteAllText(configJsonPath, configJsonStr);
 
         return Task.CompletedTask;
     }
 
-<<<<<<< HEAD
-    public override Task UpdateModelFolders(DirectoryPath installDirectory,
-        SharedFolderMethod sharedFolderMethod) =>
-        SetupModelFolders(installDirectory, sharedFolderMethod);
-
-    public override Task RemoveModelFolderLinks(DirectoryPath installDirectory,
-        SharedFolderMethod sharedFolderMethod) =>
-        sharedFolderMethod switch
-        {
-            SharedFolderMethod.Symlink => base.RemoveModelFolderLinks(installDirectory,
-                sharedFolderMethod),
-=======
     public override Task UpdateModelFolders(
         DirectoryPath installDirectory,
         SharedFolderMethod sharedFolderMethod
@@ -541,7 +434,6 @@
         {
             SharedFolderMethod.Symlink
                 => base.RemoveModelFolderLinks(installDirectory, sharedFolderMethod),
->>>>>>> 07a63576
             SharedFolderMethod.None => Task.CompletedTask,
             _ => Task.CompletedTask
         };
