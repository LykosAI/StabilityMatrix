using System;
using System.Diagnostics;
using System.Diagnostics.CodeAnalysis;
using System.IO;
using System.Linq;
using System.Net;
using System.Net.Http;
using System.Text.Json;
using System.Text.Json.Serialization;
using System.Threading;
using System.Threading.Tasks;
using Avalonia;
using Avalonia.Controls;
using Avalonia.Controls.ApplicationLifetimes;
using Avalonia.Markup.Xaml;
using Avalonia.Platform;
using Avalonia.Platform.Storage;
using Avalonia.Styling;
using FluentAvalonia.UI.Controls;
using Microsoft.Extensions.Configuration;
using Microsoft.Extensions.DependencyInjection;
using Microsoft.Extensions.Logging;
using NLog;
using NLog.Config;
using NLog.Extensions.Logging;
using NLog.Targets;
using Octokit;
using Polly;
using Polly.Contrib.WaitAndRetry;
using Polly.Extensions.Http;
using Polly.Timeout;
using Refit;
using Sentry;
using StabilityMatrix.Avalonia.Controls;
using StabilityMatrix.Avalonia.Controls.CodeCompletion;
using StabilityMatrix.Avalonia.DesignData;
using StabilityMatrix.Avalonia.Helpers;
using StabilityMatrix.Avalonia.Languages;
using StabilityMatrix.Avalonia.Models;
using StabilityMatrix.Avalonia.Models.TagCompletion;
using StabilityMatrix.Avalonia.Services;
using StabilityMatrix.Avalonia.ViewModels;
using StabilityMatrix.Avalonia.ViewModels.Base;
using StabilityMatrix.Avalonia.ViewModels.CheckpointBrowser;
using StabilityMatrix.Avalonia.ViewModels.CheckpointManager;
using StabilityMatrix.Avalonia.ViewModels.Dialogs;
using StabilityMatrix.Avalonia.ViewModels.PackageManager;
using StabilityMatrix.Avalonia.ViewModels.Inference;
using StabilityMatrix.Avalonia.ViewModels.Settings;
using StabilityMatrix.Avalonia.Views;
using StabilityMatrix.Avalonia.Views.Dialogs;
using StabilityMatrix.Avalonia.Views.Settings;
using StabilityMatrix.Core.Api;
using StabilityMatrix.Core.Converters.Json;
using StabilityMatrix.Core.Database;
using StabilityMatrix.Core.Helper;
using StabilityMatrix.Core.Helper.Cache;
using StabilityMatrix.Core.Helper.Factory;
using StabilityMatrix.Core.Models.Api;
using StabilityMatrix.Core.Models.Configs;
using StabilityMatrix.Core.Models.Packages;
using StabilityMatrix.Core.Models.Settings;
using StabilityMatrix.Core.Python;
using StabilityMatrix.Core.Services;
using StabilityMatrix.Core.Updater;
using Application = Avalonia.Application;
using LogLevel = Microsoft.Extensions.Logging.LogLevel;

namespace StabilityMatrix.Avalonia;

public sealed class App : Application
{
    [NotNull] public static IServiceProvider? Services { get; private set; }
    [NotNull] public static Visual? VisualRoot { get; private set; }
    [NotNull] public static IStorageProvider? StorageProvider { get; private set; }
    // ReSharper disable once MemberCanBePrivate.Global
    [NotNull] public static IConfiguration? Config { get; private set; }
    
    // ReSharper disable once MemberCanBePrivate.Global
    public IClassicDesktopStyleApplicationLifetime? DesktopLifetime =>
        ApplicationLifetime as IClassicDesktopStyleApplicationLifetime;

    public override void Initialize()
    {
        AvaloniaXamlLoader.Load(this);

        // Set design theme
        if (Design.IsDesignMode)
        {
            RequestedThemeVariant = ThemeVariant.Dark;
        }
    }
    
    public override void OnFrameworkInitializationCompleted()
    {
        base.OnFrameworkInitializationCompleted();
        
        if (Design.IsDesignMode)
        {
            DesignData.DesignData.Initialize();
            Services = DesignData.DesignData.Services;
        }
        else
        {
            ConfigureServiceProvider();
        }

        if (DesktopLifetime is not null)
        {
            DesktopLifetime.ShutdownMode = ShutdownMode.OnExplicitShutdown;

            // First time setup if needed
            var settingsManager = Services.GetRequiredService<ISettingsManager>();
            if (!settingsManager.IsEulaAccepted())
            {
                var setupWindow = Services.GetRequiredService<FirstLaunchSetupWindow>();
                var setupViewModel = Services.GetRequiredService<FirstLaunchSetupViewModel>();
                setupWindow.DataContext = setupViewModel;
                setupWindow.ShowAsDialog = true;
                setupWindow.ShowActivated = true;
                setupWindow.ShowAsyncCts = new CancellationTokenSource();
                
                setupWindow.ExtendClientAreaChromeHints = Program.Args.NoWindowChromeEffects ?
                    ExtendClientAreaChromeHints.NoChrome : ExtendClientAreaChromeHints.PreferSystemChrome;

                DesktopLifetime.MainWindow = setupWindow;

                setupWindow.ShowAsyncCts.Token.Register(() =>
                {
                    if (setupWindow.Result == ContentDialogResult.Primary)
                    {
                        settingsManager.SetEulaAccepted();
                        ShowMainWindow();
                        DesktopLifetime.MainWindow.Show();
                    }
                    else
                    {
                        Shutdown();
                    }
                });
            }
            else
            {
                ShowMainWindow();
            }
        }
    }

    private void ShowMainWindow()
    {
        if (DesktopLifetime is null) return;
        
        var mainViewModel = Services.GetRequiredService<MainWindowViewModel>();
        
        var mainWindow = Services.GetRequiredService<MainWindow>();
        mainWindow.DataContext = mainViewModel;
        
        mainWindow.ExtendClientAreaChromeHints = Program.Args.NoWindowChromeEffects ?
            ExtendClientAreaChromeHints.NoChrome : ExtendClientAreaChromeHints.PreferSystemChrome;
        
        var settingsManager = Services.GetRequiredService<ISettingsManager>();
        var windowSettings = settingsManager.Settings.WindowSettings;
        if (windowSettings != null && !Program.Args.ResetWindowPosition)
        {
            mainWindow.Position = new PixelPoint(windowSettings.X, windowSettings.Y);
            mainWindow.Width = windowSettings.Width;
            mainWindow.Height = windowSettings.Height;    
        }
        else
        {
            mainWindow.WindowStartupLocation = WindowStartupLocation.CenterScreen;
        }
        
        mainWindow.Closing += (_, _) =>
        {
            var validWindowPosition =
                mainWindow.Screens.All.Any(screen => screen.Bounds.Contains(mainWindow.Position));

            settingsManager.Transaction(s =>
            {
                s.WindowSettings = new WindowSettings(
                    mainWindow.Width, mainWindow.Height,
                    validWindowPosition ? mainWindow.Position.X : 0,
                    validWindowPosition ? mainWindow.Position.Y : 0);
            }, ignoreMissingLibraryDir: true);
        };
        mainWindow.Closed += (_, _) => Shutdown();

        VisualRoot = mainWindow;
        StorageProvider = mainWindow.StorageProvider;
            
        DesktopLifetime.MainWindow = mainWindow;
        DesktopLifetime.Exit += OnExit;
    }

    private static void ConfigureServiceProvider()
    {
        var services = ConfigureServices();
        Services = services.BuildServiceProvider();
        
        var settingsManager = Services.GetRequiredService<ISettingsManager>();
        
        if (settingsManager.TryFindLibrary())
        {
            Cultures.TrySetSupportedCulture(settingsManager.Settings.Language);
        }
        
        Services.GetRequiredService<ProgressManagerViewModel>().StartEventListener();
    }

    internal static void ConfigurePageViewModels(IServiceCollection services)
    {
        services.AddSingleton<PackageManagerViewModel>()
            .AddSingleton<SettingsViewModel>()
            .AddSingleton<InferenceSettingsViewModel>()
            .AddSingleton<CheckpointBrowserViewModel>()
            .AddSingleton<CheckpointsPageViewModel>()
            .AddSingleton<NewCheckpointsPageViewModel>()
            .AddSingleton<LaunchPageViewModel>()
            .AddSingleton<ProgressManagerViewModel>()
            .AddSingleton<InferenceViewModel>();
        
        services.AddSingleton<MainWindowViewModel>(provider =>
            new MainWindowViewModel(provider.GetRequiredService<ISettingsManager>(),
                provider.GetRequiredService<IDiscordRichPresenceService>(),
                provider.GetRequiredService<ServiceManager<ViewModelBase>>(),
                provider.GetRequiredService<ITrackedDownloadService>())
            {
                Pages =
                {
                    provider.GetRequiredService<LaunchPageViewModel>(),
                    provider.GetRequiredService<InferenceViewModel>(),
                    provider.GetRequiredService<PackageManagerViewModel>(),
                    provider.GetRequiredService<CheckpointsPageViewModel>(),
                    provider.GetRequiredService<CheckpointBrowserViewModel>(),
                },
                FooterPages =
                {
                    provider.GetRequiredService<SettingsViewModel>()
                }
            });
        
        // Register disposable view models for shutdown cleanup
        services.AddSingleton<IDisposable>(p 
            => p.GetRequiredService<LaunchPageViewModel>());
    }

    internal static void ConfigureDialogViewModels(IServiceCollection services)
    {
        // Dialog view models (transient)
        services.AddTransient<InstallerViewModel>();
        services.AddTransient<OneClickInstallViewModel>();
        services.AddTransient<SelectModelVersionViewModel>();
        services.AddTransient<SelectDataDirectoryViewModel>();
        services.AddTransient<LaunchOptionsViewModel>();
        services.AddTransient<ExceptionViewModel>();
        services.AddTransient<EnvVarsViewModel>();
        services.AddTransient<ImageViewerViewModel>();
        services.AddTransient<PackageImportViewModel>();
        
        // Dialog view models (singleton)
        services.AddSingleton<FirstLaunchSetupViewModel>();
        services.AddSingleton<UpdateViewModel>();
        
        // Other transients (usually sub view models)
        services.AddTransient<CheckpointFolder>();
        services.AddTransient<CheckpointFile>();
        services.AddTransient<InferenceTextToImageViewModel>();
        services.AddTransient<CheckpointBrowserCardViewModel>();
        services.AddTransient<PackageCardViewModel>();
        
        // Global progress
        services.AddSingleton<ProgressManagerViewModel>();
        
        // Controls
        services.AddTransient<RefreshBadgeViewModel>();

        // Inference controls
        services.AddTransient<SeedCardViewModel>();
        services.AddTransient<SamplerCardViewModel>();
        services.AddTransient<UpscalerCardViewModel>();
        services.AddTransient<ImageGalleryCardViewModel>();
        services.AddTransient<PromptCardViewModel>();
        services.AddTransient<StackCardViewModel>();
        services.AddTransient<StackExpanderViewModel>();
        services.AddTransient<ModelCardViewModel>();
        services.AddTransient<BatchSizeCardViewModel>();
        
        // Dialog factory
        services.AddSingleton<ServiceManager<ViewModelBase>>(provider =>
            new ServiceManager<ViewModelBase>()
                .Register(provider.GetRequiredService<InstallerViewModel>)
                .Register(provider.GetRequiredService<OneClickInstallViewModel>)
                .Register(provider.GetRequiredService<SelectModelVersionViewModel>)
                .Register(provider.GetRequiredService<SelectDataDirectoryViewModel>)
                .Register(provider.GetRequiredService<LaunchOptionsViewModel>)
                .Register(provider.GetRequiredService<UpdateViewModel>)
                .Register(provider.GetRequiredService<CheckpointBrowserCardViewModel>)
                .Register(provider.GetRequiredService<CheckpointFolder>)
                .Register(provider.GetRequiredService<CheckpointFile>)
                .Register(provider.GetRequiredService<PackageCardViewModel>)
                .Register(provider.GetRequiredService<RefreshBadgeViewModel>)
                .Register(provider.GetRequiredService<ExceptionViewModel>)
                .Register(provider.GetRequiredService<EnvVarsViewModel>)
                .Register(provider.GetRequiredService<ProgressManagerViewModel>)
                .Register(provider.GetRequiredService<InferenceTextToImageViewModel>)
                .Register(provider.GetRequiredService<SeedCardViewModel>)
                .Register(provider.GetRequiredService<SamplerCardViewModel>)
                .Register(provider.GetRequiredService<ImageGalleryCardViewModel>)
                .Register(provider.GetRequiredService<PromptCardViewModel>)
                .Register(provider.GetRequiredService<StackCardViewModel>)
                .Register(provider.GetRequiredService<StackExpanderViewModel>)
                .Register(provider.GetRequiredService<UpscalerCardViewModel>)
                .Register(provider.GetRequiredService<ModelCardViewModel>)
                .Register(provider.GetRequiredService<BatchSizeCardViewModel>)
                .Register(provider.GetRequiredService<ImageViewerViewModel>)
                .Register(provider.GetRequiredService<FirstLaunchSetupViewModel>)
                .Register(provider.GetRequiredService<PackageImportViewModel>)
            );
    }

    internal static void ConfigureViews(IServiceCollection services)
    {
        // Pages
        services.AddSingleton<CheckpointsPage>();
        services.AddSingleton<LaunchPageView>();
        services.AddSingleton<PackageManagerPage>();
        services.AddSingleton<SettingsPage>();
        services.AddSingleton<InferenceSettingsPage>();
        services.AddSingleton<CheckpointBrowserPage>();
        services.AddSingleton<ProgressManagerPage>();
        services.AddSingleton<InferencePage>();
        
        // Inference tabs
        services.AddTransient<InferenceTextToImageView>();
        
        // Inference controls
        services.AddTransient<ImageGalleryCard>();
        services.AddTransient<SeedCard>();
        services.AddTransient<SamplerCard>();
        services.AddTransient<PromptCard>();
        services.AddTransient<StackCard>();
        services.AddTransient<StackExpander>();
        services.AddTransient<UpscalerCard>();
        services.AddTransient<ModelCard>();
        services.AddTransient<BatchSizeCard>();
        services.AddSingleton<NewCheckpointsPage>();
        
        // Dialogs
        services.AddTransient<SelectDataDirectoryDialog>();
        services.AddTransient<LaunchOptionsDialog>();
        services.AddTransient<UpdateDialog>();
        services.AddTransient<ExceptionDialog>();
        services.AddTransient<EnvVarsDialog>();
        services.AddTransient<ImageViewerDialog>();
        services.AddTransient<PackageImportDialog>();
        
        // Controls
        services.AddTransient<RefreshBadge>();
        
        // Windows
        services.AddSingleton<MainWindow>();
        services.AddSingleton<FirstLaunchSetupWindow>();
    }
    
    internal static void ConfigurePackages(IServiceCollection services)
    {
        services.AddSingleton<BasePackage, A3WebUI>();
        services.AddSingleton<BasePackage, VladAutomatic>();
        services.AddSingleton<BasePackage, ComfyUI>();
        services.AddSingleton<BasePackage, VoltaML>();
        services.AddSingleton<BasePackage, InvokeAI>();
        services.AddSingleton<BasePackage, Fooocus>();
    }

    private static IServiceCollection ConfigureServices()
    {
        var services = new ServiceCollection();

        services.AddMemoryCache();

        ConfigurePageViewModels(services);
        ConfigureDialogViewModels(services);
        ConfigurePackages(services);
        
        // Other services
        services.AddSingleton<ISettingsManager, SettingsManager>();
        services.AddSingleton<ISharedFolders, SharedFolders>();
        services.AddSingleton<SharedState>();
        services.AddSingleton<ModelFinder>();
        services.AddSingleton<IPackageFactory, PackageFactory>();
        services.AddSingleton<IDownloadService, DownloadService>();
        services.AddSingleton<IGithubApiCache, GithubApiCache>();
        services.AddSingleton<INotificationService, NotificationService>();
        services.AddSingleton<IPyRunner, PyRunner>();
        services.AddSingleton<IUpdateHelper, UpdateHelper>();
        services.AddSingleton<INavigationService, NavigationService>();
<<<<<<< HEAD
        services.AddSingleton<IInferenceClientManager, InferenceClientManager>();
        services.AddSingleton<ICompletionProvider, CompletionProvider>();
        services.AddSingleton<ITokenizerProvider, TokenizerProvider>();
=======
        services.AddSingleton<IModelIndexService, ModelIndexService>();
>>>>>>> fd384908
        
        services.AddSingleton<ITrackedDownloadService, TrackedDownloadService>();
        services.AddSingleton<IDisposable>(provider => 
            (IDisposable) provider.GetRequiredService<ITrackedDownloadService>());
        
        // Rich presence
        services.AddSingleton<IDiscordRichPresenceService, DiscordRichPresenceService>();
        services.AddSingleton<IDisposable>(provider => 
            provider.GetRequiredService<IDiscordRichPresenceService>());

        Config = new ConfigurationBuilder()
            .SetBasePath(Directory.GetCurrentDirectory())
            .AddJsonFile("appsettings.json", optional: true, reloadOnChange: true)
            .Build();
        
        services.Configure<DebugOptions>(Config.GetSection(nameof(DebugOptions)));
        
        if (Compat.IsWindows)
        {
            services.AddSingleton<IPrerequisiteHelper, WindowsPrerequisiteHelper>();
        }
        else if (Compat.IsLinux || Compat.IsMacOS)
        {
            services.AddSingleton<IPrerequisiteHelper, UnixPrerequisiteHelper>();
        }

        ConfigureViews(services);

        if (Design.IsDesignMode)
        {
            services.AddSingleton<ILiteDbContext, MockLiteDbContext>();
        }
        else
        {
            services.AddSingleton<ILiteDbContext, LiteDbContext>();
            services.AddSingleton<IDisposable>(p => p.GetRequiredService<ILiteDbContext>());
        }

        services.AddTransient<IGitHubClient, GitHubClient>(_ =>
        {
            var client = new GitHubClient(new ProductHeaderValue("StabilityMatrix"));
            // var githubApiKey = Config["GithubApiKey"];
            // if (string.IsNullOrWhiteSpace(githubApiKey))
            //     return client;
            //
            // client.Credentials = new Credentials(githubApiKey);
            return client;
        });

        // Configure Refit and Polly
        var jsonSerializerOptions = new JsonSerializerOptions
        {
            PropertyNameCaseInsensitive = true,
            PropertyNamingPolicy = JsonNamingPolicy.CamelCase
        };
        jsonSerializerOptions.Converters.Add(new ObjectToInferredTypesConverter());
        jsonSerializerOptions.Converters.Add(new DefaultUnknownEnumConverter<CivitFileType>());
        jsonSerializerOptions.Converters.Add(
            new JsonStringEnumConverter(JsonNamingPolicy.CamelCase));
        jsonSerializerOptions.DefaultIgnoreCondition = JsonIgnoreCondition.WhenWritingNull;

        var defaultRefitSettings = new RefitSettings
        {
            ContentSerializer =
                new SystemTextJsonContentSerializer(jsonSerializerOptions)
        };
        
        // Refit settings for IApiFactory
        var defaultSystemTextJsonSettings =
            SystemTextJsonContentSerializer.GetDefaultJsonSerializerOptions();
        defaultSystemTextJsonSettings.DefaultIgnoreCondition = JsonIgnoreCondition.WhenWritingNull;
        var apiFactoryRefitSettings = new RefitSettings
        {
            ContentSerializer =
                new SystemTextJsonContentSerializer(defaultSystemTextJsonSettings),
        };

        // HTTP Policies
        var retryStatusCodes = new[]
        {
            HttpStatusCode.RequestTimeout, // 408
            HttpStatusCode.InternalServerError, // 500
            HttpStatusCode.BadGateway, // 502
            HttpStatusCode.ServiceUnavailable, // 503
            HttpStatusCode.GatewayTimeout // 504
        };
        var delay = Backoff
            .DecorrelatedJitterBackoffV2(medianFirstRetryDelay: TimeSpan.FromMilliseconds(80),
                retryCount: 5);
        var retryPolicy = HttpPolicyExtensions
            .HandleTransientHttpError()
            .Or<TimeoutRejectedException>()
            .OrResult(r => retryStatusCodes.Contains(r.StatusCode))
            .WaitAndRetryAsync(delay);

        // Shorter timeout for local requests
        var localTimeout = Policy.TimeoutAsync<HttpResponseMessage>(TimeSpan.FromSeconds(3));
        var localDelay = Backoff
            .DecorrelatedJitterBackoffV2(medianFirstRetryDelay: TimeSpan.FromMilliseconds(50),
                retryCount: 3);
        var localRetryPolicy = HttpPolicyExtensions
            .HandleTransientHttpError()
            .Or<TimeoutRejectedException>()
            .OrResult(r => retryStatusCodes.Contains(r.StatusCode))
            .WaitAndRetryAsync(localDelay, onRetryAsync: (_, _) =>
            {
                Debug.WriteLine("Retrying local request...");
                return Task.CompletedTask;
            });

        // named client for update
        services.AddHttpClient("UpdateClient")
            .AddPolicyHandler(retryPolicy);

        // Add Refit clients
        services.AddRefitClient<ICivitApi>(defaultRefitSettings)
            .ConfigureHttpClient(c =>
            {
                c.BaseAddress = new Uri("https://civitai.com");
                c.Timeout = TimeSpan.FromSeconds(15);
            })
            .AddPolicyHandler(retryPolicy);

        // Add Refit client managers
        services.AddHttpClient("A3Client")
            .AddPolicyHandler(localTimeout.WrapAsync(localRetryPolicy));

        /*services.AddHttpClient("IComfyApi")
            .AddPolicyHandler(localTimeout.WrapAsync(localRetryPolicy));*/
        
        // Add Refit client factory
        services.AddSingleton<IApiFactory, ApiFactory>(provider =>
            new ApiFactory(provider.GetRequiredService<IHttpClientFactory>())
            {
                RefitSettings = apiFactoryRefitSettings,
            });
        
        // Add logging
        services.AddLogging(builder =>
        {
            builder.ClearProviders();
            builder.AddFilter("Microsoft.Extensions.Http", LogLevel.Warning)
                .AddFilter("Microsoft.Extensions.Http.DefaultHttpClientFactory", LogLevel.Warning)
                .AddFilter("Microsoft", LogLevel.Warning)
                .AddFilter("System", LogLevel.Warning);
            builder.SetMinimumLevel(LogLevel.Debug);
            builder.AddNLog(ConfigureLogging());
        });

        return services;
    }

    /// <summary>
    /// Requests shutdown of the Current Application.
    /// </summary>
    /// <remarks>This returns asynchronously *without waiting* for Shutdown</remarks>
    /// <param name="exitCode">Exit code for the application.</param>
    /// <exception cref="NullReferenceException">If Application.Current is null</exception>
    public static void Shutdown(int exitCode = 0)
    {
        if (Current is null) throw new NullReferenceException(
            "Current Application was null when Shutdown called");
        if (Current.ApplicationLifetime is IClassicDesktopStyleApplicationLifetime lifetime)
        {
            lifetime.Shutdown(exitCode);
        }
    }

    private static void OnExit(object? sender, ControlledApplicationLifetimeExitEventArgs args)
    {
        Debug.WriteLine("Start OnExit");
        // Services.GetRequiredService<LaunchViewModel>().OnShutdown();
        var settingsManager = Services.GetRequiredService<ISettingsManager>();

        // If RemoveFolderLinksOnShutdown is set, delete all package junctions
        if (settingsManager is
            {
                IsLibraryDirSet: true,
                Settings.RemoveFolderLinksOnShutdown: true
            })
        {
            var sharedFolders = Services.GetRequiredService<ISharedFolders>();
            sharedFolders.RemoveLinksForAllPackages();
        }

        Debug.WriteLine("Start OnExit: Disposing services");
        // Dispose all services
        foreach (var disposable in Services.GetServices<IDisposable>())
        {
            Debug.WriteLine($"Disposing {disposable.GetType().Name}");
            disposable.Dispose();
        }

        Debug.WriteLine("End OnExit");
    }

    private static LoggingConfiguration ConfigureLogging()
    {
        LogManager.Setup().LoadConfiguration(builder => {
            var debugTarget = builder.ForTarget("console").WriteTo(new DebuggerTarget
            {
                Layout = "${message}"
            }).WithAsync();
            
            var fileTarget = builder.ForTarget("logfile").WriteTo(new FileTarget
            {
                Layout = "${longdate}|${level:uppercase=true}|${logger}|${message:withexception=true}",
                ArchiveOldFileOnStartup = true,
                FileName = "${specialfolder:folder=ApplicationData}/StabilityMatrix/app.log",
                ArchiveFileName = "${specialfolder:folder=ApplicationData}/StabilityMatrix/app.{#}.log",
                ArchiveNumbering = ArchiveNumberingMode.Rolling,
                MaxArchiveFiles = 2
            }).WithAsync();
            
            // Filter some sources to be warn levels or above only
            builder.ForLogger("System.*").WriteToNil(NLog.LogLevel.Warn);
            builder.ForLogger("Microsoft.*").WriteToNil(NLog.LogLevel.Warn);
            builder.ForLogger("Microsoft.Extensions.Http.*").WriteToNil(NLog.LogLevel.Warn);
            
            // Disable console trace logging by default
            builder.ForLogger("StabilityMatrix.Avalonia.ViewModels.ConsoleViewModel").WriteToNil(NLog.LogLevel.Debug);
            
            builder.ForLogger().FilterMinLevel(NLog.LogLevel.Trace).WriteTo(debugTarget);
            builder.ForLogger().FilterMinLevel(NLog.LogLevel.Debug).WriteTo(fileTarget);
        });
        
        // Sentry
        if (SentrySdk.IsEnabled)
        {
            LogManager.Configuration.AddSentry(o =>
            {
                o.InitializeSdk = false;
                o.Layout = "${message}";
                o.ShutdownTimeoutSeconds = 5;
                o.IncludeEventDataOnBreadcrumbs = true;
                o.BreadcrumbLayout = "${logger}: ${message}";
                // Debug and higher are stored as breadcrumbs (default is Info)
                o.MinimumBreadcrumbLevel = NLog.LogLevel.Debug;
                // Error and higher is sent as event (default is Error)
                o.MinimumEventLevel = NLog.LogLevel.Error;
            });
        }

        return LogManager.Configuration;
    }
}<|MERGE_RESOLUTION|>--- conflicted
+++ resolved
@@ -395,13 +395,10 @@
         services.AddSingleton<IPyRunner, PyRunner>();
         services.AddSingleton<IUpdateHelper, UpdateHelper>();
         services.AddSingleton<INavigationService, NavigationService>();
-<<<<<<< HEAD
         services.AddSingleton<IInferenceClientManager, InferenceClientManager>();
         services.AddSingleton<ICompletionProvider, CompletionProvider>();
         services.AddSingleton<ITokenizerProvider, TokenizerProvider>();
-=======
         services.AddSingleton<IModelIndexService, ModelIndexService>();
->>>>>>> fd384908
         
         services.AddSingleton<ITrackedDownloadService, TrackedDownloadService>();
         services.AddSingleton<IDisposable>(provider => 
