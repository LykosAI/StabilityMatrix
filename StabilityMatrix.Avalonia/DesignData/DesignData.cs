--- conflicted
+++ resolved
@@ -210,7 +210,7 @@
                                     Fp = CivitModelFpType.fp16,
                                     Size = CivitModelSize.pruned,
                                 },
-                                TrainedWords =  ["aurora", "lightning"]
+                                TrainedWords = ["aurora", "lightning"]
                             }
                         },
                         new() { FilePath = "~/Models/Lora/model.safetensors", Title = "Some model" },
@@ -297,11 +297,7 @@
             );
         }*/
 
-<<<<<<< HEAD
-        CheckpointBrowserViewModel.ModelCards = new ObservableCollection<CheckpointBrowserCardViewModel>
-=======
         CivitAiBrowserViewModel.ModelCards = new ObservableCollection<CheckpointBrowserCardViewModel>
->>>>>>> a31eaae8
         {
             dialogFactory.Get<CheckpointBrowserCardViewModel>(vm =>
             {
@@ -310,11 +306,7 @@
                     Name = "BB95 Furry Mix",
                     Description = "A furry mix of BB95",
                     Stats = new CivitModelStats { Rating = 3.5, RatingCount = 24 },
-<<<<<<< HEAD
                     ModelVersions = [new() { Name = "v1.2.2-Inpainting" }],
-=======
-                    ModelVersions =  [new() { Name = "v1.2.2-Inpainting" }],
->>>>>>> a31eaae8
                     Creator = new CivitCreator
                     {
                         Image = "https://gravatar.com/avatar/fe74084ae8a081dc2283f5bde4736756ad?f=y&d=retro",
@@ -332,12 +324,9 @@
                     ModelVersions =
                     [
                         new()
-<<<<<<< HEAD
                         {
                             Name = "v1.2.2-Inpainting",
                             Images = new List<CivitImage>
-=======
->>>>>>> a31eaae8
                             {
                                 new()
                                 {
@@ -347,10 +336,7 @@
                                         + "78fd2a0a-42b6-42b0-9815-81cb11bb3d05/00009-2423234823.jpeg"
                                 }
                             }
-<<<<<<< HEAD
                         }
-=======
->>>>>>> a31eaae8
                     ],
                     Creator = new CivitCreator
                     {
@@ -433,12 +419,9 @@
         Services.GetRequiredService<FirstLaunchSetupViewModel>();
 
     public static LaunchPageViewModel LaunchPageViewModel => Services.GetRequiredService<LaunchPageViewModel>();
-<<<<<<< HEAD
-=======
 
     public static HuggingFacePageViewModel HuggingFacePageViewModel =>
         Services.GetRequiredService<HuggingFacePageViewModel>();
->>>>>>> a31eaae8
 
     public static OutputsPageViewModel OutputsPageViewModel
     {
@@ -654,7 +637,6 @@
         DialogFactory.Get<InferenceImageUpscaleViewModel>();
 
     public static PackageImportViewModel PackageImportViewModel => DialogFactory.Get<PackageImportViewModel>();
-<<<<<<< HEAD
 
     public static RefreshBadgeViewModel RefreshBadgeViewModel => new() { State = ProgressState.Success };
 
@@ -668,10 +650,6 @@
             };
             vm.ExcludeCategories = ["Excluded Category"];
         });
-=======
-
-    public static RefreshBadgeViewModel RefreshBadgeViewModel => new() { State = ProgressState.Success };
->>>>>>> a31eaae8
 
     public static SeedCardViewModel SeedCardViewModel => new();
 
@@ -766,7 +744,6 @@
         DialogFactory.Get<StackExpanderViewModel>(vm =>
         {
             vm.Title = "Hires Fix";
-<<<<<<< HEAD
             vm.AddCards(UpscalerCardViewModel, SamplerCardViewModel);
             vm.OnContainerIndexChanged(0);
         });
@@ -778,9 +755,6 @@
             vm.IsSettingsEnabled = true;
             vm.AddCards(UpscalerCardViewModel, SamplerCardViewModel);
             vm.OnContainerIndexChanged(1);
-=======
-            vm.AddCards(new LoadableViewModelBase[] { UpscalerCardViewModel, SamplerCardViewModel });
->>>>>>> a31eaae8
         });
 
     public static UpscalerCardViewModel UpscalerCardViewModel => DialogFactory.Get<UpscalerCardViewModel>();
@@ -855,18 +829,12 @@
         });
 
     public static ImageSource SampleImageSource =>
-<<<<<<< HEAD
         new(new Uri("https://image.civitai.com/xG1nkqKTMzGDvpLrqFT7WA/a318ac1f-3ad0-48ac-98cc-79126febcc17/width=1500"))
         {
             Label = "Test Image"
         };
 
     public static ControlNetCardViewModel ControlNetCardViewModel => DialogFactory.Get<ControlNetCardViewModel>();
-=======
-        new(
-            new Uri("https://image.civitai.com/xG1nkqKTMzGDvpLrqFT7WA/a318ac1f-3ad0-48ac-98cc-79126febcc17/width=1500")
-        );
->>>>>>> a31eaae8
 
     public static Indexer Types { get; } = new();
 
