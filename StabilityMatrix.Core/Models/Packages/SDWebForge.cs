--- conflicted
+++ resolved
@@ -152,10 +152,6 @@
 
         if (isBlackwell && torchVersion is TorchIndex.Cuda)
         {
-<<<<<<< HEAD
-<<<<<<< HEAD
-            pipArgs = pipArgs.WithTorchDirectML();
-=======
             pipArgs = pipArgs
                 .AddArg("--upgrade")
                 .AddArg("--pre")
@@ -171,16 +167,6 @@
                 new ProgressReport(-1f, "Installing Torch for your shiny new GPU...", isIndeterminate: true)
             );
             await venvRunner.PipInstall(pipArgs, onConsoleOutput).ConfigureAwait(false);
->>>>>>> 7ab289c8 (Merge pull request #996 from ionite34/more-blackwell-updates)
-=======
-            pipArgs = pipArgs
-                .AddArg(
-                    "https://huggingface.co/w-e-w/torch-2.6.0-cu128.nv/resolve/main/torch-2.6.0%2Bcu128.nv-cp310-cp310-win_amd64.whl"
-                )
-                .AddArg(
-                    "https://huggingface.co/w-e-w/torch-2.6.0-cu128.nv/resolve/main/torchvision-0.20.0a0%2Bcu128.nv-cp310-cp310-win_amd64.whl"
-                );
->>>>>>> 8351c035
         }
         else
         {
