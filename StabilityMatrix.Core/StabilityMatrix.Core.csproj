<Project Sdk="Microsoft.NET.Sdk">

    <PropertyGroup>
        <TargetFramework>net7.0</TargetFramework>
        <RuntimeIdentifiers>win-x64;linux-x64;osx-x64;osx-arm64</RuntimeIdentifiers>
        <ImplicitUsings>enable</ImplicitUsings>
        <Nullable>enable</Nullable>
        <BuiltInComInteropSupport>true</BuiltInComInteropSupport>
        <EnableWindowsTargeting>true</EnableWindowsTargeting>
    </PropertyGroup>

    <ItemGroup>
      <InternalsVisibleTo Include="StabilityMatrix.Tests" />
    </ItemGroup>

    <ItemGroup>
      <PackageReference Include="AsyncAwaitBestPractices" Version="6.0.6" />
      <PackageReference Include="Blake3" Version="1.0.0" />
      <PackageReference Include="Crc32.NET" Version="1.2.0" />
      <PackageReference Include="DeviceId" Version="6.4.0" />
      <PackageReference Include="DeviceId.Linux" Version="6.3.0" />
      <PackageReference Include="DeviceId.Mac" Version="6.2.0" />
      <PackageReference Include="DeviceId.Windows" Version="6.4.0" />
      <PackageReference Include="DeviceId.Windows.Wmi" Version="6.5.0" />
      <PackageReference Include="DynamicData" Version="8.1.1" />
      <PackageReference Include="LiteDB" Version="5.0.17" />
      <PackageReference Include="LiteDB.Async" Version="0.1.7" />
      <PackageReference Include="MetadataExtractor" Version="2.8.1" />
      <PackageReference Include="Microsoft.Extensions.Caching.Memory" Version="7.0.0" />
      <PackageReference Include="Microsoft.Extensions.Options.ConfigurationExtensions" Version="7.0.0" />
      <PackageReference Include="NLog" Version="5.2.5" />
      <PackageReference Include="NLog.Extensions.Logging" Version="5.3.5" />
      <PackageReference Include="NSec.Cryptography" Version="22.4.0" />
<<<<<<< HEAD
      <PackageReference Include="Octokit" Version="7.0.1" />
      <PackageReference Include="OneOf" Version="3.0.263" />
      <PackageReference Include="OneOf.SourceGenerator" Version="3.0.263" />
=======
      <PackageReference Include="Octokit" Version="8.1.1" />
>>>>>>> 76045bfb
      <PackageReference Include="Polly.Contrib.WaitAndRetry" Version="1.1.1" />
      <PackageReference Include="pythonnet" Version="3.0.3" />
      <PackageReference Include="Refit" Version="7.0.0" />
      <PackageReference Include="Refit.HttpClientFactory" Version="7.0.0" />
      <PackageReference Include="RockLib.Reflection.Optimized" Version="2.0.0" />
      <PackageReference Include="Salaros.ConfigParser" Version="0.3.8" />
      <PackageReference Include="Semver" Version="3.0.0-beta.1" />
      <PackageReference Include="Sentry.NLog" Version="3.40.1" />
      <PackageReference Include="SharpCompress" Version="0.34.1" />
      <PackageReference Include="Websocket.Client" Version="5.0.0" />
      <PackageReference Include="YamlDotNet" Version="13.7.1" />
      <PackageReference Include="Yoh.Text.Json.NamingPolicies" Version="1.0.0" />
    </ItemGroup>
</Project><|MERGE_RESOLUTION|>--- conflicted
+++ resolved
@@ -31,13 +31,9 @@
       <PackageReference Include="NLog" Version="5.2.5" />
       <PackageReference Include="NLog.Extensions.Logging" Version="5.3.5" />
       <PackageReference Include="NSec.Cryptography" Version="22.4.0" />
-<<<<<<< HEAD
-      <PackageReference Include="Octokit" Version="7.0.1" />
+      <PackageReference Include="Octokit" Version="8.1.1" />
       <PackageReference Include="OneOf" Version="3.0.263" />
       <PackageReference Include="OneOf.SourceGenerator" Version="3.0.263" />
-=======
-      <PackageReference Include="Octokit" Version="8.1.1" />
->>>>>>> 76045bfb
       <PackageReference Include="Polly.Contrib.WaitAndRetry" Version="1.1.1" />
       <PackageReference Include="pythonnet" Version="3.0.3" />
       <PackageReference Include="Refit" Version="7.0.0" />
