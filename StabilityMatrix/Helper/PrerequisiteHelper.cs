﻿using System;
using System.Collections.Generic;
using System.Diagnostics;
using System.IO;
using System.Linq;
using System.Reflection;
using System.Threading.Tasks;
using Microsoft.Extensions.Logging;
using Microsoft.Win32;
using Octokit;
using StabilityMatrix.Models;
using StabilityMatrix.Python;
using StabilityMatrix.Services;

namespace StabilityMatrix.Helper;

public class PrerequisiteHelper : IPrerequisiteHelper
{
    private readonly ILogger<PrerequisiteHelper> logger;
    private readonly IGitHubClient gitHubClient;
    private readonly IDownloadService downloadService;
    private readonly ISettingsManager settingsManager;
    private const string VcRedistDownloadUrl = "https://aka.ms/vs/16/release/vc_redist.x64.exe";
    private const string PythonDownloadUrl = "https://www.python.org/ftp/python/3.10.11/python-3.10.11-embed-amd64.zip";

    private string HomeDir => settingsManager.LibraryDir;
    
    private string VcRedistDownloadPath => Path.Combine(HomeDir, "vcredist.x64.exe");

    private string AssetsDir => Path.Combine(HomeDir, "Assets");
    private string SevenZipPath => Path.Combine(AssetsDir, "7za.exe");
    
    private string PythonDownloadPath => Path.Combine(AssetsDir, "python-3.10.11-embed-amd64.zip");
    private string PythonDir => Path.Combine(AssetsDir, "Python310");
    private string PythonDllPath => Path.Combine(PythonDir, "python310.dll");
    private string PythonLibraryZipPath => Path.Combine(PythonDir, "python310.zip");
    private string GetPipPath => Path.Combine(PythonDir, "get-pip.pyc");
    // Temporary directory to extract venv to during python install
    private string VenvTempDir => Path.Combine(PythonDir, "venv");
    
<<<<<<< HEAD
    private string PortableGitInstallDir => Path.Combine(HomeDir, "PortableGit");
    private string PortableGitDownloadPath => Path.Combine(HomeDir, "PortableGit.7z.exe");
    private string GitExePath => Path.Combine(PortableGitInstallDir, "bin", "git.exe");
    public string GitBinPath => Path.Combine(PortableGitInstallDir, "bin");
=======
    private static readonly string PortableGitInstallDir = Path.Combine(HomeDir, "PortableGit");
    private static readonly string PortableGitDownloadPath = Path.Combine(HomeDir, "PortableGit.7z.exe");
    private static readonly string GitExePath = Path.Combine(PortableGitInstallDir, "bin", "git.exe");
    public static readonly string GitBinPath = Path.Combine(PortableGitInstallDir, "bin");
    
    public bool IsPythonInstalled => File.Exists(PythonDllPath);
>>>>>>> 0e6b5bd1

    public PrerequisiteHelper(ILogger<PrerequisiteHelper> logger, IGitHubClient gitHubClient,
        IDownloadService downloadService, ISettingsManager settingsManager)
    {
        this.logger = logger;
        this.gitHubClient = gitHubClient;
        this.downloadService = downloadService;
        this.settingsManager = settingsManager;
    }

    public async Task RunGit(params string[] args)
    {
        var process = ProcessRunner.StartProcess(GitExePath, args);
        await ProcessRunner.WaitForExitConditionAsync(process);
    }
    
    public async Task InstallAllIfNecessary(IProgress<ProgressReport>? progress = null)
    {
        await InstallVcRedistIfNecessary(progress);
        await UnpackResourcesIfNecessary(progress);
        await InstallPythonIfNecessary(progress);
        await InstallGitIfNecessary(progress);
    }

    private static IEnumerable<string> GetEmbeddedResources()
    {
        return Assembly.GetExecutingAssembly().GetManifestResourceNames();
    }

    private async Task ExtractEmbeddedResource(string resourceName, string outputDirectory)
    {
        // Convert resource name to file name
        // from "StabilityMatrix.Assets.Python310.libssl-1_1.dll"
        // to "Python310\libssl-1_1.dll"
        var fileExt = Path.GetExtension(resourceName);
        var fileName = resourceName
            .Replace(fileExt, "")
            .Replace("StabilityMatrix.Assets.", "")
            .Replace(".", Path.DirectorySeparatorChar.ToString()) + fileExt;
        await using var resourceStream = Assembly.GetExecutingAssembly().GetManifestResourceStream(resourceName)!;
        if (resourceStream == null)
        {
            throw new Exception($"Resource {resourceName} not found");
        }
        await using var fileStream = File.Create(Path.Combine(outputDirectory, fileName));
        await resourceStream.CopyToAsync(fileStream);
    }

    /// <summary>
    /// Extracts all embedded resources starting with resourceDir to outputDirectory
    /// </summary>
    private async Task ExtractAllEmbeddedResources(string resourceDir, string outputDirectory, string resourceRoot = "StabilityMatrix.Assets.")
    {
        Directory.CreateDirectory(outputDirectory);
        // Unpack from embedded resources
        var resources = GetEmbeddedResources().Where(r => r.StartsWith(resourceDir)).ToArray();
        var total = resources.Length;
        logger.LogInformation("Unpacking {Num} embedded resources... [{Resources}]", total, string.Join(",", resources));

        // Unpack all resources
        foreach (var resourceName in resources)
        {
            // Convert resource name to file name
            // from "StabilityMatrix.Assets.Python310.libssl-1_1.dll"
            // to "Python310\libssl-1_1.dll"
            var fileExt = Path.GetExtension(resourceName);
            var fileName = resourceName
                .Replace(fileExt, "")
                .Replace(resourceRoot, "")
                .Replace(".", Path.DirectorySeparatorChar.ToString()) + fileExt;
            // Unpack resource
            await using var resourceStream = Assembly.GetExecutingAssembly().GetManifestResourceStream(resourceName)!;
            var outputFilePath = Path.Combine(outputDirectory, fileName);
            // Create missing directories
            var outputDir = Path.GetDirectoryName(outputFilePath);
            if (outputDir != null)
            {
                Directory.CreateDirectory(outputDir);
            }
            await using var fileStream = File.Create(outputFilePath);
            await resourceStream.CopyToAsync(fileStream);
        }
    }

    public async Task UnpackResourcesIfNecessary(IProgress<ProgressReport>? progress = null)
    {
        // Skip if all files exist
        if (File.Exists(SevenZipPath) && File.Exists(PythonDllPath) && File.Exists(PythonLibraryZipPath))
        {
            return;
        }
        // Start Progress
        progress?.Report(new ProgressReport(-1, "Unpacking resources...", isIndeterminate: true));
        // Create directories
        Directory.CreateDirectory(AssetsDir);
        Directory.CreateDirectory(PythonDir);
        
        // Run if 7za missing
        if (!File.Exists(SevenZipPath))
        {
            await ExtractEmbeddedResource("StabilityMatrix.Assets.7za.exe", AssetsDir);
            await ExtractEmbeddedResource("StabilityMatrix.Assets.7za - LICENSE.txt", AssetsDir);
        }
        
        progress?.Report(new ProgressReport(1f, "Unpacking complete"));
    }

    public async Task InstallPythonIfNecessary(IProgress<ProgressReport>? progress = null)
    {
        if (File.Exists(PythonDllPath))
        {
            logger.LogDebug("Python already installed at {PythonDllPath}", PythonDllPath);
            return;
        }
        
        logger.LogInformation("Python not found at {PythonDllPath}, downloading...", PythonDllPath);
        
        Directory.CreateDirectory(AssetsDir);
        
        if (!File.Exists(PythonDownloadPath))
        {
            await downloadService.DownloadToFileAsync(PythonDownloadUrl, PythonDownloadPath, progress: progress);
            progress?.Report(new ProgressReport(progress: 1f, message: "Python download complete"));
        }
        
        progress?.Report(new ProgressReport(-1, "Installing Python...", isIndeterminate: true));
        
        // Delete existing python dir
        if (Directory.Exists(PythonDir))
        {
            Directory.Delete(PythonDir, true);
        }
        // Unzip python
        await ArchiveHelper.Extract7Z(PythonDownloadPath, PythonDir);
        
        try
        {
            // Extract embedded venv
            await ExtractAllEmbeddedResources("StabilityMatrix.Assets.venv", PythonDir);
            // Add venv to python's library zip
            await ArchiveHelper.AddToArchive7Z(PythonLibraryZipPath, VenvTempDir);
        }
        finally
        {
            // Remove venv
            if (Directory.Exists(VenvTempDir))
            {
                Directory.Delete(VenvTempDir, true);
            }
        }
        
        // Extract get-pip.pyc
        await ExtractEmbeddedResource("StabilityMatrix.Assets.get-pip.pyc", PythonDir);
        
        // We need to uncomment the #import site line in python310._pth for pip to work
        var pythonPthPath = Path.Combine(PythonDir, "python310._pth");
        var pythonPthContent = await File.ReadAllTextAsync(pythonPthPath);
        pythonPthContent = pythonPthContent.Replace("#import site", "import site");
        await File.WriteAllTextAsync(pythonPthPath, pythonPthContent);
        
        progress?.Report(new ProgressReport(1f, "Python install complete"));
    }

    public async Task InstallGitIfNecessary(IProgress<ProgressReport>? progress = null)
    {
        if (File.Exists(GitExePath))
        {
            logger.LogDebug("Git already installed at {GitExePath}", GitExePath);
            return;
        }
        
        logger.LogInformation("Git not found at {GitExePath}, downloading...", GitExePath);

        var portableGitUrl =
            "https://github.com/git-for-windows/git/releases/download/v2.41.0.windows.1/PortableGit-2.41.0-64-bit.7z.exe";

        if (!File.Exists(PortableGitDownloadPath))
        {
            await downloadService.DownloadToFileAsync(portableGitUrl, PortableGitDownloadPath, progress: progress);
            progress?.Report(new ProgressReport(progress: 1f, message: "Git download complete"));
        }

        await UnzipGit(progress);
    }

    public async Task InstallVcRedistIfNecessary(IProgress<ProgressReport>? progress = null)
    {
        var registry = Registry.LocalMachine;
        var key = registry.OpenSubKey(
            @"SOFTWARE\Microsoft\VisualStudio\14.0\VC\Runtimes\X64", false);
        if (key != null)
        {
            var buildId = Convert.ToUInt32(key.GetValue("Bld"));
            if (buildId >= 30139)
            {
                return;
            }
        }
        
        logger.LogInformation("Downloading VC Redist");

        await downloadService.DownloadToFileAsync(VcRedistDownloadUrl, VcRedistDownloadPath, progress: progress);
        progress?.Report(new ProgressReport(progress: 1f, message: "Visual C++ download complete",
            type: ProgressType.Download));
        
        logger.LogInformation("Installing VC Redist");
        progress?.Report(new ProgressReport(progress: 0.5f, isIndeterminate: true, type: ProgressType.Generic, message: "Installing prerequisites..."));
        var process = ProcessRunner.StartProcess(VcRedistDownloadPath, "/install /quiet /norestart");
        await process.WaitForExitAsync();
        progress?.Report(new ProgressReport(progress: 1f, message: "Visual C++ install complete",
            type: ProgressType.Generic));
        
        File.Delete(VcRedistDownloadPath);
    }

    public async Task SetupPythonDependencies(string installLocation, string requirementsFileName,
        IProgress<ProgressReport>? progress = null, Action<string?>? onConsoleOutput = null)
    {
        // Setup dependencies
        progress?.Report(new ProgressReport(-1, isIndeterminate: true));
        var venvRunner = new PyVenvRunner(Path.Combine(installLocation, "venv"));

        if (!venvRunner.Exists())
        {
            await venvRunner.Setup();
        }

        void HandleConsoleOutput(string? s)
        {
            Debug.WriteLine($"venv stdout: {s}");
            onConsoleOutput?.Invoke(s);
        }

        // Install torch
        logger.LogDebug("Starting torch install...");
        await venvRunner.PipInstall(venvRunner.GetTorchInstallCommand(), installLocation, HandleConsoleOutput);

        // Install xformers if nvidia
        if (HardwareHelper.HasNvidiaGpu())
        {
            await venvRunner.PipInstall("xformers", installLocation, HandleConsoleOutput);
        }

        // Install requirements
        logger.LogDebug("Starting requirements install...");
        await venvRunner.PipInstall($"-r {requirementsFileName}", installLocation, HandleConsoleOutput);

        logger.LogDebug("Finished installing requirements!");
        progress?.Report(new ProgressReport(1, isIndeterminate: false));
    }

    private async Task UnzipGit(IProgress<ProgressReport>? progress = null)
    {
        if (progress == null)
        {
            await ArchiveHelper.Extract7Z(PortableGitDownloadPath, PortableGitInstallDir);
        }
        else
        {
            await ArchiveHelper.Extract7Z(PortableGitDownloadPath, PortableGitInstallDir, progress);
        }

        logger.LogInformation("Extracted Git");

        File.Delete(PortableGitDownloadPath);
        // Also add git to the path
        settingsManager.AddPathExtension(GitBinPath);
        settingsManager.InsertPathExtensions();
    }

}<|MERGE_RESOLUTION|>--- conflicted
+++ resolved
@@ -38,19 +38,12 @@
     // Temporary directory to extract venv to during python install
     private string VenvTempDir => Path.Combine(PythonDir, "venv");
     
-<<<<<<< HEAD
     private string PortableGitInstallDir => Path.Combine(HomeDir, "PortableGit");
     private string PortableGitDownloadPath => Path.Combine(HomeDir, "PortableGit.7z.exe");
     private string GitExePath => Path.Combine(PortableGitInstallDir, "bin", "git.exe");
     public string GitBinPath => Path.Combine(PortableGitInstallDir, "bin");
-=======
-    private static readonly string PortableGitInstallDir = Path.Combine(HomeDir, "PortableGit");
-    private static readonly string PortableGitDownloadPath = Path.Combine(HomeDir, "PortableGit.7z.exe");
-    private static readonly string GitExePath = Path.Combine(PortableGitInstallDir, "bin", "git.exe");
-    public static readonly string GitBinPath = Path.Combine(PortableGitInstallDir, "bin");
     
     public bool IsPythonInstalled => File.Exists(PythonDllPath);
->>>>>>> 0e6b5bd1
 
     public PrerequisiteHelper(ILogger<PrerequisiteHelper> logger, IGitHubClient gitHubClient,
         IDownloadService downloadService, ISettingsManager settingsManager)
