--- conflicted
+++ resolved
@@ -14,15 +14,11 @@
 ### Fixed
 - Fixed crash when dragging & dropping images in Inference (hopefully)
 - Fixed HiresFix Inference addon not inheriting sampler/scheduler properly
-<<<<<<< HEAD
-- Fixed some plus (+) buttons getting cut off in the Inference UI 
-=======
 - Fixed some plus (+) buttons getting cut off in the Inference UI
 - Fixed CFG Rescale addon interfering with refiner model in Inference
 ### Supporters
 #### Visionaries
 - A huge thank you to our incredible Visionary-tier Patreon supporters, **Waterclouds** and **TheTekknician**! Your generous support is greatly appreciated!
->>>>>>> 7374a4c0
 
 ## v2.14.0-dev.1
 ### Added
