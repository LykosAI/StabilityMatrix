﻿using System.Diagnostics;
using System.Runtime.Versioning;
using StabilityMatrix.Core.Models;
using StabilityMatrix.Core.Models.FileInterfaces;
using StabilityMatrix.Core.Models.Packages;
using StabilityMatrix.Core.Models.Progress;
using StabilityMatrix.Core.Processes;
using StabilityMatrix.Core.Python;

namespace StabilityMatrix.Core.Helper;

public interface IPrerequisiteHelper
{
    string GitBinPath { get; }

    bool IsPythonInstalled { get; }
    bool IsVcBuildToolsInstalled { get; }
    bool IsHipSdkInstalled { get; }

    Task InstallAllIfNecessary(IProgress<ProgressReport>? progress = null);
    Task UnpackResourcesIfNecessary(IProgress<ProgressReport>? progress = null);
    Task InstallGitIfNecessary(IProgress<ProgressReport>? progress = null);
    Task InstallPythonIfNecessary(IProgress<ProgressReport>? progress = null);

    [SupportedOSPlatform("Windows")]
    Task InstallVcRedistIfNecessary(IProgress<ProgressReport>? progress = null);

    /// <summary>
    /// Run embedded git with the given arguments.
    /// </summary>
    Task RunGit(
        ProcessArgs args,
        Action<ProcessOutput>? onProcessOutput = null,
        string? workingDirectory = null
    );

    Task<ProcessResult> GetGitOutput(ProcessArgs args, string? workingDirectory = null);

    async Task<bool> CheckIsGitRepository(string repositoryPath)
    {
        var result = await GetGitOutput(["rev-parse", "--is-inside-work-tree"], repositoryPath)
            .ConfigureAwait(false);

        return result.ExitCode == 0 && result.StandardOutput?.Trim().ToLowerInvariant() == "true";
    }

    async Task<GitVersion> GetGitRepositoryVersion(string repositoryPath)
    {
        var version = new GitVersion();

        // Get tag
        if (
            await GetGitOutput(["describe", "--tags", "--abbrev=0"], repositoryPath).ConfigureAwait(false) is
            { IsSuccessExitCode: true } tagResult
        )
        {
            version = version with { Tag = tagResult.StandardOutput?.Trim() };
        }

        // Get branch
        if (
            await GetGitOutput(["rev-parse", "--abbrev-ref", "HEAD"], repositoryPath).ConfigureAwait(false) is
            { IsSuccessExitCode: true } branchResult
        )
        {
            version = version with { Branch = branchResult.StandardOutput?.Trim() };
        }

        // Get commit sha
        if (
            await GetGitOutput(["rev-parse", "HEAD"], repositoryPath).ConfigureAwait(false) is
            { IsSuccessExitCode: true } shaResult
        )
        {
            version = version with { CommitSha = shaResult.StandardOutput?.Trim() };
        }

        return version;
    }

    async Task CloneGitRepository(
        string rootDir,
        string repositoryUrl,
        GitVersion? version = null,
        Action<ProcessOutput>? onProcessOutput = null
    )
    {
        // Latest if no version is given
        if (version is null)
        {
            await RunGit(["clone", "--depth", "1", repositoryUrl], onProcessOutput, rootDir)
                .ConfigureAwait(false);
        }
        else if (version.Tag is not null)
        {
            await RunGit(["clone", "--depth", "1", version.Tag, repositoryUrl], onProcessOutput, rootDir)
                .ConfigureAwait(false);
        }
        else if (version.Branch is not null && version.CommitSha is not null)
        {
            await RunGit(
                    ["clone", "--depth", "1", "--branch", version.Branch, repositoryUrl],
                    onProcessOutput,
                    rootDir
                )
                .ConfigureAwait(false);

            await RunGit(["checkout", version.CommitSha, "--force"], onProcessOutput, rootDir)
                .ConfigureAwait(false);
        }
        else
        {
            throw new ArgumentException("Version must have a tag or branch and commit sha.", nameof(version));
        }
    }

    async Task UpdateGitRepository(
        string repositoryDir,
        string repositoryUrl,
        GitVersion version,
        Action<ProcessOutput>? onProcessOutput = null
    )
    {
        if (!Directory.Exists(Path.Combine(repositoryDir, ".git")))
        {
            await RunGit(["init"], onProcessOutput, repositoryDir).ConfigureAwait(false);
            await RunGit(["remote", "add", "origin", repositoryUrl], onProcessOutput, repositoryDir)
                .ConfigureAwait(false);
        }

        // Specify Tag
        if (version.Tag is not null)
        {
            await RunGit(["fetch", "--tags", "--force"], onProcessOutput, repositoryDir)
                .ConfigureAwait(false);
            await RunGit(["checkout", version.Tag, "--force"], onProcessOutput, repositoryDir)
                .ConfigureAwait(false);
            // Update submodules
            await RunGit(["submodule", "update", "--init", "--recursive"], onProcessOutput, repositoryDir)
                .ConfigureAwait(false);
        }
        // Specify Branch + CommitSha
        else if (version.Branch is not null && version.CommitSha is not null)
        {
            await RunGit(["fetch", "--force"], onProcessOutput, repositoryDir).ConfigureAwait(false);

            await RunGit(["checkout", version.CommitSha, "--force"], onProcessOutput, repositoryDir)
                .ConfigureAwait(false);
            // Update submodules
            await RunGit(["submodule", "update", "--init", "--recursive"], onProcessOutput, repositoryDir)
                .ConfigureAwait(false);
        }
        // Specify Branch (Use latest commit)
        else if (version.Branch is not null)
        {
            // Fetch
            await RunGit(["fetch", "--force"], onProcessOutput, repositoryDir).ConfigureAwait(false);
            // Checkout
            await RunGit(["checkout", version.Branch, "--force"], onProcessOutput, repositoryDir)
                .ConfigureAwait(false);
            // Pull latest
            await RunGit(["pull", "--autostash", "origin", version.Branch], onProcessOutput, repositoryDir)
                .ConfigureAwait(false);
            // Update submodules
            await RunGit(["submodule", "update", "--init", "--recursive"], onProcessOutput, repositoryDir)
                .ConfigureAwait(false);
        }
        // Not specified
        else
        {
            throw new ArgumentException(
                "Version must have a tag, branch + commit sha, or branch only.",
                nameof(version)
            );
        }
    }

    Task<ProcessResult> GetGitRepositoryRemoteOriginUrl(string repositoryPath)
    {
        return GetGitOutput(["config", "--get", "remote.origin.url"], repositoryPath);
    }

    Task InstallTkinterIfNecessary(IProgress<ProgressReport>? progress = null);
    Task RunNpm(
        ProcessArgs args,
        string? workingDirectory = null,
        Action<ProcessOutput>? onProcessOutput = null,
        IReadOnlyDictionary<string, string>? envVars = null
    );
    Task InstallNodeIfNecessary(IProgress<ProgressReport>? progress = null);
    Task InstallPackageRequirements(BasePackage package, IProgress<ProgressReport>? progress = null);
    Task InstallPackageRequirements(
        List<PackagePrerequisite> prerequisites,
        IProgress<ProgressReport>? progress = null
    );

    Task InstallDotnetIfNecessary(IProgress<ProgressReport>? progress = null);

    Task<Process> RunDotnet(
        ProcessArgs args,
        string? workingDirectory = null,
        Action<ProcessOutput>? onProcessOutput = null,
        IReadOnlyDictionary<string, string>? envVars = null,
        bool waitForExit = true
    );

    Task<bool> FixGitLongPaths();
<<<<<<< HEAD
    Task InstallPythonIfNecessary(PyVersion version, IProgress<ProgressReport>? progress = null);
    Task InstallVirtualenvIfNecessary(PyVersion version, IProgress<ProgressReport>? progress = null);
    Task InstallTkinterIfNecessary(PyVersion version, IProgress<ProgressReport>? progress = null);
=======
    Task AddMissingLibsToVenv(DirectoryPath installedPackagePath, IProgress<ProgressReport>? progress = null);
>>>>>>> 66d57d9e
}<|MERGE_RESOLUTION|>--- conflicted
+++ resolved
@@ -205,11 +205,8 @@
     );
 
     Task<bool> FixGitLongPaths();
-<<<<<<< HEAD
+    Task AddMissingLibsToVenv(DirectoryPath installedPackagePath, IProgress<ProgressReport>? progress = null);
     Task InstallPythonIfNecessary(PyVersion version, IProgress<ProgressReport>? progress = null);
     Task InstallVirtualenvIfNecessary(PyVersion version, IProgress<ProgressReport>? progress = null);
     Task InstallTkinterIfNecessary(PyVersion version, IProgress<ProgressReport>? progress = null);
-=======
-    Task AddMissingLibsToVenv(DirectoryPath installedPackagePath, IProgress<ProgressReport>? progress = null);
->>>>>>> 66d57d9e
 }