using System;
using System.Collections.Generic;
using System.Collections.Immutable;
using System.Diagnostics;
using System.Diagnostics.CodeAnalysis;
using System.IO;
using System.Linq;
using System.Net;
using System.Net.Http;
using System.Text.Json;
using System.Text.Json.Serialization;
using System.Threading;
using System.Threading.Tasks;
using AsyncAwaitBestPractices;
using Avalonia;
using Avalonia.Controls;
using Avalonia.Controls.ApplicationLifetimes;
using Avalonia.Data.Core.Plugins;
using Avalonia.Input.Platform;
using Avalonia.Markup.Xaml;
using Avalonia.Media;
using Avalonia.Media.Imaging;
using Avalonia.Platform;
using Avalonia.Platform.Storage;
using Avalonia.Styling;
using Avalonia.Threading;
using FluentAvalonia.Interop;
using FluentAvalonia.UI.Controls;
using MessagePipe;
using Microsoft.Extensions.Configuration;
using Microsoft.Extensions.DependencyInjection;
using Microsoft.Extensions.Logging;
using NLog;
using NLog.Config;
using NLog.Extensions.Logging;
using NLog.Targets;
using Octokit;
using Polly;
using Polly.Contrib.WaitAndRetry;
using Polly.Extensions.Http;
using Polly.Timeout;
using Refit;
using Sentry;
using StabilityMatrix.Avalonia.Helpers;
using StabilityMatrix.Avalonia.Languages;
using StabilityMatrix.Avalonia.Services;
using StabilityMatrix.Avalonia.ViewModels;
using StabilityMatrix.Avalonia.ViewModels.Base;
using StabilityMatrix.Avalonia.ViewModels.Progress;
using StabilityMatrix.Avalonia.Views;
using StabilityMatrix.Core.Api;
using StabilityMatrix.Core.Attributes;
using StabilityMatrix.Core.Converters.Json;
using StabilityMatrix.Core.Database;
using StabilityMatrix.Core.Extensions;
using StabilityMatrix.Core.Helper;
using StabilityMatrix.Core.Models.Api;
using StabilityMatrix.Core.Models.Configs;
using StabilityMatrix.Core.Models.FileInterfaces;
using StabilityMatrix.Core.Models.Settings;
using StabilityMatrix.Core.Services;
using Application = Avalonia.Application;
using Logger = NLog.Logger;
using LogLevel = Microsoft.Extensions.Logging.LogLevel;
#if DEBUG
using StabilityMatrix.Avalonia.Diagnostics.LogViewer;
using StabilityMatrix.Avalonia.Diagnostics.LogViewer.Extensions;
#endif

namespace StabilityMatrix.Avalonia;

public sealed class App : Application
{
    private static readonly Lazy<Logger> LoggerLazy = new(LogManager.GetCurrentClassLogger);
    private static Logger Logger => LoggerLazy.Value;

    private readonly SemaphoreSlim onExitSemaphore = new(1, 1);

    private bool isAsyncDisposeComplete;

    private bool isOnExitComplete;

    [NotNull]
    public static IServiceProvider? Services { get; private set; }

    [NotNull]
    public static Visual? VisualRoot { get; internal set; }

    public static TopLevel TopLevel => TopLevel.GetTopLevel(VisualRoot)!;

    internal static bool IsHeadlessMode =>
        TopLevel.TryGetPlatformHandle()?.HandleDescriptor is null or "STUB";

    [NotNull]
    public static IStorageProvider? StorageProvider { get; internal set; }

    [NotNull]
    public static IClipboard? Clipboard { get; internal set; }

    // ReSharper disable once MemberCanBePrivate.Global
    [NotNull]
    public static IConfiguration? Config { get; private set; }

    // ReSharper disable once MemberCanBePrivate.Global
    public IClassicDesktopStyleApplicationLifetime? DesktopLifetime =>
        ApplicationLifetime as IClassicDesktopStyleApplicationLifetime;

    public static new App? Current => (App?)Application.Current;

    /// <summary>
    /// Called before <see cref="Services"/> is built.
    /// Can be used by UI tests to override services.
    /// </summary>
    internal static event EventHandler<IServiceCollection>? BeforeBuildServiceProvider;

    public override void Initialize()
    {
        AvaloniaXamlLoader.Load(this);

        SetFontFamily(GetPlatformDefaultFontFamily());

        // Set design theme
        if (Design.IsDesignMode)
        {
            RequestedThemeVariant = ThemeVariant.Dark;
        }
    }

    public override void OnFrameworkInitializationCompleted()
    {
        // Remove DataAnnotations validation plugin since we're using INotifyDataErrorInfo from MvvmToolkit
        var dataValidationPluginsToRemove = BindingPlugins
            .DataValidators.OfType<DataAnnotationsValidationPlugin>()
            .ToArray();

        foreach (var plugin in dataValidationPluginsToRemove)
        {
            BindingPlugins.DataValidators.Remove(plugin);
        }

        base.OnFrameworkInitializationCompleted();

        if (Design.IsDesignMode)
        {
            DesignData.DesignData.Initialize();
            Services = DesignData.DesignData.Services;
        }
        else
        {
            ConfigureServiceProvider();
        }

        if (DesktopLifetime is not null)
        {
            DesktopLifetime.ShutdownMode = ShutdownMode.OnExplicitShutdown;

            Setup();

            // First time setup if needed
            var settingsManager = Services.GetRequiredService<ISettingsManager>();
            if (!settingsManager.IsEulaAccepted())
            {
                var setupWindow = Services.GetRequiredService<FirstLaunchSetupWindow>();
                var setupViewModel = Services.GetRequiredService<FirstLaunchSetupViewModel>();
                setupWindow.DataContext = setupViewModel;
                setupWindow.ShowAsDialog = true;
                setupWindow.ShowActivated = true;
                setupWindow.ShowAsyncCts = new CancellationTokenSource();

                setupWindow.ExtendClientAreaChromeHints = Program.Args.NoWindowChromeEffects
                    ? ExtendClientAreaChromeHints.NoChrome
                    : ExtendClientAreaChromeHints.PreferSystemChrome;

                DesktopLifetime.MainWindow = setupWindow;

                setupWindow.ShowAsyncCts.Token.Register(() =>
                {
                    if (setupWindow.Result == ContentDialogResult.Primary)
                    {
                        settingsManager.SetEulaAccepted();
                        ShowMainWindow();
                        DesktopLifetime.MainWindow.Show();
                    }
                    else
                    {
                        Shutdown();
                    }
                });
            }
            else
            {
                ShowMainWindow();
            }
        }
    }

    /// <summary>
    /// Set the default font family for the application.
    /// </summary>
    private void SetFontFamily(FontFamily fontFamily)
    {
        Resources["ContentControlThemeFontFamily"] = fontFamily;
    }

    /// <summary>
    /// Get the default font family for the current platform and language.
    /// </summary>
    public FontFamily GetPlatformDefaultFontFamily()
    {
        try
        {
            var fonts = new List<string>();

            if (Cultures.Current?.Name == "ja-JP")
            {
                return Resources["NotoSansJP"] as FontFamily
                    ?? throw new ApplicationException("Font NotoSansJP not found");
            }

            if (Compat.IsWindows)
            {
                fonts.Add(OSVersionHelper.IsWindows11() ? "Segoe UI Variable Text" : "Segoe UI");
            }
            else if (Compat.IsMacOS)
            {
                // Use Segoe fonts if installed, but we can't distribute them
                fonts.Add("Segoe UI Variable");
                fonts.Add("Segoe UI");

                fonts.Add("San Francisco");
                fonts.Add("Helvetica Neue");
                fonts.Add("Helvetica");
            }
            else
            {
                return FontFamily.Default;
            }

            return new FontFamily(string.Join(",", fonts));
        }
        catch (Exception e)
        {
            Logger.Error(e);

            return FontFamily.Default;
        }
    }

    /// <summary>
    /// Setup tasks to be run shortly before any window is shown
    /// </summary>
    private void Setup()
    {
        using var _ = CodeTimer.StartNew();

        // Setup uri handler for `stabilitymatrix://` protocol
        Program.UriHandler.RegisterUriScheme();
    }

    private void ShowMainWindow()
    {
        if (DesktopLifetime is null)
            return;

        var mainViewModel = Services.GetRequiredService<MainWindowViewModel>();

        var mainWindow = Services.GetRequiredService<MainWindow>();
        mainWindow.DataContext = mainViewModel;

        mainWindow.ExtendClientAreaChromeHints = Program.Args.NoWindowChromeEffects
            ? ExtendClientAreaChromeHints.NoChrome
            : ExtendClientAreaChromeHints.PreferSystemChrome;

        var settingsManager = Services.GetRequiredService<ISettingsManager>();
        var windowSettings = settingsManager.Settings.WindowSettings;
        if (windowSettings != null && !Program.Args.ResetWindowPosition)
        {
            mainWindow.Position = new PixelPoint(windowSettings.X, windowSettings.Y);
            mainWindow.Width = windowSettings.Width;
            mainWindow.Height = windowSettings.Height;
            mainWindow.WindowState = windowSettings.IsMaximized ? WindowState.Maximized : WindowState.Normal;
        }
        else
        {
            mainWindow.WindowStartupLocation = WindowStartupLocation.CenterScreen;
        }

        VisualRoot = mainWindow;
        StorageProvider = mainWindow.StorageProvider;
        Clipboard = mainWindow.Clipboard ?? throw new NullReferenceException("Clipboard is null");

        DesktopLifetime.MainWindow = mainWindow;
        DesktopLifetime.Exit += OnApplicationLifetimeExit;
        DesktopLifetime.ShutdownRequested += OnShutdownRequested;

        AppDomain.CurrentDomain.ProcessExit += OnExit;
        TaskScheduler.UnobservedTaskException += TaskScheduler_UnobservedTaskException;

        // Since we're manually shutting down NLog in OnExit
        LogManager.AutoShutdown = false;
    }

    private static void ConfigureServiceProvider()
    {
        var services = ConfigureServices();

        BeforeBuildServiceProvider?.Invoke(null, services);

        Services = services.BuildServiceProvider();

        var settingsManager = Services.GetRequiredService<ISettingsManager>();

        if (Program.Args.DataDirectoryOverride is not null)
        {
            var normalizedDataDirPath = Path.GetFullPath(Program.Args.DataDirectoryOverride);

            if (Compat.IsWindows)
            {
                // ReSharper disable twice LocalizableElement
                normalizedDataDirPath = normalizedDataDirPath.Replace("\\\\", "\\");
            }

            settingsManager.SetLibraryDirOverride(normalizedDataDirPath);
        }

        if (settingsManager.TryFindLibrary())
        {
            Cultures.SetSupportedCultureOrDefault(
                settingsManager.Settings.Language,
                settingsManager.Settings.NumberFormatMode
            );
        }
        else
        {
            Cultures.TrySetSupportedCulture(Settings.GetDefaultCulture());
        }

        Services.GetRequiredService<ProgressManagerViewModel>().StartEventListener();
    }

    internal static void ConfigurePageViewModels(IServiceCollection services)
    {
        services.AddSingleton<MainWindowViewModel>(
            provider =>
                new MainWindowViewModel(
                    provider.GetRequiredService<ISettingsManager>(),
                    provider.GetRequiredService<IDiscordRichPresenceService>(),
                    provider.GetRequiredService<ServiceManager<ViewModelBase>>(),
                    provider.GetRequiredService<ITrackedDownloadService>(),
                    provider.GetRequiredService<IModelIndexService>(),
                    provider.GetRequiredService<Lazy<IModelDownloadLinkHandler>>(),
                    provider.GetRequiredService<INotificationService>()
                )
                {
                    Pages =
                    {
                        provider.GetRequiredService<PackageManagerViewModel>(),
                        provider.GetRequiredService<InferenceViewModel>(),
                        provider.GetRequiredService<CheckpointsPageViewModel>(),
                        provider.GetRequiredService<CheckpointBrowserViewModel>(),
                        provider.GetRequiredService<OutputsPageViewModel>(),
                        provider.GetRequiredService<WorkflowsPageViewModel>()
                    },
                    FooterPages = { provider.GetRequiredService<SettingsViewModel>() }
                }
        );
    }

    internal static void ConfigureDialogViewModels(IServiceCollection services, Type[] exportedTypes)
    {
        // Dialog factory
        services.AddSingleton<ServiceManager<ViewModelBase>>(provider =>
        {
            var serviceManager = new ServiceManager<ViewModelBase>();

            var serviceManagedTypes = exportedTypes
                .Select(
                    t => new { t, attributes = t.GetCustomAttributes(typeof(ManagedServiceAttribute), true) }
                )
                .Where(t1 => t1.attributes is { Length: > 0 })
                .Select(t1 => t1.t);

            foreach (var type in serviceManagedTypes)
            {
                if (!type.IsAssignableTo(typeof(ViewModelBase)))
                {
                    throw new InvalidOperationException(
                        $"Type {type.Name} with [ManagedService] attribute is not assignable to {nameof(ViewModelBase)}"
                    );
                }

                serviceManager.Register(type, () => (ViewModelBase)provider.GetRequiredService(type));
            }

            return serviceManager;
        });
    }

    internal static IServiceCollection ConfigureServices()
    {
        var services = new ServiceCollection();
        services.AddMemoryCache();
        services.AddLazyInstance();

        services.AddMessagePipe().AddNamedPipeInterprocess("StabilityMatrix");

        var exportedTypes = AppDomain
            .CurrentDomain.GetAssemblies()
            .Where(a => a.FullName?.StartsWith("StabilityMatrix") == true)
            .SelectMany(a => a.GetExportedTypes())
            .ToArray();

        var transientTypes = exportedTypes
            .Select(t => new { t, attributes = t.GetCustomAttributes(typeof(TransientAttribute), false) })
            .Where(
                t1 =>
                    t1.attributes is { Length: > 0 }
                    && !t1.t.Name.Contains("Mock", StringComparison.OrdinalIgnoreCase)
            )
            .Select(t1 => new { Type = t1.t, Attribute = (TransientAttribute)t1.attributes[0] });

        foreach (var typePair in transientTypes)
        {
            if (typePair.Attribute.InterfaceType is null)
            {
                services.AddTransient(typePair.Type);
            }
            else
            {
                services.AddTransient(typePair.Attribute.InterfaceType, typePair.Type);
            }
        }

        var singletonTypes = exportedTypes
            .Select(t => new { t, attributes = t.GetCustomAttributes(typeof(SingletonAttribute), false) })
            .Where(
                t1 =>
                    t1.attributes is { Length: > 0 }
                    && !t1.t.Name.Contains("Mock", StringComparison.OrdinalIgnoreCase)
            )
            .Select(
                t1 => new { Type = t1.t, Attributes = t1.attributes.Cast<SingletonAttribute>().ToArray() }
            );

        foreach (var typePair in singletonTypes)
        {
            foreach (var attribute in typePair.Attributes)
            {
                if (attribute.InterfaceType is null)
                {
                    services.AddSingleton(typePair.Type);
                }
                else if (attribute.ImplType is not null)
                {
                    services.AddSingleton(attribute.InterfaceType, attribute.ImplType);
                }
                else
                {
                    services.AddSingleton(attribute.InterfaceType, typePair.Type);
                }

                // IDisposable registering
                var serviceType = attribute.InterfaceType ?? typePair.Type;

                if (serviceType == typeof(IDisposable) || serviceType == typeof(IAsyncDisposable))
                {
                    continue;
                }

                if (typePair.Type.IsAssignableTo(typeof(IDisposable)))
                {
                    Debug.WriteLine("Registering IDisposable: {Name}", typePair.Type.Name);
                    services.AddSingleton<IDisposable>(
                        provider => (IDisposable)provider.GetRequiredService(serviceType)
                    );
                }

                if (typePair.Type.IsAssignableTo(typeof(IAsyncDisposable)))
                {
                    Debug.WriteLine("Registering IAsyncDisposable: {Name}", typePair.Type.Name);
                    services.AddSingleton<IAsyncDisposable>(
                        provider => (IAsyncDisposable)provider.GetRequiredService(serviceType)
                    );
                }
            }
        }

        ConfigurePageViewModels(services);
        ConfigureDialogViewModels(services, exportedTypes);

        // Other services
        services.AddSingleton<ITrackedDownloadService, TrackedDownloadService>();
        services.AddSingleton<IDisposable>(
            provider => (IDisposable)provider.GetRequiredService<ITrackedDownloadService>()
        );

        // Rich presence
        services.AddSingleton<IDiscordRichPresenceService, DiscordRichPresenceService>();
        services.AddSingleton<IDisposable>(
            provider => provider.GetRequiredService<IDiscordRichPresenceService>()
        );

        Config = new ConfigurationBuilder()
            .SetBasePath(Directory.GetCurrentDirectory())
            .AddJsonFile("appsettings.json", optional: true, reloadOnChange: true)
            .AddEnvironmentVariables()
            .Build();

        services.Configure<DebugOptions>(Config.GetSection(nameof(DebugOptions)));

        if (Compat.IsWindows)
        {
            services.AddSingleton<IPrerequisiteHelper, WindowsPrerequisiteHelper>();
        }
        else if (Compat.IsLinux || Compat.IsMacOS)
        {
            services.AddSingleton<IPrerequisiteHelper, UnixPrerequisiteHelper>();
        }

        if (!Design.IsDesignMode)
        {
            services.AddSingleton<ILiteDbContext, LiteDbContext>();
            services.AddSingleton<IDisposable>(p => p.GetRequiredService<ILiteDbContext>());
        }

        services.AddTransient<IGitHubClient, GitHubClient>(_ =>
        {
            var client = new GitHubClient(new ProductHeaderValue("StabilityMatrix"));
            // var githubApiKey = Config["GithubApiKey"];
            // if (string.IsNullOrWhiteSpace(githubApiKey))
            //     return client;
            //
            // client.Credentials =
            //     new Credentials("");
            return client;
        });

        // Configure Refit and Polly
        var jsonSerializerOptions = new JsonSerializerOptions
        {
            PropertyNameCaseInsensitive = true,
            PropertyNamingPolicy = JsonNamingPolicy.CamelCase
        };
        jsonSerializerOptions.Converters.Add(new ObjectToInferredTypesConverter());
        jsonSerializerOptions.Converters.Add(new DefaultUnknownEnumConverter<CivitFileType>());
        jsonSerializerOptions.Converters.Add(new DefaultUnknownEnumConverter<CivitModelType>());
        jsonSerializerOptions.Converters.Add(new DefaultUnknownEnumConverter<CivitModelFormat>());
        jsonSerializerOptions.Converters.Add(new JsonStringEnumConverter(JsonNamingPolicy.CamelCase));
        jsonSerializerOptions.DefaultIgnoreCondition = JsonIgnoreCondition.WhenWritingNull;

        var defaultRefitSettings = new RefitSettings
        {
            ContentSerializer = new SystemTextJsonContentSerializer(jsonSerializerOptions)
        };

        // Refit settings for IApiFactory
        var defaultSystemTextJsonSettings = SystemTextJsonContentSerializer.GetDefaultJsonSerializerOptions();
        defaultSystemTextJsonSettings.DefaultIgnoreCondition = JsonIgnoreCondition.WhenWritingNull;
        var apiFactoryRefitSettings = new RefitSettings
        {
            ContentSerializer = new SystemTextJsonContentSerializer(defaultSystemTextJsonSettings),
        };

        // HTTP Policies
        var retryStatusCodes = new[]
        {
            HttpStatusCode.RequestTimeout, // 408
            HttpStatusCode.InternalServerError, // 500
            HttpStatusCode.BadGateway, // 502
            HttpStatusCode.ServiceUnavailable, // 503
            HttpStatusCode.GatewayTimeout // 504
        };

        // Default retry policy: ~30s max
        var retryPolicy = HttpPolicyExtensions
            .HandleTransientHttpError()
            .Or<TimeoutRejectedException>()
            .OrResult(r => retryStatusCodes.Contains(r.StatusCode))
            .WaitAndRetryAsync(
                Backoff.DecorrelatedJitterBackoffV2(
                    medianFirstRetryDelay: TimeSpan.FromMilliseconds(750),
                    retryCount: 6
                ),
                onRetry: (result, timeSpan, retryCount, _) =>
                {
                    if (retryCount > 3)
                    {
                        Logger.Info(
                            "Retry attempt {Count}/{Max} after {Seconds:N2}s due to {Exception}",
                            retryCount,
                            6,
                            timeSpan.TotalSeconds,
                            result.Exception?.ToString()
                        );
                    }
                }
            )
            // 10s timeout for each attempt
            .WrapAsync(Policy.TimeoutAsync<HttpResponseMessage>(TimeSpan.FromSeconds(60)));

        // Longer retry policy: ~60s max
        var retryPolicyLonger = HttpPolicyExtensions
            .HandleTransientHttpError()
            .Or<TimeoutRejectedException>()
            .OrResult(r => retryStatusCodes.Contains(r.StatusCode))
            .WaitAndRetryAsync(
                Backoff.DecorrelatedJitterBackoffV2(
                    medianFirstRetryDelay: TimeSpan.FromMilliseconds(1000),
                    retryCount: 7
                ),
                onRetry: (result, timeSpan, retryCount, _) =>
                {
                    if (retryCount > 4)
                    {
                        Logger.Info(
                            "Retry attempt {Count}/{Max} after {Seconds:N2}s due to {Exception}",
                            retryCount,
                            7,
                            timeSpan.TotalSeconds,
                            result.Exception?.ToString()
                        );
                    }
                }
            )
            // 30s timeout for each attempt
            .WrapAsync(Policy.TimeoutAsync<HttpResponseMessage>(TimeSpan.FromSeconds(120)));

        // Shorter local retry policy: ~5s total
        var localRetryPolicy = HttpPolicyExtensions
            .HandleTransientHttpError()
            .Or<TimeoutRejectedException>()
            .OrResult(r => retryStatusCodes.Contains(r.StatusCode))
            .WaitAndRetryAsync(
                Backoff.DecorrelatedJitterBackoffV2(
                    medianFirstRetryDelay: TimeSpan.FromMilliseconds(320),
                    retryCount: 5
                )
            )
            // 3s timeout for each attempt
            .WrapAsync(Policy.TimeoutAsync<HttpResponseMessage>(TimeSpan.FromSeconds(3)));

        // named client for update
        services.AddHttpClient("UpdateClient").AddPolicyHandler(retryPolicy);

        // Add Refit clients
        // Note: HttpClient.Timeout should be high to allow Polly to handle timeouts instead
        services
            .AddRefitClient<ICivitApi>(defaultRefitSettings)
            .ConfigureHttpClient(c =>
            {
                c.BaseAddress = new Uri("https://civitai.com");
                c.Timeout = TimeSpan.FromHours(1);
            })
            .AddPolicyHandler(retryPolicyLonger);

        services
            .AddRefitClient<ICivitTRPCApi>(defaultRefitSettings)
            .ConfigureHttpClient(c =>
            {
                c.BaseAddress = new Uri("https://civitai.com");
                c.Timeout = TimeSpan.FromHours(1);
            })
            .AddPolicyHandler(retryPolicyLonger);

        services
            .AddRefitClient<ILykosAuthApi>(defaultRefitSettings)
            .ConfigureHttpClient(c =>
            {
                c.BaseAddress = new Uri("https://auth.lykos.ai");
                c.Timeout = TimeSpan.FromHours(1);
            })
            .ConfigurePrimaryHttpMessageHandler(() => new HttpClientHandler { AllowAutoRedirect = false })
            .AddPolicyHandler(retryPolicy)
            .AddHttpMessageHandler(
                serviceProvider =>
                    new TokenAuthHeaderHandler(serviceProvider.GetRequiredService<LykosAuthTokenProvider>())
            );

        services
            .AddRefitClient<IOpenArtApi>(defaultRefitSettings)
            .ConfigureHttpClient(c =>
            {
                c.BaseAddress = new Uri("https://openart.ai/api/public/workflows");
                c.Timeout = TimeSpan.FromHours(1);
            })
            .AddPolicyHandler(retryPolicy);

        // Add Refit client managers
        services.AddHttpClient("A3Client").AddPolicyHandler(localRetryPolicy);

        services
            .AddHttpClient("DontFollowRedirects")
            .ConfigurePrimaryHttpMessageHandler(() => new HttpClientHandler { AllowAutoRedirect = false })
            .AddPolicyHandler(retryPolicy);

        // Add Refit client factory
        services.AddSingleton<IApiFactory, ApiFactory>(
            provider =>
                new ApiFactory(provider.GetRequiredService<IHttpClientFactory>())
                {
                    RefitSettings = apiFactoryRefitSettings,
                }
        );

        ConditionalAddLogViewer(services);

        var logConfig = ConfigureLogging();

        // Add logging
        services.AddLogging(builder =>
        {
            builder.ClearProviders();
            builder
                .AddFilter("Microsoft.Extensions.Http", LogLevel.Warning)
                .AddFilter("Microsoft.Extensions.Http.DefaultHttpClientFactory", LogLevel.Warning)
                .AddFilter("Microsoft", LogLevel.Warning)
                .AddFilter("System", LogLevel.Warning);
            builder.SetMinimumLevel(LogLevel.Trace);
#if DEBUG
            builder.AddNLog(
                logConfig,
                new NLogProviderOptions
                {
                    IgnoreEmptyEventId = false,
                    CaptureEventId = EventIdCaptureType.Legacy
                }
            );
#else
            builder.AddNLog(logConfig);
#endif
        });

        return services;
    }

    /// <summary>
    /// Requests shutdown of the Current Application.
    /// </summary>
    /// <remarks>This returns asynchronously *without waiting* for Shutdown</remarks>
    /// <param name="exitCode">Exit code for the application.</param>
    /// <exception cref="NullReferenceException">If Application.Current is null</exception>
    public static void Shutdown(int exitCode = 0)
    {
        if (Current is null)
            throw new NullReferenceException("Current Application was null when Shutdown called");

        if (Current.ApplicationLifetime is IClassicDesktopStyleApplicationLifetime lifetime)
        {
            try
            {
                var result = lifetime.TryShutdown(exitCode);
                Debug.WriteLine($"Shutdown: {result}");

                if (result)
                {
                    Environment.Exit(exitCode);
                }
            }
            catch (InvalidOperationException)
            {
                // Ignore in case already shutting down
            }
        }
        else
        {
            Environment.Exit(exitCode);
        }
    }

    private void OnShutdownRequested(object? sender, ShutdownRequestedEventArgs e)
    {
        Debug.WriteLine("Start OnShutdownRequested");

        if (e.Cancel)
            return;

        // Check if we need to dispose IAsyncDisposables
        if (
            isAsyncDisposeComplete
            || Services.GetServices<IAsyncDisposable>().ToList() is not { Count: > 0 } asyncDisposables
        )
            return;

        // Cancel shutdown for now
        e.Cancel = true;
        isAsyncDisposeComplete = true;

        Debug.WriteLine("OnShutdownRequested Canceled: Disposing IAsyncDisposables");

        Dispatcher
            .UIThread.InvokeAsync(async () =>
            {
                foreach (var disposable in asyncDisposables)
                {
                    Debug.WriteLine($"Disposing IAsyncDisposable ({disposable.GetType().Name})");
                    try
                    {
                        await disposable.DisposeAsync().ConfigureAwait(false);
                    }
                    catch (Exception ex)
                    {
                        Debug.Fail(ex.ToString());
                    }
                }
            })
            .ContinueWith(_ =>
            {
                // Shutdown again
                Debug.WriteLine("Finished disposing IAsyncDisposables, shutting down");

                if (Dispatcher.UIThread.SupportsRunLoops)
                {
                    Dispatcher.UIThread.Invoke(() => Shutdown());
                }

                Environment.Exit(0);
            })
            .SafeFireAndForget();
    }

    private void OnApplicationLifetimeExit(object? sender, ControlledApplicationLifetimeExitEventArgs args)
    {
        Logger.Debug("OnApplicationLifetimeExit: {@Args}", args);

        OnExit(sender, args);
    }

    private void OnExit(object? sender, EventArgs _)
    {
        // Skip if already run
        if (isOnExitComplete)
        {
            return;
        }

        // Skip if another OnExit is running
        if (!onExitSemaphore.Wait(0))
        {
            // Block until the other OnExit is done to delay shutdown
            onExitSemaphore.Wait();
            onExitSemaphore.Release();
            return;
        }

        try
        {
            const int timeoutTotalMs = 10000;
            const int timeoutPerDisposeMs = 2000;

            var timeoutTotalCts = new CancellationTokenSource(timeoutTotalMs);

            var toDispose = Services.GetServices<IDisposable>().ToImmutableArray();

            Logger.Debug("OnExit: Preparing to Dispose {Count} Services", toDispose.Length);

            // Dispose IDisposable services
            foreach (var disposable in toDispose)
            {
                Logger.Debug("OnExit: Disposing {Name}", disposable.GetType().Name);

                using var instanceCts = CancellationTokenSource.CreateLinkedTokenSource(
                    timeoutTotalCts.Token,
                    new CancellationTokenSource(timeoutPerDisposeMs).Token
                );

                try
                {
                    Task.Run(() => disposable.Dispose(), instanceCts.Token).Wait(instanceCts.Token);
                }
                catch (OperationCanceledException)
                {
                    Logger.Warn("OnExit: Timeout disposing {Name}", disposable.GetType().Name);
                }
                catch (Exception e)
                {
                    Logger.Error(e, "OnExit: Failed to dispose {Name}", disposable.GetType().Name);
                }
            }

            var settingsManager = Services.GetRequiredService<ISettingsManager>();

            // If RemoveFolderLinksOnShutdown is set, delete all package junctions
            if (settingsManager is { IsLibraryDirSet: true, Settings.RemoveFolderLinksOnShutdown: true })
            {
                Logger.Debug("OnExit: Removing package junctions");

                using var instanceCts = CancellationTokenSource.CreateLinkedTokenSource(
                    timeoutTotalCts.Token,
                    new CancellationTokenSource(timeoutPerDisposeMs).Token
                );

                try
                {
                    Task.Run(
                            () =>
                            {
                                var sharedFolders = Services.GetRequiredService<ISharedFolders>();
                                sharedFolders.RemoveLinksForAllPackages();
                            },
                            instanceCts.Token
                        )
                        .Wait(instanceCts.Token);
                }
                catch (OperationCanceledException)
                {
                    Logger.Warn("OnExit: Timeout removing package junctions");
                }
                catch (Exception e)
                {
                    Logger.Error(e, "OnExit: Failed to remove package junctions");
                }
            }

            Logger.Debug("OnExit: Finished");
        }
        finally
        {
            isOnExitComplete = true;
            onExitSemaphore.Release();

            LogManager.Shutdown();
        }
    }

    private static void TaskScheduler_UnobservedTaskException(
        object? sender,
        UnobservedTaskExceptionEventArgs e
    )
    {
        if (e.Exception is not Exception unobservedEx)
            return;

        try
        {
            var notificationService = Services.GetRequiredService<INotificationService>();

            Dispatcher.UIThread.Invoke(() =>
            {
                var originException = unobservedEx.InnerException ?? unobservedEx;
                notificationService.ShowPersistent(
                    $"Unobserved Task Exception - {originException.GetType().Name}",
                    originException.Message
                );
            });

            // Consider the exception observed if we were able to show a notification
            e.SetObserved();
        }
        catch (Exception ex)
        {
            Logger.Error(ex, "Failed to show Unobserved Task Exception notification");
        }
    }

    private static LoggingConfiguration ConfigureLogging()
    {
        var setupBuilder = LogManager.Setup();

        ConditionalAddLogViewerNLog(setupBuilder);

        setupBuilder.LoadConfiguration(builder =>
        {
            // Filter some sources to be warn levels or above only
            builder.ForLogger("System.*").WriteToNil(NLog.LogLevel.Warn);
            builder.ForLogger("Microsoft.*").WriteToNil(NLog.LogLevel.Warn);
            builder.ForLogger("Microsoft.Extensions.Http.*").WriteToNil(NLog.LogLevel.Warn);

            // Disable some trace logging by default, unless overriden by app settings
            var typesToDisableTrace = new[] { typeof(ConsoleViewModel), typeof(LoadableViewModelBase) };

            foreach (var type in typesToDisableTrace)
            {
                // Skip if app settings already set a level for this type
                if (
                    Config[$"Logging:LogLevel:{type.FullName}"] is { } levelStr
                    && Enum.TryParse<LogLevel>(levelStr, true, out _)
                )
                {
                    continue;
                }

<<<<<<< HEAD
                builder.ForLogger(type.FullName).FilterMinLevel(NLog.LogLevel.Debug);
=======
                // Set minimum level to Debug for these types
                builder.ForLogger(type.FullName).WriteToNil(NLog.LogLevel.Debug);
>>>>>>> 16db2612
            }

            // Debug console logging
            /*if (Debugger.IsAttached)
            {
                builder
                    .ForLogger()
                    .FilterMinLevel(NLog.LogLevel.Trace)
                    .WriteTo(
                        new DebuggerTarget("debugger")
                        {
                            Layout = "[${level:uppercase=true}]\t${logger:shortName=true}\t${message}"
                        }
                    )
                    .WithAsync();
            }*/

            // Console logging
            builder
                .ForLogger()
                .FilterMinLevel(NLog.LogLevel.Trace)
                .WriteTo(
                    new ConsoleTarget("console")
                    {
                        Layout = "[${level:uppercase=true}]\t${logger:shortName=true}\t${message}",
                        DetectConsoleAvailable = true
                    }
                )
                .WithAsync();

            // File logging
            builder
                .ForLogger()
                .FilterMinLevel(NLog.LogLevel.Debug)
                .WriteTo(
                    new FileTarget("logfile")
                    {
                        Layout =
                            "${longdate}|${level:uppercase=true}|${logger}|${message:withexception=true}",
                        FileName = "${specialfolder:folder=ApplicationData}/StabilityMatrix/Logs/app.log",
                        ArchiveOldFileOnStartup = true,
                        ArchiveFileName =
                            "${specialfolder:folder=ApplicationData}/StabilityMatrix/Logs/app.{#}.log",
                        ArchiveDateFormat = "yyyy-MM-dd HH_mm_ss",
                        ArchiveNumbering = ArchiveNumberingMode.Date,
                        MaxArchiveFiles = 9
                    }
                )
                .WithAsync();

#if DEBUG
            // LogViewer target when debug mode
            builder
                .ForLogger()
                .FilterMinLevel(NLog.LogLevel.Trace)
                .WriteTo(new DataStoreLoggerTarget { Layout = "${message}" });
#endif
        });

        // Sentry
        if (SentrySdk.IsEnabled)
        {
            LogManager.Configuration.AddSentry(o =>
            {
                o.InitializeSdk = false;
                o.Layout = "${message}";
                o.ShutdownTimeoutSeconds = 5;
                o.IncludeEventDataOnBreadcrumbs = true;
                o.BreadcrumbLayout = "${logger}: ${message}";
                // Debug and higher are stored as breadcrumbs (default is Info)
                o.MinimumBreadcrumbLevel = NLog.LogLevel.Debug;
                // Error and higher is sent as event (default is Error)
                o.MinimumEventLevel = NLog.LogLevel.Error;
            });
        }

        LogManager.ReconfigExistingLoggers();

        return LogManager.Configuration;
    }

    /// <summary>
    /// Opens a dialog to save the current view as a screenshot.
    /// </summary>
    /// <remarks>Only available in debug builds.</remarks>
    [Conditional("DEBUG")]
    internal static void DebugSaveScreenshot(int dpi = 96)
    {
        const int scale = 2;
        dpi *= scale;

        var results = new List<MemoryStream>();
        var targets = new List<Visual?> { VisualRoot };

        foreach (var visual in targets.Where(x => x != null))
        {
            var rect = new Rect(visual!.Bounds.Size);

            var pixelSize = new PixelSize((int)rect.Width * scale, (int)rect.Height * scale);
            var dpiVector = new Vector(dpi, dpi);

            var ms = new MemoryStream();

            using (var bitmap = new RenderTargetBitmap(pixelSize, dpiVector))
            {
                bitmap.Render(visual);
                bitmap.Save(ms);
            }

            results.Add(ms);
        }

        Dispatcher.UIThread.InvokeAsync(async () =>
        {
            var dest = await StorageProvider.SaveFilePickerAsync(
                new FilePickerSaveOptions()
                {
                    SuggestedFileName = "screenshot.png",
                    ShowOverwritePrompt = true
                }
            );

            if (dest?.TryGetLocalPath() is { } localPath)
            {
                var localFile = new FilePath(localPath);
                foreach (var (i, stream) in results.Enumerate())
                {
                    var name = localFile.NameWithoutExtension;
                    if (results.Count > 1)
                    {
                        name += $"_{i + 1}";
                    }

                    localFile = localFile.Directory!.JoinFile(name + ".png");
                    localFile.Create();

                    await using var fileStream = localFile.Info.OpenWrite();
                    stream.Seek(0, SeekOrigin.Begin);
                    await stream.CopyToAsync(fileStream);
                }
            }
        });
    }

    [Conditional("DEBUG")]
    private static void ConditionalAddLogViewer(IServiceCollection services)
    {
#if DEBUG
        services.AddLogViewer();
#endif
    }

    [Conditional("DEBUG")]
    private static void ConditionalAddLogViewerNLog(ISetupBuilder setupBuilder)
    {
#if DEBUG
        setupBuilder.SetupExtensions(
            extensionBuilder => extensionBuilder.RegisterTarget<DataStoreLoggerTarget>("DataStoreLogger")
        );
#endif
    }
}<|MERGE_RESOLUTION|>--- conflicted
+++ resolved
@@ -979,12 +979,8 @@
                     continue;
                 }
 
-<<<<<<< HEAD
-                builder.ForLogger(type.FullName).FilterMinLevel(NLog.LogLevel.Debug);
-=======
                 // Set minimum level to Debug for these types
                 builder.ForLogger(type.FullName).WriteToNil(NLog.LogLevel.Debug);
->>>>>>> 16db2612
             }
 
             // Debug console logging
