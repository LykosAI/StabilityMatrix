--- conflicted
+++ resolved
@@ -8,11 +8,7 @@
         <ApplicationManifest>app.manifest</ApplicationManifest>
         <AvaloniaUseCompiledBindingsByDefault>true</AvaloniaUseCompiledBindingsByDefault>
         <ApplicationIcon>./Assets/Icon.ico</ApplicationIcon>
-<<<<<<< HEAD
-        <Version>2.5.5-dev.1</Version>
-=======
         <Version>2.6.0-dev.1</Version>
->>>>>>> e338d7a6
         <InformationalVersion>$(Version)</InformationalVersion>
         <EnableWindowsTargeting>true</EnableWindowsTargeting>
         <AllowUnsafeBlocks>true</AllowUnsafeBlocks>
