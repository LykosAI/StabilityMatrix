# Changelog

All notable changes to Stability Matrix will be documented in this file.

The format is based on [Keep a Changelog](https://keepachangelog.com/en/1.1.0/),
and this project adheres to [Semantic Versioning 2.0](https://semver.org/spec/v2.0.0.html).

<<<<<<< HEAD
## v2.9.0-pre.3
### Changed
- Updated translations for German, Spanish, French, Japanese, Portuguese, and Turkish
=======
## v2.9.0
>>>>>>> 4fdf4159
### Fixed
- Fixed unknown model types not showing on checkpoints page (thanks Jerry!)
- Improved error handling for Inference Select Image hash calculation in case file is being written to while being read

## v2.9.0-pre.2
### Added
- Added `--launch-package` argument to launch a specific package on startup, using display name or package ID (i.e. `--launch-package "Stable Diffusion WebUI Forge"` or `--launch-package c0b3ecc5-9664-4be9-952d-a10b3dcaee14`)
- Added more Base Model search options to the CivitAI Model Browser
- Added Stable Cascade to the HuggingFace Model Browser
### Changed
- (Internal) Updated to Avalonia 11.0.9
### Fixed
- Fixed image viewer dialog arrow key navigation not working
- Fixed CivitAI login prompt not showing when downloading models that require CivitAI logins

## v2.9.0-pre.1
### Added
- Added Inference Prompt Styles, with Prompt Expansion model support (i.e. Fooocus V2)
- Added copy image support on linux and macOS for Inference outputs viewer menu
### Fixed
- Fixed StableSwarmUI not installing properly on macOS
- Hopefully actually fixed [#464](https://github.com/LykosAI/StabilityMatrix/issues/464) - error when installing InvokeAI on macOS
- Fixed default command line args for SDWebUI Forge on macOS
- Fixed output paths and output sharing for SDWebUI Forge
- Maybe fixed update hanging for Auto1111 and SDWebUI Forge
- Fixed Inference output viewer menu "Copy" not copying image 

## v2.9.0-dev.2
### Added
#### Inference
- Added option to load a .yaml config file next to the model with the same name. Can be used with VPred and other models that require a config file.
### Fixed
- Fixed icon sizes of Inference Addons and Steps buttons

## v2.9.0-dev.1
### Added
- Added new package: [StableSwarmUI](https://github.com/Stability-AI/StableSwarmUI) by Stability AI
- Added new package: [Stable Diffusion WebUI Forge](https://github.com/lllyasviel/stable-diffusion-webui-forge) by lllyasviel
- Added extension management for SD.Next and Stable Diffusion WebUI-UX
- Added the ability to choose where CivitAI model downloads are saved

## v2.8.4
### Fixed
- Hopefully actually fixed [#464](https://github.com/LykosAI/StabilityMatrix/issues/464) - error when installing InvokeAI on macOS

## v2.8.3
### Fixed
- Fixed user tokens read error causing failed downloads
- Failed downloads will now log error messages
- Fixed [#458](https://github.com/LykosAI/StabilityMatrix/issues/458) - Save Intermediate Image not working
- Fixed [#453](https://github.com/LykosAI/StabilityMatrix/issues/453) - Update Fooocus `--output-directory` argument to `--output-path`

## v2.8.2
### Added
- Added missing GFPGAN link to Automatic1111 packages
### Fixed
- Fixed Inference Image to Image Denoise setting becoming hidden after changing schedulers
- Fixed Inference ControlNet models showing as downloadable even when they are already installed
- Fixed Inference Sampler Addon conditioning not applying (i.e. ControlNet)
- Fixed extension modification dialog not showing any progress messages

## v2.8.1
### Fixed
- Fixed model links not working in RuinedFooocus for new installations
- Fixed incorrect nodejs download link on Linux (thanks to slogonomo for the fix)
- Fixed failing InvokeAI install on macOS due to missing nodejs
- Increased timeout on Recommended Models call to prevent potential timeout errors on slow connections
- Fixed SynchronizationLockException when saving settings
- Improved error messages with process output for 7z extraction errors
- Fixed missing tkinter dependency for OneTrainer on Windows
- Fixed auto-update on macOS not starting new version from an issue in starting .app bundles with arguments
- Fixed [#436](https://github.com/LykosAI/StabilityMatrix/issues/436) - Crash on invalid json files during checkpoint indexing

## v2.8.0
### Added
- Added Image to Video project type
- Added CLIP Skip setting to inference, toggleable from the model settings button
- Added image and model details in model selection boxes
- Added new package: [OneTrainer](https://github.com/Nerogar/OneTrainer)
- Added native desktop push notifications for some events (i.e. Downloads, Package installs, Inference generation)
  - Currently available on Windows and Linux, macOS support is pending
- Added Package Extensions (Plugins) management - accessible from the Packages' 3-dot menu. Currently supports ComfyUI and Automatic1111.
- Added new launch argument options for Fooocus
- Added "Config" Shared Model Folder option for Fooocus
- Added Recommended Models dialog after one-click installer
- Added "Copy Details" button to Unexpected Error dialog
- Added German language option, thanks to Mario da Graca for the translation
- Added Portuguese language options, thanks to nextosai for the translation
- Added base model filter to Checkpoints page
- Added "Compatible Images" category when selecting images for Inference projects
- Added "Find in Model Browser" option to the right-click menu on the Checkpoints page
- Added `--use-directml` launch argument for SDWebUI DirectML fork
- Added release builds for macOS (Apple Silicon)
- Added ComfyUI launch argument configs: Cross Attention Method, Force Floating Point Precision, VAE Precision
- Added Delete button to the CivitAI Model Browser details dialog
- Added "Copy Link to Clipboard" for connected models in the Checkpoints page
- Added support for webp files to the Output Browser
- Added "Send to Image to Image" and "Send to Image to Video" options to the context menu
### Changed
- New package installation flow
- Changed one-click installer to match the new package installation style
- Automatic1111 packages will now use PyTorch v2.1.2. Upgrade will occur during the next package update or upon fresh installation.
- Search box on Checkpoints page now searches tags and trigger words
- Changed the Close button on the package install dialog to "Hide"
  - Functionality remains the same, just a name change
- Updated translations for the following languages:
  - Spanish
  - French
  - Japanese
  - Turkish
- Inference file name patterns with directory separator characters will now have the subdirectories created automatically
- Changed how settings file is written to disk to reduce potential data loss risk
- (Internal) Updated to Avalonia 11.0.7
### Fixed
- Fixed error when ControlNet module image paths are not found, even if the module is disabled
- Fixed error when finding metadata for archived models
- Fixed error when extensions folder is missing
- Fixed crash when model was not selected in Inference
- Fixed Fooocus Config shared folder mode overwriting unknown config keys
- Fixed potential SD.Next update issues by moving to shared update process
- Fixed crash on startup when Outputs page failed to load categories properly
- Fixed image gallery arrow key navigation requiring clicking before responding
- Fixed crash when loading extensions list with no internet connection
- Fixed crash when invalid launch arguments are passed
- Fixed missing up/downgrade buttons on the Python Packages dialog when the version was not semver compatible


## v2.8.0-pre.5
### Fixed
- Fixed error when ControlNet module image paths are not found, even if the module is disabled
- Fixed error when finding metadata for archived models
- Fixed error when extensions folder is missing
- Fixed error when webp files have incorrect metadata
- Fixed crash when model was not selected in Inference
- Fixed Fooocus Config shared folder mode overwriting unknown config keys

## v2.8.0-pre.4
### Added
- Added Recommended Models dialog after one-click installer
- Added native desktop push notifications for some events (i.e. Downloads, Package installs, Inference generation)
  - Currently available on Windows and Linux, macOS support is pending
- Added settings options for notifications
- Added new launch argument options for Fooocus
- Added Automatic1111 & Stable Diffusion WebUI-UX to the compatible macOS packages
### Changed
- Changed one-click installer to match the new package installation style
- Automatic1111 packages will now use PyTorch v2.1.2. Upgrade will occur during the next package update or upon fresh installation.
- Updated French translation with the latest changes
### Fixed
- Fixed [#413](https://github.com/LykosAI/StabilityMatrix/issues/413) - Environment Variables are editable again
- Fixed potential SD.Next update issues by moving to shared update process
- Fixed Invoke install trying to use system nodejs
- Fixed crash on startup when Outputs page failed to load categories properly

## v2.8.0-pre.3
### Added
- Added "Config" Shared Model Folder option for Fooocus
- Added "Copy Details" button to Unexpected Error dialog
### Changed
- (Internal) Updated to Avalonia 11.0.7
- Changed the Close button on the package install dialog to "Hide" 
  - Functionality remains the same, just a name change
- Updated French translation (thanks Greg!)
### Fixed
- Webp static images can now be shown alongside existing webp animation support
- Fixed image gallery arrow key navigation requiring clicking before responding
- Fixed crash when loading extensions list with no internet connection
- Fixed crash when invalid launch arguments are passed
- Fixed "must give at least one requirement to install" error when installing extensions with empty requirements.txt

## v2.8.0-pre.2
### Added
- Added German language option, thanks to Mario da Graca for the translation
- Added Portuguese language options, thanks to nextosai for the translation
### Changed
- Updated translations for the following languages:
  - Spanish
  - French
  - Japanese
  - Turkish
### Fixed
- Fixed Auto-update failing to start new version on Windows and Linux when path contains spaces
- Fixed InvokeAI v3.6.0 `"detail": "Not Found"` error when opening the UI
- Install button will now be properly disabled when the duplicate warning is shown

## v2.8.0-pre.1
### Added
- Added Package Extensions (Plugins) management - accessible from the Packages' 3-dot menu. Currently supports ComfyUI and A1111.
- Added base model filter to Checkpoints page
- Search box on Checkpoints page now searches tags and trigger words
- Added "Compatible Images" category when selecting images for Inference projects
- Added "Find in Model Browser" option to the right-click menu on the Checkpoints page
### Changed
- Removed "Failed to load image" notification when loading some images on the Checkpoints page
- Installed models will no longer be selectable on the Hugging Face tab of the model browser
### Fixed
- Inference file name patterns with directory separator characters will now have the subdirectories created automatically
- Fixed missing up/downgrade buttons on the Python Packages dialog when the version was not semver compatible
- Automatic1111 package installs will now install the missing `jsonmerge` package

## v2.8.0-dev.4
### Added
- Auto-update support for macOS
- New package installation flow
- Added `--use-directml` launch argument for SDWebUI DirectML fork
### Changed
- Changed default Period to "AllTime" in the Model Browser
### Fixed
- Fixed SDTurboScheduler's missing denoise parameter

## v2.8.0-dev.3
### Added
- Added release builds for macOS (Apple Silicon)
- Added new package: [OneTrainer](https://github.com/Nerogar/OneTrainer)
- Added ComfyUI launch argument configs: Cross Attention Method, Force Floating Point Precision, VAE Precision
- Added Delete button to the CivitAI Model Browser details dialog
- Added "Copy Link to Clipboard" for connected models in the Checkpoints page
### Changed
- Python Packages install dialog now allows entering multiple arguments or option flags
### Fixed
- Fixed environment variables grid not being editable related to [Avalonia #13843](https://github.com/AvaloniaUI/Avalonia/issues/13843)

## v2.8.0-dev.2
### Added
#### Inference
- Added Image to Video project type
#### Output Browser
- Added support for webp files
- Added "Send to Image to Image" and "Send to Image to Video" options to the context menu
### Changed
- Changed how settings file is written to disk to reduce potential data loss risk

## v2.8.0-dev.1
### Added
#### Inference
- Added image and model details in model selection boxes
- Added CLIP Skip setting, toggleable from the model settings button

## v2.7.9
### Fixed
- Fixed InvokeAI v3.6.0 `"detail": "Not Found"` error when opening the UI

## v2.7.8
### Changed
- Python Packages install dialog now allows entering multiple arguments or option flags
### Fixed
- Fixed InvokeAI Package dependency versions ([#395](https://github.com/LykosAI/StabilityMatrix/pull/395))

## v2.7.7
### Added
- Added `--use-directml` launch argument for SDWebUI DirectML fork
### Changed
- Model Browser downloads will no longer be disabled if the free drive space is unavailable
- Default Linux installation folder changed to prevent issues with hidden folders
- Changed default Period to "AllTime" in the Model Browser
### Fixed
- Fixed error where Environment Variables were not editable
- Fixed SDTurboScheduler's missing denoise parameter

## v2.7.6
### Added
- Added SDXL Turbo and Stable Video Diffusion to the Hugging Face tab
### Changed
- ControlNet model selector will now show the parent directory of a model when relevant
### Fixed
- Fixed Python Packages dialog crash due to pip commands including warnings
- Fixed Base Model downloads from the Hugging Face tab downloading to the wrong folder
- Fixed InvokeAI `! [rejected] v3.4.0post2 -> v3.4.0post2 (would clobber existing tag)` error on updating to the latest version 
- Fixed settings not saving in some scenarios, such as when the `settings.json` file existed but was empty

## v2.7.5
### Fixed
- Fixed Python Packages manager crash when pip list returns warnings in json
- Fixed slowdown when loading PNGs with large amounts of metadata
- Fixed crash when scanning directories for missing metadata

## v2.7.4
### Changed
- Improved low disk space handling
### Fixed
- Fixed denoise strength in Inference Text to Image
- Fixed PathTooLongException for IPAdapter folders when using ComfyUI in Symlink mode
- Fixed configs and symlinks not being cleaned up when switched to the opposite mode
- Fixed model indexing stopping when encountering paths longer than 1021 bytes in length
- Fixed repeated nested folders being created in `Models/ControlNet` when using ComfyUI in Symlink mode. Existing folders will be repaired to their original structure on launch.

## v2.7.3
### Added
- Added missing IPAdapter and CLIP Vision folder links for ComfyUI
### Fixed
- Fixed UnicodeDecodeError when using extra_model_paths.yaml in ComfyUI on certain locales
- Fixed SDXL CLIP Vision model directory name conflict
- Fixed [#334](https://github.com/LykosAI/StabilityMatrix/issues/334) - Win32Exception if Settings are opened

## v2.7.2
### Changed
- Changed Symlink shared folder link targets for Automatic1111 and ComfyUI. From `ControlNet -> models/controlnet` to `ControlNet -> models/controlnet/ControlNet` and `T2IAdapter -> models/controlnet/T2IAdapter`.
- Changed FreeU defaults to match recommended SD1.5 defaults
- Changed default denoise strength from 1.0 to 0.7
### Fixed
- Fixed ControlNet / T2IAdapter shared folder links for Automatic1111 conflicting with each other
- Fixed URIScheme registration errors on Linux
- Fixed RuinedFooocus missing output folder on startup
- Fixed incorrect Fooocus VRAM launch arguments

## v2.7.1
### Added
- Added Turkish UI language option, thanks to Progesor for the translation
### Fixed
- Fixed Inference Image to Image projects missing denoise strength setting

## v2.7.0
### Added
#### General
- New package: [RuinedFooocus](https://github.com/runew0lf/RuinedFooocus)
- Added an X button to all search fields to instantly clear them (Esc key also works)
- Added System Information section to Settings
#### Inference
- Added Image to Image project type
- Added Modular custom steps
  - Use the plus button to add new steps (Hires Fix, Upscaler, and Save Image are currently available), and the edit button to enable removing or dragging steps to reorder them. This enables multi-pass Hires Fix, mixing different upscalers, and saving intermediate images at any point in the pipeline.
- Added Sampler addons
  - Addons usually affect guidance like ControlNet, T2I, FreeU, and other addons to come. They apply to the individual sampler, so you can mix and match different ControlNets for Base and Hires Fix, or use the current output from a previous sampler as ControlNet guidance image for HighRes passes.
- Added SD Turbo Scheduler
- Added display names for new samplers ("Heun++ 2", "DDPM", "LCM")
- Added Ctrl+Enter as a shortcut for the Generate Image button
#### Accounts Settings Subpage
- Lykos Account sign-up and login - currently for Patreon OAuth connections but GitHub requests caching and settings sync are planned
- Supporters can now connect your Patreon accounts, then head to the Updates page to choose to receive auto-updates from the Dev or Preview channels
- CivitAI Account login with API key - enables downloading models from the Browser page that require CivitAI logins, more integrations like liking and commenting are also planned
#### Updates Settings Subpage
- Toggle auto-update notifications and manually check for updates
- Choose between Stable, Preview, and Dev update channels
#### Inference Settings Subpage
- Moved Inference settings to subpage
- Updated with more localized labels
#### Outputs Page
- Added Refresh button to update gallery from file system changes
#### Checkpoints Page
- Added the ability to drag & drop checkpoints between different folders 
- Added "Copy Trigger Words" option to the three-dots menu on the Checkpoints page (when data is available)
- Added trigger words on checkpoint card and tooltip
- Added "Find Connected Metadata" options for root-level and file-level scans
- Added "Update Existing Metadata" button
#### Model Browser
- Added Hugging Face tab to the Model Browser
- Added additional base model filter options for CivitAI ("SD 1.5 LCM", "SDXL 1.0 LCM", "SDXL Turbo", "Other")
- Added the ability to type in a specific page number in the CivitAI Model Browser
- Right clicking anywhere on the model card will open the same menu as the three-dots button
- New model downloads will save trigger words in metadata, if available
- Model author username and avatar display, with clickable link to their profile
### Changed
#### General
- Model Browser page has been redesigned, featuring more information like rating and download counts
- Model Browser navigation has improved animations on hover and compact number formatting
- Updated Outputs Page button and menu layout
- Rearranged Add Package dialog slightly to accommodate longer package list
- Folder-level "Find Connected Metadata" now scans the selected folder and its subfolders
- Model Browser now split into "CivitAI" and "Hugging Face" tabs
#### Inference
- Selected images (i.e. Image2Image, Upscale, ControlNet) will now save their source paths saved and restored on load. If the image is moved or deleted, the selection will show as missing and can be reselected
- Project files (.smproj) have been updated to v3, existing projects will be upgraded on load and will no longer be compatible with older versions of Stability Matrix
### Fixed
- Fixed Outputs page reverting back to Shared Output Folder every time the page is reloaded
- Potentially fixed updates sometimes clearing settings or launching in the wrong directory
- Improved startup time and window load time after exiting dialogs
- Fixed control character decoding that caused some progress bars to show as `\u2588`
- Fixed Python `rich` package's progress bars not showing in console
- Optimized ProgressRing animation bindings to reduce CPU usage
- Improved safety checks in custom control rendering to reduce potential graphical artifacts
- Improved console rendering safety with cursor line increment clamping, as potential fix for [#111](https://github.com/LykosAI/StabilityMatrix/issues/111)
- Fixed [#290](https://github.com/LykosAI/StabilityMatrix/issues/290) - Model browser crash due to text trimming certain unicode characters
- Fixed crash when loading an empty settings file
- Improve Settings save and load performance with .NET 8 Source Generating Serialization
- Fixed ApplicationException during database shutdown
- InvokeAI model links for T2I/IpAdapters now point to the correct folders
- Added extra checks to help prevent settings resetting in certain scenarios
- Fixed Refiner model enabled state not saving to Inference project files
- Fixed NullReference error labels when clearing the Inference batch size settings, now shows improved message with minimum and maximum value constraints

## v2.7.0-pre.4
### Added
#### Inference
- Added Image to Image project type
- Added Modular custom steps
  - Use the plus button to add new steps (Hires Fix, Upscaler, and Save Image are currently available), and the edit button to enable removing or dragging steps to reorder them. This enables multi-pass Hires Fix, mixing different upscalers, and saving intermediate images at any point in the pipeline.
- Added Sampler addons
  - Addons usually affect guidance like ControlNet, T2I, FreeU, and other addons to come. They apply to the individual sampler, so you can mix and match different ControlNets for Base and Hires Fix, or use the current output from a previous sampler as ControlNet guidance image for HighRes passes.
- Added SD Turbo Scheduler
- Added display names for new samplers ("Heun++ 2", "DDPM", "LCM")
#### Model Browser
- Added additional base model filter options ("SD 1.5 LCM", "SDXL 1.0 LCM", "SDXL Turbo", "Other")
### Changed
#### Inference
- Selected images (i.e. Image2Image, Upscale, ControlNet) will now save their source paths saved and restored on load. If the image is moved or deleted, the selection will show as missing and can be reselected
- Project files (.smproj) have been updated to v3, existing projects will be upgraded on load and will no longer be compatible with older versions of Stability Matrix
### Fixed
- Fixed Refiner model enabled state not saving to Inference project files
 
## v2.7.0-pre.3
### Added
- Added "Find Connected Metadata" options for root-level and file-level scans to the Checkpoints page
- Added "Update Existing Metadata" button to the Checkpoints page
- Added Hugging Face tab to the Model Browser
- Added the ability to type in a specific page number in the CivitAI Model Browser
### Changed
- Folder-level "Find Connected Metadata" now scans the selected folder and its subfolders
- Model Browser now split into "CivitAI" and "Hugging Face" tabs
### Fixed
- InvokeAI model links for T2I/IpAdapters now point to the correct folders
- Added extra checks to help prevent settings resetting in certain scenarios

## v2.7.0-pre.2
### Added
- Added System Information section to Settings
### Changed
- Moved Inference Settings to subpage
### Fixed
- Fixed crash when loading an empty settings file
- Improve Settings save and load performance with .NET 8 Source Generating Serialization
- Fixed ApplicationException during database shutdown

## v2.7.0-pre.1
### Fixed
- Fixed control character decoding that caused some progress bars to show as `\u2588`
- Fixed Python `rich` package's progress bars not showing in console
- Optimized ProgressRing animation bindings to reduce CPU usage
- Improved safety checks in custom control rendering to reduce potential graphical artifacts
- Improved console rendering safety with cursor line increment clamping, as potential fix for [#111](https://github.com/LykosAI/StabilityMatrix/issues/111)

## v2.7.0-dev.4
### Fixed
- Fixed [#290](https://github.com/LykosAI/StabilityMatrix/issues/290) - Model browser crash due to text trimming certain unicode characters 

## v2.7.0-dev.3
### Added
- New package: [RuinedFooocus](https://github.com/runew0lf/RuinedFooocus)
#### Model Browser
- Right clicking anywhere on the model card will open the same menu as the three-dots button
- New model downloads will save trigger words in metadata, if available
- Model author username and avatar display, with clickable link to their profile
#### Checkpoints Page
- Added "Copy Trigger Words" option to the three-dots menu on the Checkpoints page (when data is available)
- Added trigger words on checkpoint card and tooltip
### Changed
#### Model Browser
- Improved number formatting with K/M suffixes for download and favorite counts
- Animated zoom effect on hovering over model images
#### Checkpoints Page
- Rearranged top row layout to use CommandBar
### Fixed
- Improved startup time and window load time after exiting dialogs

## v2.7.0-dev.2
### Added
#### General
- Added an X button to all search fields to instantly clear them (Esc key also works) 
#### Outputs Page 
- Added Refresh button to update gallery from file system changes
#### Checkpoints Page
- Added the ability to drag & drop checkpoints between different folders
### Changed
#### Outputs Page
- Updated button and menu layout
#### Packages Page
- Rearranged Add Package dialog slightly to accommodate longer package list
### Fixed
- Fixed InvalidOperation errors when signing into accounts shortly after signing out, while the previous account update is still running
- Fixed Outputs page reverting back to Shared Output Folder every time the page is reloaded
- Potentially fixed updates sometimes clearing settings or launching in the wrong directory

## v2.7.0-dev.1
### Added
- Accounts Settings Subpage
  - Lykos Account sign-up and login - currently for Patreon OAuth connections but GitHub requests caching and settings sync are planned
  - Supporters can now connect your Patreon accounts, then head to the Updates page to choose to receive auto-updates from the Dev or Preview channels
  - CivitAI Account login with API key - enables downloading models from the Browser page that require CivitAI logins, more integrations like liking and commenting are also planned
- Updates Settings Subpage
  - Toggle auto-update notifications and manually check for updates
  - Choose between Stable, Preview, and Dev update channels
### Changed
- Model Browser page has been redesigned, featuring more information like rating and download counts

## v2.6.7
### Fixed
- Fixed prerequisite install not unpacking due to improperly formatted 7z argument (Caused the "python310._pth FileNotFoundException")
- Fixed [#301](https://github.com/LykosAI/StabilityMatrix/issues/301) - Package updates failing silently because of a PortableGit error

## v2.6.6
### Fixed
- Fixed [#297](https://github.com/LykosAI/StabilityMatrix/issues/297) - Model browser LiteAsyncException occuring when fetching entries with unrecognized values from enum name changes

## v2.6.5
### Fixed
- Fixed error when receiving unknown model format values from the Model Browser
- Fixed process errors when installing or updating Pip packages using the Python packages dialog

## v2.6.4
### Fixed
- Fixed errors preventing Model Browser from finding results with certain search queries

## v2.6.3
### Fixed
- Fixed InvalidOperationException during prerequisite installs on certain platforms where process name and duration reporting are not supported

## v2.6.2
### Changed
- Backend changes for auto-update schema v3, supporting customizable release channels and faster downloads with zip compression
### Fixed
- Better error reporting including outputs for git subprocess errors during package install / update
- Fixed `'accelerate' is not recognized as an internal or external command` error when starting training in kohya_ss
- Fixed some instances of `ModuleNotFoundError: No module named 'bitsandbytes.cuda_setup.paths'` error when using 8-bit optimizers in kohya_ss
- Fixed errors preventing Inference outputs from loading in the img2img tabs of other packages 

## v2.6.1
### Changed
- NVIDIA GPU users will be updated to use CUDA 12.1 for the InvokeAI package for a slight performance improvement
  - Update will occur the next time the package is updated, or on a fresh install
  - Note: CUDA 12.1 is only available on Maxwell (GTX 900 series) and newer GPUs  
### Fixed
- Reduced the amount of calls to GitHub to help prevent rate limiting
- Fixed rate limit crash on startup preventing app from starting

## v2.6.0
### Added
- Added **Output Sharing** option for all packages in the three-dots menu on the Packages page
  - This will link the package's output folders to the relevant subfolders in the "Outputs" directory
    - When a package only has a generic "outputs" folder, all generated images from that package will be linked to the "Outputs\Text2Img" folder when this option is enabled
- Added **Outputs page** for viewing generated images from any package, or the shared output folder
- Added [Stable Diffusion WebUI/UX](https://github.com/anapnoe/stable-diffusion-webui-ux) package
- Added [Stable Diffusion WebUI-DirectML](https://github.com/lshqqytiger/stable-diffusion-webui-directml) package
- Added [kohya_ss](https://github.com/bmaltais/kohya_ss) package
- Added [Fooocus-ControlNet-SDXL](https://github.com/fenneishi/Fooocus-ControlNet-SDXL) package
- Added GPU compatibility badges to the installers
- Added filtering of "incompatible" packages (ones that do not support your GPU) to all installers 
  - This can be overridden by checking the new "Show All Packages" checkbox
- Added more launch options for Fooocus, such as the `--preset` option
- Added Ctrl+ScrollWheel to change image size in the inference output gallery and new Outputs page
- Added "No Images Found" placeholder for non-connected models on the Checkpoints tab
- Added "Open on GitHub" option to the three-dots menu on the Packages page
### Changed
- If ComfyUI for Inference is chosen during the One-Click Installer, the Inference page will be opened after installation instead of the Launch page
- Changed all package installs & updates to use git commands instead of downloading zip files
- The One-Click Installer now uses the new progress dialog with console
- NVIDIA GPU users will be updated to use CUDA 12.1 for ComfyUI & Fooocus packages for a slight performance improvement
  - Update will occur the next time the package is updated, or on a fresh install
  - Note: CUDA 12.1 is only available on Maxwell (GTX 900 series) and newer GPUs
- Improved Model Browser download stability with automatic retries for download errors
- Optimized page navigation and syntax formatting configurations to improve startup time
### Fixed
- Fixed crash when clicking Inference gallery image after the image is deleted externally in file explorer
- Fixed Inference popup Install button not working on One-Click Installer
- Fixed Inference Prompt Completion window sometimes not showing while typing
- Fixed "Show Model Images" toggle on Checkpoints page sometimes displaying cut-off model images
- Fixed missing httpx package during Automatic1111 install
- Fixed some instances of localized text being cut off from controls being too small

## v2.5.7
### Fixed
- Fixed error `got an unexpected keyword argument 'socket_options'` on fresh installs of Automatic1111 Stable Diffusion WebUI due to missing httpx dependency specification from gradio

## v2.5.6
### Added
- Added Russian UI language option, thanks to aolko for the translation

## v2.5.5
### Added
- Added Spanish UI language options, thanks to Carlos Baena and Lautaroturina for the translations
- Manual input prompt popup on package input requests besides Y/n confirmations
- Added `--disable-gpu` launch argument to disable hardware accelerated rendering
### Fixed
- Fixed infinite progress wheel when package uninstall fails

## v2.5.4
### Fixed
- Fixed [#208](https://github.com/LykosAI/StabilityMatrix/issues/208) - error when installing xformers

## v2.5.3
### Added
- Added French UI language option, thanks to eephyne for the translation
### Fixed
- Fixed Automatic 1111 missing dependencies on startup by no longer enabling `--skip-install` by default.

## v2.5.2
### Added
- Right click Inference Batch options to enable selecting a "Batch Index". This can be used to reproduce a specific image from a batch generation. The field will be automatically populated in metadata of individual images from a batch generation.
  - The index is 1-based, so the first image in a batch is index 1, and the last image is the batch size.
  - Currently this generates different individual images for batches using Ancestral samplers, due to an upstream ComfyUI issue with noise masking. Looking into fixing this.
- Inference Batches option now is implemented, previously the setting had no effect
### Changed
- Default upscale factor for Inference is now 2x instead of 1x
### Fixed
- Fixed batch combined image grids not showing metadata and not being importable
- Fixed "Call from invalid thread" errors that sometimes occured during update notifications

## v2.5.1
### Added
- `--skip-install` default launch argument for Automatic1111 Package
### Fixed
- Fixed Prompt weights showing syntax error in locales where decimal separator is not a period

## v2.5.0
### Added
- Added Inference, a built-in native Stable Diffusion interface, powered by ComfyUI
- Added option to change the Shared Folder method for packages using the three-dots menu on the Packages page
- Added the ability to Favorite models in the Model Browser
- Added "Favorites" sort option to the Model Browser
- Added notification flyout for new available updates. Dismiss to hide until the next update version.
- Added Italian UI language options, thanks to Marco Capelli for the translations
### Changed
- Model Browser page size is now 20 instead of 14  
- Update changelog now only shows the difference between the current version and the latest version
### Fixed
- Fixed [#141](https://github.com/LykosAI/StabilityMatrix/issues/141) - Search not working when sorting by Installed on Model Browser
- Fixed SD.Next not showing "Open Web UI" button when finished loading
- Fixed model index startup errors when `./Models` contains unknown custom folder names
- Fixed ストップ button being cut off in Japanese translation 
- Fixed update progress freezing in some cases
- Fixed light theme being default in first time setup window
- Fixed shared folder links not recreating fully when partially missing

## v2.4.6
### Added
- LDSR / ADetailer shared folder links for Automatic1111 Package
### Changed
- Made Dark Mode background slightly lighter

## v2.4.5
### Fixed
- Fixed "Library Dir not set" error on launch

## v2.4.4
### Added
- Added button to toggle automatic scrolling of console output
### Fixed
- Fixed [#130](https://github.com/LykosAI/StabilityMatrix/issues/130) ComfyUI extra_model_paths.yaml file being overwritten on each launch
- Fixed some package updates not showing any console output
- Fixed auto-close of update dialog when package update is complete 

## v2.4.3
### Added
- Added "--no-download-sd-model" launch argument option for Stable Diffusion Web UI
- Added Chinese (Simplified) and Chinese (Traditional) UI language options, thanks to jimlovewine for the translations
### Changed
- Package updates now use the new progress dialog with console output
### Fixed
- Updated Japanese translation for some terms

## v2.4.2
### Added
- Added Japanese UI language option, thanks to kgmkm_mkgm for the translation
- Language selection available in Settings, and defaults to system language if supported

## v2.4.1
### Fixed
- Fixed deleting checkpoints not updating the visual grid until the page is refreshed
- Fixed updates sometimes freezing on "Installing Requirements" step

## v2.4.0
### Added
- New installable Package - [Fooocus-MRE](https://github.com/MoonRide303/Fooocus-MRE)
- Added toggle to show connected model images in the Checkpoints tab
- Added "Find Connected Metadata" option to the context menu of Checkpoint Folders in the Checkpoints tab to connect models that don't have any metadata
### Changed
- Revamped package installer
  - Added "advanced options" section for commit, shared folder method, and pytorch options
  - Can be run in the background
  - Shows progress in the Downloads tab
- Even more performance improvements for loading and searching the Checkpoints page
### Fixed
- Fixed [#97](https://github.com/LykosAI/StabilityMatrix/issues/97) - Codeformer folder should now get linked correctly
- Fixed [#106](https://github.com/LykosAI/StabilityMatrix/issues/106) - ComfyUI should now install correctly on Windows machines with an AMD GPU using DirectML
- Fixed [#107](https://github.com/LykosAI/StabilityMatrix/issues/107) - Added `--autolaunch` option to SD.Next
- Fixed [#110](https://github.com/LykosAI/StabilityMatrix/issues/110) - Model Browser should properly navigate to the next page of Installed models
- Installed tag on model browser should now show for connected models imported via drag & drop

## v2.3.4
### Fixed
- Fixed [#108](https://github.com/LykosAI/StabilityMatrix/issues/108) - (Linux) Fixed permission error on updates [#103](https://github.com/LykosAI/StabilityMatrix/pull/103)

## v2.3.3
### Fixed
- Fixed GPU recognition for Nvidia Tesla GPUs
- Fixed checkpoint file index extension identification with some path names
- Fixed issue where config file may be overwritten during Automatic1111 package updates
- Fixed "Directory Not Found" error on startup when previously selected Data directory does not exist
- Fixed [#83](https://github.com/LykosAI/StabilityMatrix/issues/83) - Display of packages with long names in the Package Manager
- Fixed [#64](https://github.com/LykosAI/StabilityMatrix/issues/64) - Package install error if venv already exists

## v2.3.2
### Added
- Added warning for exFAT / FAT32 drives when selecting a data directory
### Fixed
- Automatic1111 and ComfyUI should now install the correct version of pytorch for AMD GPUs
- Fixed "Call from invalid thread" exceptions preventing download completion notifications from showing
- Fixed model preview image downloading with incorrect name
### Changed
- Redesigned "Select Model Version" dialog to include model description and all preview images

## v2.3.1
### Fixed
- Fixed Auto update not appearing in some regions due to date formatting issues
- Local package import now migrates venvs and existing models

## v2.3.0
### Added
- New installable Package - [Fooocus](https://github.com/lllyasviel/Fooocus)
- Added "Select New Data Directory" button to Settings
- Added "Skip to First/Last Page" buttons to the Model Browser
- Added VAE as a checkpoint category in the Model Browser
- Pause/Resume/Cancel buttons on downloads popup. Paused downloads persists and may be resumed after restarting the app
- Unknown Package installs in the Package directory will now show up with a button to import them
### Fixed
- Fixed issue where model version wouldn't be selected in the "All Versions" section of the Model Browser
- Improved Checkpoints page indexing performance
- Fixed issue where Checkpoints page may not show all checkpoints after clearing search filter
- Fixed issue where Checkpoints page may show incorrect checkpoints for the given filter after changing pages
- Fixed issue where Open Web UI button would try to load 0.0.0.0 addresses
- Fixed Dictionary error when launch arguments saved with duplicate arguments
- Fixed Launch arguments search not working
### Changed
- Changed update method for SD.Next to use the built-in upgrade functionality
- Model Browser navigation buttons are no longer disabled while changing pages

## v2.2.1
### Fixed
- Fixed SD.Next shared folders config not working with new config format, reverted to Junctions / Symlinks

## v2.2.1

### Fixed
- Fixed SD.Next shared folders config not working with new config format, reverted to Junctions / Symlinks

## v2.2.0

### Added
- Added option to search by Base Model in the Model Browser
- Animated page transitions

### Fixed
- Fixed [#59](https://github.com/LykosAI/StabilityMatrix/issues/61) - `GIT` environment variable is now set for the embedded portable git on Windows as A1111 uses it instead of default `PATH` resolution
- Fixed embedded Python install check on Linux when an incompatible windows DLL is in the Python install directory
- Fixed "ObjectDisposed" database errors that sometimes appeared when closing the app

### Changed
- Revamped Package Manager UI
- InvokeAI installations can now use checkpoints from the Shared Models folder

## v2.1.2

### Changed
- SD.Next install now uses ROCm PyTorch backend on Linux AMD GPU machines for better performance over DirectML

## v2.1.1

### Added
- Discord Rich Presence support can now be enabled in Settings

### Fixed
- Launch Page selected package now persists in settings

## v2.1.0

### Added
- New installable Package - [VoltaML](https://github.com/VoltaML/voltaML-fast-stable-diffusion)
- New installable Package - [InvokeAI](https://github.com/invoke-ai/InvokeAI)
- Launch button can now support alternate commands / modes - currently only for InvokeAI
  > ![](https://github.com/LykosAI/StabilityMatrix/assets/13956642/16a8ffdd-a3cb-4f4f-acc5-c062d3ade363)
- Settings option to set global environment variables for Packages
  > ![](https://github.com/LykosAI/StabilityMatrix/assets/13956642/d577918e-82bb-46d4-9a3a-9b5318d3d4d8)

### Changed
- Compatible packages (ComfyUI, Vlad/SD.Next) now use config files / launch args instead of symbolic links for shared model folder redirect

### Fixed
- Fixed [#48](https://github.com/LykosAI/StabilityMatrix/issues/48) - model folders not showing in UI when they were empty
- Updater now shows correct current version without trailing `.0`
- Fixed program sometimes starting off-screen on multi-monitor setups 
- Fixed console input box transparency
- Fixed [#52](https://github.com/LykosAI/StabilityMatrix/issues/52) - A1111 default approx-vae model download errors by switching default preview method to TAESD
- Fixes [#50](https://github.com/LykosAI/StabilityMatrix/issues/50) - model browser crash when no model versions exist
- Fixed [#31](https://github.com/LykosAI/StabilityMatrix/issues/31) - missing ControlNet link to Shared Models Folder for SD.Next
- Fixed [#49](https://github.com/LykosAI/StabilityMatrix/issues/49) - download progress disappearing when changing pages in Model Browser

## v2.0.4

### Fixed
- Fixed Model Browser downloading files without extensions

## v2.0.3

### Added
- (Windows) New settings option to add Stability Matrix to the start menu
- (Windows) Improved background "Mica" effect on Windows 11, should be smoother with less banding artifacts

### Fixed
- Fixed model categories sometimes not showing if they are empty
- Improved model download hash verification performance
- Fixed some text wrapping visuals on expanded model version dialog on model browser
- Added cancel button for create folder dialog
- One click first time installer now defaults to using the "Package" name instead of the display name ("stable-diffusion-webui" instead of "Stable Diffusion WebUI") for the install folder name - probably safer against upstream issues on folder names with spaces.

## v2.0.2

### Fixed
- (Linux) Updater now sets correct execute permissions
- Image loading (i.e. Checkpoints File preview thumbnail) now has a notification for unsupported local image formats instead of crashing
- Fix unable to start app issues on some machines and dropdowns showing wrong categories - disabled assembly trimming

## v2.0.1

### Added
- Fully rewritten using Avalonia for improved UI and cross-platform support, our biggest update so far, with over 18,000 lines of code.
- Release support for Windows and Linux, with macOS coming soon
- Model Browser now indicates models that are already downloaded / need updates
- Checkpoints Manager now supports filtering/searching
- One-click installer now suggests all 3 WebUI packages for selection
- Hardware compatibility and GPU detection is now more accurate
- Download Indicator on the nav menu for ongoing downloads and progress; supports multiple concurrent model downloads
- Improved console with syntax highlighting, and provisional ANSI rendering for progress bars and advanced graphics
- Input can now be sent to the running package process using the top-right keyboard button on the Launch page. Package input requests for a (y/n) response will now have an interactive popup.

### Fixed
- Fixed crash on exit
- Fixed updating from versions prior to 2.x.x
- Fixed page duplication memory leak that caused increased memory usage when switching between pages
- Package page launch button will now navigate and launch the package, instead of just navigating to launch page<|MERGE_RESOLUTION|>--- conflicted
+++ resolved
@@ -5,13 +5,9 @@
 The format is based on [Keep a Changelog](https://keepachangelog.com/en/1.1.0/),
 and this project adheres to [Semantic Versioning 2.0](https://semver.org/spec/v2.0.0.html).
 
-<<<<<<< HEAD
-## v2.9.0-pre.3
+## v2.9.0
 ### Changed
 - Updated translations for German, Spanish, French, Japanese, Portuguese, and Turkish
-=======
-## v2.9.0
->>>>>>> 4fdf4159
 ### Fixed
 - Fixed unknown model types not showing on checkpoints page (thanks Jerry!)
 - Improved error handling for Inference Select Image hash calculation in case file is being written to while being read
