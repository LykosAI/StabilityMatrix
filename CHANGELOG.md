# Changelog

All notable changes to Stability Matrix will be documented in this file.

The format is based on [Keep a Changelog](https://keepachangelog.com/en/1.1.0/),
and this project adheres to [Semantic Versioning 2.0](https://semver.org/spec/v2.0.0.html).

## v2.14.0-pre.2
### Added
- Added new package - [Stable Diffusion WebUI Forge - Classic](https://github.com/Haoming02/sd-webui-forge-classic)
- Added Accelerated Model Discovery (Beta) (⚡ icon in Civitai Browser) for Insider+ supporters. Utilizes an optimized connection for dramatically faster, more responsive browsing of online model repositories.
- Added Undo/Redo commands to text editor context menus
- Added Prompt Amplifier to Inference - click the magic wand 🪄 in the prompt editor to expand and enrich your ideas. Tailor the vibe with the ‘Feel’ selector and watch as your generations come to life with extra detail, coherence, and flair!
### Changed
- Updated install for kohya_ss to support RTX 5000-series GPUs
<<<<<<< HEAD
- Performance optimizations for Checkpoint Manager (progress indicators now fully uses Compiled Bindings)
=======
- (pre.2 re-release) Merged Inference GGUF workflows into the UNet model loader option (no longer need to choose GGUF separately)
>>>>>>> 09cc5ba5
### Fixed
- Fixed Inference ControlNet Preprocessors using incorrect resolution and increased maximum of smallest dimension to 16384
- Fixed Triton/Sage install option showing for incompatible GPUs
- Fixed errors from invalid pip specifiers in requirements files
- Fixed package images sometimes showing as blank due to concurrent image caching. Requests to same image resources are now de-duplicated
<<<<<<< HEAD
- Reduced memory usage from `ShowDisabledTooltipExtension`
=======
- (pre.2 re-release) Fixed Inference Extra Networks card not allowing for more than one model at a time
>>>>>>> 09cc5ba5
### Supporters
#### Visionaries
- Big shout-out to our Visionary-tier patrons: Waterclouds, Corey T, bluepopsicle, and Bob S! Your steadfast support keeps Stability Matrix moving forward, and we couldn’t do it without you. 🚀 Thank you!

## v2.14.0-pre.1
### Added
- Added new Package Command (in the 3-dots menu) for installing Triton & SageAttention in ComfyUI
- Added Abstract Syntax Tree (AST) parsing for Inference prompts. This provides a more robust internal understanding of prompt structure, paving the way for future enhancements.
- Added hotkey (`Ctrl+Up`/`Ctrl+Down`) in Inference prompt editors to adjust the weight emphasis of the token under the caret or the currently selected text.
  - This automatically wraps the token/selection in parentheses `()` if it's not already weighted.
  - It modifies existing weights within parentheses or adds weights if none exist (e.g. `(word:1.1)`).
  - Handles selection spanning multiple tokens intelligently.
- Added Plasma Noise addon to Inference for text to image workflows
- (Internal) Introduced unified strategy pattern (`IConfigSharingStrategy`) to for handling different config file formats (JSON, YAML, FDS).
  - Added support for configuring nested paths in JSON and YAML files (e.g. `paths.models.vae`) via dot-notation in `SharedFolderLayoutRule.ConfigDocumentPaths`.
  - Packages can now use the `SharedFolderLayout` property to define a `ConfigFileType` and `ConfigSharingOptions` (like `RootKey`), without needing to implement custom configuration logic.
### Changed
- Changed the names of some of the shared model folders to better reflect their contents
- Improved window state handling
- Improved Checkpoint Manager memory usage (thanks to @FireGeek for the profiling assistance!)
- Upgraded HIP SDK installs to 6.2.4 for ComfyUI-Zluda and AMDGPU-Forge
- (Internal) Upgraded FluentAvalonia to 2.3.0
- (Internal) Refactored configuration-based shared folder logic: Centralized handling into `SharedFoldersConfigHelper` and format-specific strategies, removing custom file I/O logic from individual package classes for improved consistency and maintainability.
  - Migrated packages ComfyUI (incl. Zluda), VladAutomatic (SD.Next), Sdfx, and StableSwarm to use the unified system for configuration and symlink based sharing.
### Fixed
- Fixed RTX 5000-series GPU detection in certain cases
- Fixed Image Viewer animation loader keeping file handles open, which resolves 2 different issues (OSes are fun):
  - (macOS) Fixed `FileNotFoundException` crash when navigating to Inference tab after deleting a Webp animation file previously opened in the Image Viewer Dialog.
  - (Windows) Fixed Webp animation files unable to be deleted without closing the app first.
- Fixed Image Viewer `FileNotFoundException` on fetching image size, if navigating to a deleted image file.
- (macOS) Fixed Webp / Gif animations RGB colors flipped.
- Fixed Package Updates and Change Version not using stored PyTorch index and instead using the default recommended index.
- Fixed some cases of missing custom nodes in SwarmUI
- Fixed window disappearing on macOS when the saved window size is very small
- Fixed ComfyUI-Zluda not being recognized as an option for Inference or SwarmUI (for real this time)
- Fixed missing base model options in the Metadata Editor
- Fixed large white boxes appearing when tooltips are visible on macOS/Linux
### Supporters
#### Visionaries
- A special shout-out to our fantastic Visionary-tier Patreon supporters: Waterclouds, Corey T, and our newest Visionaries, bluepopsicle and Bob S! Your continued generosity powers the future of Stability Matrix—thank you so much!

## v2.14.0-dev.3
### Added
- Added Wan 2.1 Text to Video and Text to Image project types for Inference
- Added Wan 2.1 files to the HuggingFace model browser
- Added new package - [Stable Diffusion WebUI AMDGPU Forge](https://github.com/lshqqytiger/stable-diffusion-webui-amdgpu-forge)
- Added support for RTX 5000-series GPUs in ComfyUI, Forge, and reForge
- Added "Rebuild .NET Project" command to SwarmUI installs - available via the 3-dots menu -> Package Commands -> Rebuild .NET Project
- Added new autocomplete tag source to Inference - [Danbooru/e621 merged tags](https://civitai.com/models/950325?modelVersionId=1419692)
### Changed
- Upgraded ComfyUI CUDA torch to 12.6
- Upgraded Lykos account connection to use OAuth 2.0 device flow
- (Internal) Updated Avalonia to 11.2.5
### Fixed
- Fixed [#1128](https://github.com/LykosAI/StabilityMatrix/issues/1128) - overwriting models when downloading multiple with the same name
- Fixed ROCm torch indexes for ComfyUI & Forge
- Fixed model browser sometimes downloading to `ModelsLora` or `ModelsStableDiffusion` folders instead of the correct folder
- Fixed incorrect Unet folder path for ComfyUI users on Linux/macOS
- Fixed [#1157](https://github.com/LykosAI/StabilityMatrix/issues/1157) - crash when broken symlinks exist in model directories
- Fixed [#1154](https://github.com/LykosAI/StabilityMatrix/issues/1154) - increased width for package name on the package cards
- Fixed ComfyUI-Zluda not being recognized as an option for Inference or SwarmUI
- Fixed SwarmUI showing Python options in the 3-dots menu
- Fixed SD.Next install failures in certain cases when using Zluda
### Supporters
#### Visionaries
- Many thanks to our amazing Visionary-tier Patreon supporters, **Waterclouds**, **TheTekknician**, and **Corey T**! Your unwavering support is very much appreciated!

## v2.14.0-dev.2
### Added
- Added Align Your Steps scheduler to Inference
- Added wildcards to Inference prompts, e.g. `{blue|green|red}` will randomly select one of the colors
- Added Safetensor Metadata viewer to the Checkpoint Manager context menu - thanks to @genteure!
### Changed
- Updated the Civitai Model Browser base model selector to match the new Checkpoint Manager filter UI 
- FaceDetailers in Inference will now inherit the primary sampler/scheduler/etc. by default. You can still manually set these by enabling the options via the ⚙️ button on the FaceDetailer card
- Slightly rearranged the FaceDetailer card layout due to the above change
- "Remove symbolic links on shutdown" option now also removes links from Output Sharing
- Inference "Extra Networks" selector now filters extra networks based on the selected base model
- Updated Japanese, Brazilian Portuguese, Chinese, and Russian translations
### Fixed
- Fixed crash when dragging & dropping images in Inference (hopefully)
- Fixed HiresFix Inference addon not inheriting sampler/scheduler properly
- Fixed some plus (+) buttons getting cut off in the Inference UI
- Fixed CFG Rescale addon interfering with refiner model in Inference
- Fixed [#1083](https://github.com/LykosAI/StabilityMatrix/issues/1083) - "Show Nested Models" incorrectly displaying models from some non-nested folders
- Fixed issue with InvokeAI model sharing when the host address is set to 0.0.0.0
- Fixed issue when parsing index URLs in Python Dependencies Override menu
- Fixed ComfyUI-Zluda not respecting pip user overrides
- Fixed issue with Checkpoint Manager not displaying any models
- (dev.2 re-release) Fixed autocomplete not showing in certain cases when using wildcards
- (dev.2 re-release) Fixed package restart button not working 
- (dev.2 re-release) Fixed [#1120](https://github.com/LykosAI/StabilityMatrix/issues/1120) - crash when right clicking in the console after restarting a package
### Supporters
#### Visionaries
- A huge thank you to our incredible Visionary-tier Patreon supporters, **Waterclouds**, **TheTekknician**, and our newest Visionary, **Corey**! Your generous support is greatly appreciated!

## v2.14.0-dev.1
### Added
- Added Rescale CFG addon to Inference
- Added Swap Dimensions button between the width/height input in Inference
- Added Ctrl+Tab/Ctrl+Shift+Tab shortcuts for navigating between Inference tabs
- Added OpenModelDB tab to the Model Browser
### Changed
- Improved the quality of Inference inpainting by upgrading the workflow behind the scenes. The workflow remains the same for you — just better results!
- Redesigned the Checkpoint Manager Filter flyout to include more options and improve the layout
- "Clear All" button will now remain at the top of the Downloads list regardless of scroll position - thanks to @Genteure!
- Improved image metadata parsing - thanks to @Genteure!
### Fixed
- Fixed Inference image selector card buttons taking up the whole height of the card
- Fixed Inference mask editor failing to paint to the right-most edge on large images
- Fixed Inference mask editor not showing the entire image in certain circumstances
- Fixed an issue where certain sampler/scheduler combos would not get saved in image metadata - thanks to @yansigit!
- Fixed [#1078](https://github.com/LykosAI/StabilityMatrix/issues/1078) - "Call from invalid thread" error after one-click install finishes
- Fixed [#1080](https://github.com/LykosAI/StabilityMatrix/issues/1080) - Some models not displayed in Checkpoint Manager
### Supporters
#### Visionaries
- Many thanks to our incredible Visionary-tier Patreon supporters, **Waterclouds** and **TheTekknician**! Your support helps us continue to improve Stability Matrix!

## v2.13.4
### Added
- Added support for RTX 5000-series GPUs in ComfyUI, Forge, and reForge
- Added "Rebuild .NET Project" command to SwarmUI installs - available via the 3-dots menu -> Package Commands -> Rebuild .NET Project
### Changed
- Upgraded ComfyUI CUDA torch to 12.6
- Upgraded Lykos account connection to use OAuth 2.0 device flow
- (Internal) Updated Avalonia to 11.2.5
### Fixed
- Fixed [#1128](https://github.com/LykosAI/StabilityMatrix/issues/1128) - overwriting models when downloading multiple with the same name
- Fixed ROCm torch indexes for ComfyUI & Forge
- Fixed model browser sometimes downloading to `ModelsLora` or `ModelsStableDiffusion` folders instead of the correct folder
- Fixed incorrect Unet folder path for ComfyUI users on Linux/macOS
- Fixed [#1157](https://github.com/LykosAI/StabilityMatrix/issues/1157) - crash when broken symlinks exist in model directories
- Fixed [#1154](https://github.com/LykosAI/StabilityMatrix/issues/1154) - increased width for package name on the package cards
- Fixed ComfyUI-Zluda not being recognized as an option for Inference or SwarmUI
- Fixed SwarmUI showing Python options in the 3-dots menu
- Fixed SD.Next install failures in certain cases when using Zluda
### Supporters
#### Visionaries
- Huge thanks to our amazing Visionary-tier Patrons, **Waterclouds** and **Corey T**! We're truly grateful for your continued generosity and support!
#### Pioneers
- Special appreciation to our fantastic Pioneer-tier Patrons: **tankfox**, **Mr. Unknown**, **Szir777**, **Tigon**, **NowFallenAngel**, and our newest addition, **Al Gorithm**! Thank you all for your incredible commitment and ongoing encouragement!

## v2.13.3
### Changed
- "Remove symbolic links on shutdown" option now also removes links from Output Sharing
### Fixed
- Fixed [#1083](https://github.com/LykosAI/StabilityMatrix/issues/1083) - "Show Nested Models" incorrectly displaying models from some non-nested folders
- Fixed [#1120](https://github.com/LykosAI/StabilityMatrix/issues/1120) - crash when right clicking in the console after restarting a package
- Fixed issue with InvokeAI model sharing when the host address is set to 0.0.0.0
- Fixed issue when parsing index URLs in Python Dependencies Override menu
- Fixed issue where models were filtered incorrectly in the Checkpoint Manager
- Fixed ComfyUI-Zluda not using the user-defined pip overrides
### Supporters
#### Visionaries
- A heartfelt thank you to our incredible Visionary-tier Patrons, **Waterclouds**, **TheTekknician**, and **Corey**! Your unwavering support means the world to us!
#### Pioneers
- A big shoutout to our outstanding Pioneer-tier Patrons, **tankfox**, **Mr. Unknown**, **Szir777**, and **NowFallenAngel**! We deeply appreciate your ongoing support and dedication!

## v2.13.2
### Changed
- Removed SimpleSDXL due to security concerns - thanks to @iwr-redmond for the detailed report. For more information please visit https://github.com/LykosAI/StabilityMatrix/security/advisories.
### Supporters
#### Visionaries
- Many thanks to our amazing Visionary-tier Patrons, **Waterclouds** and **TheTekknician**! Your support is greatly appreciated!
#### Pioneers
- Shoutout to our Pioneer-tier Patrons, **tankfox**, **Mr. Unknown**, **Szir777**, **Tigon**, and **NowFallenAngel**! Thank you for your continued support!

## v2.13.1
### Changed
- Redesigned the Checkpoint Manager Filter flyout to include more options and improve the layout
- "Clear All" button will now remain at the top of the Downloads list regardless of scroll position - thanks to @Genteure!
- Improved image metadata parsing - thanks to @Genteure!
### Fixed
- Fixed [#1078](https://github.com/LykosAI/StabilityMatrix/issues/1078) - "Call from invalid thread" error after one-click install finishes
- Fixed [#1080](https://github.com/LykosAI/StabilityMatrix/issues/1080) - Some models not displayed in Checkpoint Manager
- Fixed Inference image selector card buttons taking up the whole height of the card
- Fixed Inference mask editor failing to paint to the right-most edge on large images
- Fixed Inference mask editor not showing the entire image in certain circumstances
- Fixed crash when dragging & dropping images in Inference (hopefully)
- Fixed an issue where certain sampler/scheduler combos would not get saved in image metadata - thanks to @yansigit!
### Supporters
#### Visionaries
- A heartfelt thank you to our exceptional Visionary-tier Patreon backers, **Waterclouds** and **TheTekknician**! We truly appreciate your steadfast support!
#### Pioneers
- We are also very grateful to our wonderful Pioneer-tier Patreon supporters, **tankfox**, **Mr Unknown**, **Szir777**, **Tigon**, and **NowFallenAngel**! Your support means a lot to us!

## v2.13.0
### Added
- Added new package - [ComfyUI-Zluda](https://github.com/patientx/ComfyUI-Zluda) - for AMD GPU users on Windows
- Added file sizes to the Checkpoint Manager tab
- Added the Discrete Model Sampling addon for Inference samplers, allows selecting different sampling methods, such as v_prediction, lcm, or x0, and optionally adjusts the model’s noise reduction strategy with the zero-shot noise ratio (ZSNR) toggle.
- Added Default GPU override in Settings -> System Settings -> Default GPU
- Added new "Copy" menu to the Inference gallery context menu, allowing you to copy generation parameters as well as the image
- Added "StableDiffusion" folder as an option when downloading Flux models in the CivitAI model browser
- Added support for SD3.5 in Inference
- Added CLIP_G to HuggingFace model browser
- Added search bar to the Installed Workflows tab
- Added "Search with Google" and "Search with ChatGPT" to the package console output & install progress console output context menus
- Added "Date Created" and "Date Last Modified" sorting options to the Checkpoints tab
- Added a new "Extension Packs" section to the extension manager, allowing you to create packs for easier installation of multiple extensions at once
- Added "Search by Creator" command to Civitai browser context menu
- Added Beta scheduler to the scheduler selector in Inference
- Added zipping of log files and "Show Log in Explorer" button on exceptions dialog for easier support
- Added max concurrent downloads option & download queueing for most downloads
- Added the ability to change the Models directory separately from the rest of the Data directory. This can be set in `Settings > Select new Models Folder`
- Added InvokeAI model sharing option
### Changed
- Improved Packages Page grid layout to dynamically stretch to fill available space
- Text Encoder / CLIP selection in Inference is now enabled via the cogwheel ⚙️ button next to the model selector 
- Updated Civitai model descriptions to properly render the interactive elements
- Adjusted the Branch/Release toggle during package install flow to be a little more obvious
- Updated the Dock library used for Inference - fixes some weirdness with resizing / rearranging panels
- New file format and key derivation for protecting locally encrypted secrets (i.e. Civit / Lykos accounts) that is no longer dependent on the OS Version. This should prevent system updates from clearing account logins.
- (Internal) Updated to .NET 9 Runtime and Avalonia 11.2.2 for performance improvements, lower memory usage, and bug fixes
- Updated pytorch index to `rocm6.2` for AMD users of ComfyUI on Linux
### Fixed
- Fixed text alignment issues in the Downloads tab for certain long names / progress infos
- Improved startup performance and resource usage with optimizations to hardware lookups. Moved reflection usages in dependency injection to source generation.
- Fixed an issue with ComfyUI-Impact-Subpack not being installed when using FaceDetailer in Inference
- Fixed GGUF models not showing in Inference without the GGUF extension installed (this means it will now properly prompt you to install the extension as well)
### Supporters
#### Visionaries
- We're extremely grateful to our incredible Visionary-tier Patreon supporters, **Waterclouds** and **TheTekknician**! Thank you very much for your unwavering support!
#### Pioneers
- Many thanks to our amazing Pioneer-tier Patreon supporters, **tankfox**, **Mr Unknown**, **Szir777**, and our newest Pioneer, **NowFallenAngel**! Your generous support is very much appreciated!

## v2.13.0-pre.2
### Added
- Added new package - [ComfyUI-Zluda](https://github.com/patientx/ComfyUI-Zluda) - for AMD GPU users on Windows
- Added "StableDiffusion" folder as an option when downloading Flux models in the CivitAI model browser
### Changed
- Updated pytorch index to `rocm6.2` for AMD users of ComfyUI on Linux
### Supporters
#### Visionaries
- Big shoutout to our incredible Visionary-tier Patreon supporter, **Waterclouds**! We're also delighted to introduce our newest Visionary-tier Patreon supporter, **TheTekknician**! Thank you both for your generous support!

## v2.13.0-pre.1
### Added
- Added new package - [CogVideo](https://github.com/THUDM/CogVideo) - many thanks to @NullDev for the contribution!
- Added file sizes to the Checkpoint Manager tab
- Added more formatting options for Inference output filenames - thanks to @yansigit!
- Added the Discrete Model Sampling addon for Inference samplers, allows selecting different sampling methods, such as v_prediction, lcm, or x0, and optionally adjusts the model’s noise reduction strategy with the zero-shot noise ratio (ZSNR) toggle.
- Added Default GPU override in Settings -> System Settings -> Default GPU
- Added the ability to copy more generation parameters from the Inference gallery context menu
### Changed
- Improved Packages Page grid layout to dynamically stretch to fill available space
- New file format and key derivation for protecting locally encrypted secrets (i.e. Civit / Lykos accounts) that is no longer dependent on the OS Version. This should prevent system updates from clearing account logins.
- (Internal) Updated to .NET 9 Runtime and Avalonia 11.2.2 for performance improvements, lower memory usage, and bug fixes
### Fixed
- Improved startup performance and resource usage with optimizations to hardware lookups. Moved reflection usages in dependency injection to source generation.
- Fixed a typo in the Japanese translation - thanks to @mattyatea!
- Fixed missing package thumbnails due to moved or inaccessible urls
- Fixed an issue with ComfyUI-Impact-Subpack not being installed when using FaceDetailer in Inference
- Fixed GGUF models not showing in Inference without the GGUF extension installed (this means it will now properly prompt you to install the extension as well)
### Supporters
#### Visionaries
- Huge thank you to our incredible Visionary-tier Patreon supporter, **Waterclouds**! Your unwavering support is very much appreciated!

## v2.13.0-dev.3
### Added
- Added support for SD3.5 in Inference
- Added CLIP_G to HuggingFace model browser
- Added search bar to the Installed Workflows tab
- Added "Search with Google" and "Search with ChatGPT" to the package console output & install progress console output context menus
- Added "Date Created" and "Date Last Modified" sorting options to the Checkpoints tab
### Changed
- Text Encoder / CLIP selection in Inference is now enabled via the cogwheel ⚙️ button next to the model selector 
- Added more base model types to the CivitAI Model Browser & Checkpoint Manager
- Model browser base model types are now loaded dynamically from CivitAI, reducing the need for updates to add new types
- Updated Civitai model descriptions to properly render the interactive elements
- Updated Russian translations thanks to @vanja-san
- Updated Simplified Chinese translations thanks to @QL-boy
- (Internal) Updated to Avalonia 11.2.0
### Fixed
- Fixed some instances of Civitai model browser not loading new results
- Fixed "Unsupported Torch Version: Cuda" errors when installing a1111
- Fixed crash when clicking "Remind me Later" on the update dialog
- Fixed some cases of crashing when GitHub API rate limits are exceeded
- Fixed Git missing from env vars when running SwarmUI
### Supporters
#### Visionaries
- Big shoutout to our amazing Visionary-tier Patreon supporter, **Waterclouds**! We are very grateful for your continued support!

## v2.13.0-dev.2
### Added
- Added new package - [SimpleSDXL](https://github.com/metercai/SimpleSDXL) - many thanks to @NullDev for the contribution!
- Added new package - [FluxGym](https://github.com/cocktailpeanut/fluxgym) - many thanks to @NullDev for the contribution!
- Added a new "Extension Packs" section to the extension manager, allowing you to create packs for easier installation of multiple extensions at once
- Added "Search by Creator" command to Civitai browser context menu
- Added Beta scheduler to the scheduler selector in Inference
- Added zipping of log files and "Show Log in Explorer" button on exceptions dialog for easier support
- Added max concurrent downloads option & download queueing for most downloads
### Changed
- (Internal) Updated to Avalonia 11.1.4
- Adjusted the Branch/Release toggle during package install flow to be a little more obvious
- Updated the Dock library used for Inference - fixes some weirdness with resizing / rearranging panels
### Fixed
- Fixed ComfyUI NF4 extension not installing properly when prompted in Inference
- Fixed [#932](https://github.com/LykosAI/StabilityMatrix/issues/932), [#935](https://github.com/LykosAI/StabilityMatrix/issues/935), [#939](https://github.com/LykosAI/StabilityMatrix/issues/939) - InvokeAI failing to update
- Fixed repeated nested folders being created in `Models/StableDiffusion` when using Forge in Symlink mode in certain conditions. Existing folders will be repaired to their original structure on launch.
- Fixed minimize button not working on macOS
- Fixed InvokeAI model sharing spamming the console with "This may take awhile" in certain conditions
- Fixed text alignment issues in the Downloads tab for certain long names / progress infos
### Supporters
#### Visionaries
- A big thank you to our amazing Visionary-tier Patreon supporter, **Waterclouds**! Your continued support is invaluable!

## v2.13.0-dev.1
### Added
- Added the ability to change the Models directory separately from the rest of the Data directory. This can be set in `Settings > Select new Models Folder`
- Added "Copy" menu to the Inference gallery context menu, allowing you to copy the image or the seed (other params coming soon™️)
- Added InvokeAI model sharing option
### Supporters
#### Visionaries
- A heartfelt thank you to our incredible Visionary-tier Patreon supporter, **Waterclouds**! Your ongoing support means a lot to us, and we’re grateful to have you with us on this journey!

## v2.12.4
### Added
- Added new package - [CogVideo](https://github.com/THUDM/CogVideo) - many thanks to @NullDev for the contribution!
- Added more formatting options for Inference output filenames - thanks to @yansigit!
### Changed
- Model browser base model types are now loaded dynamically from CivitAI, reducing the need for updates to add new types
### Fixed
- Fixed crash when clicking "Remind me Later" on the update dialog
- Fixed some cases of crashing when GitHub API rate limits are exceeded
- Fixed Git missing from env vars when running SwarmUI
- Fixed missing package thumbnails due to moved or inaccessible urls
- Fixed an issue with updating FluxGym in certain cases - thanks to @NullDev!
- Fixed a typo in the Japanese translation - thanks to @mattyatea!
### Supporters
#### Visionaries
- A huge thank you to our dedicated Visionary-tier Patreon supporter, **Waterclouds**! We’re thrilled to have your ongoing support!
#### Pioneers
- Shoutout to our great Pioneer-tier patrons: **tankfox**, **tanangular**, **Mr. Unknown**, **Szir777**, and our newest Pioneer, **Tigon**!. Your continued support is greatly appreciated!

## v2.12.3
### Added
- Added new package - [SimpleSDXL](https://github.com/metercai/SimpleSDXL) - many thanks to @NullDev for the contribution!
- Added new package - [FluxGym](https://github.com/cocktailpeanut/fluxgym) - many thanks to @NullDev for the contribution!
- Added more base model types to the CivitAI Model Browser & Checkpoint Manager
### Changed
- Updated Russian translations thanks to @vanja-san
- Updated Simplified Chinese translations thanks to @QL-boy
### Fixed
- Fixed some cases of FileTransferExists error when running re/Forge or Automatic1111
- Fixed update check not happening on startup for some users
- Fixed error when installing Automatic1111 on macOS
- Fixed some instances of Civitai model browser not loading new results
- Fixed "Unsupported Torch Version: Cuda" errors when installing a1111
### Supporters
#### Visionaries
- A huge shout-out to our dedicated Visionary-tier Patreon supporter, **Waterclouds**! Your unwavering support is greatly appreciated!
#### Pioneers
- We'd also like to express our gratitude to our amazing Pioneer-tier patrons: **tankfox**, **tanangular**, **Mr. Unknown**, and **Szir777**! Your ongoing support means a great deal!

## v2.12.2
### Added
- Added Beta scheduler to the scheduler selector in Inference
### Changed
- (Internal) Updated to Avalonia 11.1.4
### Fixed
- Fixed ComfyUI NF4 extension not installing properly when prompted in Inference
- Fixed [#932](https://github.com/LykosAI/StabilityMatrix/issues/932), [#935](https://github.com/LykosAI/StabilityMatrix/issues/935), [#939](https://github.com/LykosAI/StabilityMatrix/issues/939) - InvokeAI failing to update
- Fixed repeated nested folders being created in `Models/StableDiffusion` when using Forge in Symlink mode in certain conditions. Existing folders will be repaired to their original structure on launch.
- Fixed minimize button not working on macOS

### Supporters
#### Visionaries
- We extend our heartfelt appreciation to our dedicated Visionary-tier Patreon supporter, **Waterclouds**. Your ongoing support is invaluable!
#### Pioneers
- We’d also like to thank our great Pioneer-tier patrons: **tankfox**, **tanangular**, **Mr. Unknown**, and **Szir777**. Your continuous support means a lot!

## v2.12.1
### Fixed
- Fixed [#916](https://github.com/LykosAI/StabilityMatrix/issues/916) - InvokeAI failing to install/update on macOS
- Fixed [#914](https://github.com/LykosAI/StabilityMatrix/issues/914) - Unable to use escaped colon `:` character in Inference prompts
- Fixed [#908](https://github.com/LykosAI/StabilityMatrix/issues/908) - Forge unable to use models from "unet" shared folder
- Fixed [#902](https://github.com/LykosAI/StabilityMatrix/issues/902) - Images from shared outputs folder not displaying properly in Stable Diffusion WebUI-UX
- Fixed [#898](https://github.com/LykosAI/StabilityMatrix/issues/898) - Incorrect launch options for RuinedFooocus
- Fixed index url parsing in Python Packages window causing some packages to not have versions available
- Fixed a crash when switching between Model Sharing options for certain packages
### Supporters
#### Visionaries
- A sincere thank you to our valued Visionary-tier Patreon supporter, **Waterclouds**. Your continued support is truly appreciated, and we’re grateful to have you with us on this journey.
#### Pioneers
- We’d also like to extend our gratitude to our Pioneer-tier patrons: **tankfox**, **tanangular**, **Mr. Unknown**, and **Szir777**. Your ongoing support means a great deal to us!

## v2.12.0
### Added
#### New Packages
- [Fooocus - mashb1t's 1-Up Edition](https://github.com/mashb1t/Fooocus) by mashb1t
- [Stable Diffusion WebUI reForge](https://github.com/Panchovix/stable-diffusion-webui-reForge/) by Panchovix
#### Inference
- Added type-to-search for the Inference model selectors. Start typing while the dropdown is open to navigate the list.
- Added "Model Loader" option to Inference, for loading UNet/GGUF/NF4 models (e.g. Flux)
- Added support for the FP8 version of Flux in the default Model Loader via the "Use Flux Guidance" Sampler Addon
- Added trigger words to the Inference Extra Networks (Lora/Lyco) selector for quick copy & paste
- Image viewer context menus now have 2 options: `Copy (Ctrl+C)` which now always copies the image as a file, and `Copy as Bitmap (Shift+Ctrl+C)` (Available on Windows) which copies to the clipboard as native bitmap. This changes the previous single `Copy` button behavior that would first attempt a native bitmap copy on Windows when available, and fall back to a file copy if not.
- Added Face Detailer module to Inference
#### Package Manager
- Added Python dependencies override table to package installation options, where the default pip packages may be overriden for a package's install and updates. This can be changed later or added to existing packages through `Package Menu > Python Dependencies Override`
- Added "Change Version" option to the package card overflow menu, allowing you to downgrade or upgrade a package to a specific version or commit ([#701](https://github.com/LykosAI/StabilityMatrix/issues/701), [#857](https://github.com/LykosAI/StabilityMatrix/issues/857))
- Added "Disable Update Check" option to the package card overflow menu, allowing you to disable update checks for a specific package
- Added Custom commit option in the Advanced Options for package installs ([#670](https://github.com/LykosAI/StabilityMatrix/issues/670), [#839](https://github.com/LykosAI/StabilityMatrix/issues/839), [#842](https://github.com/LykosAI/StabilityMatrix/issues/842))
- Added macOS support for Fooocus & related forks
- Added Intel OneAPI XPU backend (IPEX) option for SD.Next
#### Checkpoint Manager
- Added new Metadata Editor (accessible via the right-click menu), allowing you to create or edit metadata for models
- Added "New Directory" and "Delete" options to the context menu of the tree view.
- Added new toggle for drag & drop - when enabled, all selected models will now move together with the dragged model
- Added "File Size" sorting option
- Added "Hide Empty Categories" toggle
- Added "Select All" button to the InfoBar (shown when at least one model is selected)
- Added "Show NSFW Images" toggle
#### Model Browser
- Added "Hide Installed Models" toggle to the CivitAI Model Browser
- Added toggle to hide "Early Access" models in the CivitAI Model Browser
- Added ultralytics models to HuggingFace model browser
#### Other
- Added "Sign in with Google" option for connecting your Lykos Account on the Account Settings page
- Added zoom sliders for Outputs, Checkpoints, and Model Browser pages
- Added Settings option "Console: History Size" to adjust the number of lines stored in the console history when running packages. Defaults to 9001 lines.
- Added optional anonymous usage reporting for gauging popularity of package installs and features. You will be asked whether you want to enable this feature on launch, and can change your choice at any time in `Settings > System > Analytics`
- Added "Run Command" option in Settings for running a command with the embedded Python or Git executables
- Added "Enable Long Paths" option for Git to the Settings page
- Added "System Settings > Enable Long Paths" option to enable NTFS long paths on Windows
- Added Korean translations thanks to maakcode!
- (Windows, Linux) Added Vulkan rendering support using launch argument `--vulkan`. (On Windows, the default WinUI composition renderer is likely still preferrable. Linux users are encouraged to try the new renderer to see if it improves performance and responsiveness.)
### Changed
- Optimized image loading across the app, with loading speed now up to 4x faster for local images, and up to 17x faster for remote images
- Image loading in the Outputs page now uses native memory management for ~2x less peak memory usage, and will release memory more quickly when switching away from the Outputs page or scrolling images out of view
- Improved animation fluidity of image rendering while scrolling quickly across large collections (e.g. Outputs, Model Browser)
- ComfyUI will no longer be pinned to torch 2.1.2 for nvidia users on Windows ([#861](https://github.com/LykosAI/StabilityMatrix/issues/861))
- Model browser download progress no longer covers the entire card for the entire duration of the download
- Updated torch index to `rocm6.1` for AMD users of ComfyUI
- Show better error message for early access model downloads
- Updated torch version for a1111 on mac
- Checkpoints tab now shows "image hidden" for images that are hidden by the NSFW filter
- OAuth-type connection errors in Account Settings now show a more detailed error message
- The "Download Failed" message for model downloads is now persistent until dismissed
- Separated the Generate button from the prompt control in Inference so it can be moved like other controls
- Updated translations for Turkish and Russian
- (Internal) Updated Avalonia to 11.1.3 - Includes major rendering and performance optimizations, animation refinements, improved IME / text selection, and improvements for window sizing / z-order / multi-monitor DPI scaling. ([avaloniaui.net/blog/avalonia-11-1-a-quantum-leap-in-cross-platform-ui-development](https://avaloniaui.net/blog/avalonia-11-1-a-quantum-leap-in-cross-platform-ui-development))
- (Internal) Updated SkiaSharp (Rendering Backend) to 3.0.0-preview.4.1, potentially fixes issues with window rendering artifacts on some machines.
- (Internal) Updated other dependencies for security and bug fixes.
### Fixed
- Fixed [#888](https://github.com/LykosAI/StabilityMatrix/issues/888) - error updating kohya_ss due to long paths
- Fixed some ScrollViewers changing scroll position when focus changes
- Fixed CivitAI Model Browser sometimes incorrectly showing "No models found" before toggling "Show NSFW" or "Hide Installed" filters
- Fixed SwarmUI settings being overwritten on launch
- Fixed issue where some Inference-generated images would be saved with the bottom missing
- Fixed [#851](https://github.com/LykosAI/StabilityMatrix/issues/851) - missing fbgemm.dll errors when using latest torch with certain packages
- Fixed issue where ApproxVAE models would show up in the VAE folder
- Fixed [#878](https://github.com/LykosAI/StabilityMatrix/issues/878) - Checkpoints tab will no longer try to browse directories it can't access
- Fixed crash when opening Settings page when refreshing CivitAI account status results in an error
- Fixed [#814](https://github.com/LykosAI/StabilityMatrix/issues/814), [#875](https://github.com/LykosAI/StabilityMatrix/issues/875) - Error when installing RuinedFooocus
- LORAs are now sorted by model name properly in the Extra Networks dropdown
- (macOS) Fixed OAuth connection prompts in Account Settings not automatically updating status after connection. Custom URL schemes are now also supported on macOS builds.
### Supporters
#### Visionaries
- A heartfelt thank you to our Visionary-tier patron, **Waterclouds**! We greatly appreciate your continued support!
#### Pioneers
- A special shoutout to our Pioneer-tier patrons: **tankfox**, **tanangular**, **Mr. Unknown**, and **Szir777**! Your unwavering support means a great deal!

## v2.12.0-pre.3
### Added
- Added Python dependencies override table to package installation options, where the default pip packages may be overriden for a package's install and updates. This can be changed later or added to existing packages through `Package Menu > Python Dependencies Override`
- Added optional anonymous usage reporting for gauging popularity of package installs and features. You will be asked whether you want to enable this feature on launch, and can change your choice at any time in `Settings > System > Analytics`
- Added Korean translations thanks to maakcode!
### Changed
- Show better error message for early access model downloads
- Updated torch version for a1111 on mac
- Checkpoints tab now shows "image hidden" for images that are hidden by the NSFW filter
- Updated translations for Turkish and Russian
### Fixed
- Fixed issue where some Inference-generated images would be saved with the bottom missing
- Fixed CivitAI Browser page scroll refresh not ordering models correctly
- Fixed missing fbgemm.dll errors when using latest torch with certain packages
- Fixed issue where ApproxVAE models would show up in the VAE folder
- Fixed [#878](https://github.com/LykosAI/StabilityMatrix/issues/878) - Checkpoints tab will no longer try to browse directories it can't access
- Fixed crash when opening Settings page when refreshing CivitAI account status results in an error
### Supporters
#### Visionaries
- A huge thank you to our Visionary-tier Patreon supporter, **Waterclouds**! We appreciate your continued support, and are grateful to have you on this journey with us!

## v2.12.0-pre.2
### Added
- Added "Show NSFW Images" toggle to the Checkpoints page
- Added "Model Loader" option to Inference, for loading UNet/GGUF/NF4 models (e.g. Flux)
- Added type-to-search for the Inference model selectors. Start typing while the dropdown is open to navigate the list.
- Added "Sign in with Google" option for connecting your Lykos Account on the Account Settings page
### Changed
- Updated Brazilian Portuguese translations thanks to thiagojramos
- Merged the "Flux Text to Image" workflow back into the main Text to Image workflow
### Fixed
- Fixed CivitAI Model Browser sometimes incorrectly showing "No models found" before toggling "Show NSFW" or "Hide Installed" filters
- Fixed Automatic1111 & related packages not including the gradio-allowed-path argument for the shared output folder
- Fixed SwarmUI settings being overwritten on launch
- Fixed Forge output folder links pointing to the incorrect folder
- LORAs are now sorted by model name properly in the Extra Networks dropdown
- Fixed errors when downloading models with invalid characters in the file name

## v2.12.0-pre.1
### Added
- Added "Hide Installed Models" toggle to the CivitAI Model Browser
### Changed
- ComfyUI will no longer be pinned to torch 2.1.2 for nvidia users on Windows
- Model browser download progress no longer covers the entire card for the entire duration of the download
- Updated torch index to `rocm6.0` for AMD users of ComfyUI
- (Internal) Updated to Avalonia 11.1.2
- OAuth-type connection errors in Account Settings now show a more detailed error message
### Fixed
- Fixed Inference not connecting with "Could not connect to backend - JSON value could not be converted" error with API changes from newer ComfyUI versions
- (macOS) Fixed OAuth connection prompts in Account Settings not automatically updating status after connection. Custom URL schemes are now also supported on macOS builds.

## v2.12.0-dev.3
### Added
- Added Settings option "Console: History Size" to adjust the number of lines stored in the console history when running packages. Defaults to 9001 lines.
#### Inference
- Added new project type, "Flux Text to Image", a Flux-native workflow for text-to-image projects
- Added support for the FP8 version of Flux in the regular Text to Image and Image to Image workflows via the "Use Flux Guidance" Sampler Addon
#### Model Browser
- Added AuraFlow & Flux base model types to the CivitAI model browser
- Added CLIP/Text Encoders section to HuggingFace model browser
#### Checkpoint Manager
- Added new Metadata Editor (accessible via the right-click menu), allowing you to create or edit metadata for models 
- Added "New Directory" and "Delete" options to the context menu of the tree view.
- Added new toggle for drag & drop - when enabled, all selected models will now move together with the dragged model
- Added "File Size" sorting option
- Added "Hide Empty Categories" toggle
- Added "Select All" button to the InfoBar (shown when at least one model is selected)
- Added "unet" shared model folder for ComfyUI
### Changed
- Optimized image loading across the app, with loading speed now up to 4x faster for local images, and up to 17x faster for remote images
- Image loading in the Outputs page now uses native memory management for ~2x less peak memory usage, and will release memory more quickly when switching away from the Outputs page or scrolling images out of view
- Improved animation fluidity of image rendering while scrolling quickly across large collections (e.g. Outputs, Model Browser)
- The "Download Failed" message for model downloads is now persistent until dismissed
- Separated the Generate button from the prompt control in Inference so it can be moved like other controls
### Fixed
- Fixed "The version of the native libSkiaSharp library (88.1) is incompatible with this version of SkiaSharp." error for Linux users
- Fixed download links for IPAdapters in the HuggingFace model browser
- Fixed potential memory leak of transient controls (Inference Prompt and Output Image Viewer) not being garbage collected due to event subscriptions
- Fixed Batch Count seeds not being recorded properly in Inference projects and image metadata
### Supporters
#### Visionaries
- A heartfelt thank you to our Visionary-tier Patreon supporter, **Scopp Mcdee**! We truly appreciate your continued support!

## v2.12.0-dev.2
### Added
- Added Face Detailer module to Inference
- Added ultralytics models to HuggingFace model browser
- Added DoRA category to CivitAI model browser
- Added macOS support for Fooocus & related forks
- (Windows, Linux) Added Vulkan rendering support using launch argument `--vulkan`. (On Windows, the default WinUI composition renderer is likely still preferrable. Linux users are encouraged to try the new renderer to see if it improves performance and responsiveness.)
### Changed
- (Internal) Updated Avalonia to 11.1.1 - Includes major rendering and performance optimizations, animation refinements, improved IME / text selection, and improvements for window sizing / z-order / multi-monitor DPI scaling. ([avaloniaui.net/blog/avalonia-11-1-a-quantum-leap-in-cross-platform-ui-development](https://avaloniaui.net/blog/avalonia-11-1-a-quantum-leap-in-cross-platform-ui-development))
- (Internal) Updated SkiaSharp (Rendering Backend) to 3.0.0-preview.4.1, potentially fixes issues with window rendering artifacts on some machines.
- (Internal) Updated other dependencies for security and bug fixes.
### Fixed
- Fixed some ScrollViewers changing scroll position when focus changes
- Fixed [#782](https://github.com/LykosAI/StabilityMatrix/issues/782) - conflict error when launching new versions of Forge
- Fixed incorrect torch versions being installed for InvokeAI
### Supporters
#### Visionaries
- A huge thank you goes out to our esteemed Visionary-tier Patreon backers: **Scopp Mcdee**, **Waterclouds**, and **Akiro_Senkai**. Your kind support means the world!

## v2.12.0-dev.1
### Added
- Added new package: [Fooocus - mashb1t's 1-Up Edition](https://github.com/mashb1t/Fooocus) by mashb1t
- Added new package: [Stable Diffusion WebUI reForge](https://github.com/Panchovix/stable-diffusion-webui-reForge/) by Panchovix
- Image viewer context menus now have 2 options: `Copy (Ctrl+C)` which now always copies the image as a file, and `Copy as Bitmap (Shift+Ctrl+C)` (Available on Windows) which copies to the clipboard as native bitmap. This changes the previous single `Copy` button behavior that would first attempt a native bitmap copy on Windows when available, and fall back to a file copy if not.
- Added "Change Version" option to the package card overflow menu, allowing you to downgrade or upgrade a package to a specific version or commit
- Added "Disable Update Check" option to the package card overflow menu, allowing you to disable update checks for a specific package
- Added "Run Command" option in Settings for running a command with the embedded Python or Git executables
- Added Intel OneAPI XPU backend (IPEX) option for SD.Next
### Supporters
#### Visionaries
- Shoutout to our Visionary-tier Patreon supporters, **Scopp Mcdee**, **Waterclouds**, and our newest Visionary, **Akiro_Senkai**! Many thanks for your generous support!

## v2.11.8
### Added
- Added Flux & AuraFlow types to CivitAI Browser
- Added unet folder links for ComfyUI thanks to jeremydk
- Added CLIP folder links for Forge
### Changed
- Updated Brazilian Portuguese translations thanks to thiagojramos
### Fixed
- Fixed [#840](https://github.com/LykosAI/StabilityMatrix/issues/840) - CivitAI model browser not loading search results
- Fixed SwarmUI settings being overwritten on launch
- Fixed [#832](https://github.com/LykosAI/StabilityMatrix/issues/832) [#847](https://github.com/LykosAI/StabilityMatrix/issues/847) - Forge output folder links pointing to the incorrect folder
- Fixed errors when downloading models with invalid characters in the file name
- Fixed error when installing RuinedFooocus on nvidia GPUs
### Supporters
#### Pioneers
- A big shoutout to our Pioneer-tier patrons: **tankfox**, **tanangular**, **Mr. Unknown**, and **Szir777**! We deeply appreciate your ongoing support!

## v2.11.7
### Changed
- Forge will use the recommended pytorch version 2.3.1 the next time it is updated
- InvokeAI users with AMD GPUs on Linux will be upgraded to the rocm5.6 version of pytorch the next time it is updated
### Fixed
- Fixed Inference not connecting with "Could not connect to backend - JSON value could not be converted" error with API changes from newer ComfyUI versions
### Supporters
#### Pioneers
- Shoutout to our Pioneer-tier supporters on Patreon: **tankfox**, **tanangular**, **Mr. Unknown**, and **Szir777**! Thanks for all of your continued support!

## v2.11.6
### Fixed
- Fixed incorrect IPAdapter download links in the HuggingFace model browser
- Fixed potential memory leak of transient controls (Inference Prompt and Output Image Viewer) not being garbage collected due to event subscriptions
- Fixed Batch Count seeds not being recorded properly in Inference projects and image metadata
- Fixed [#795](https://github.com/LykosAI/StabilityMatrix/issues/795) - SwarmUI launch args not working properly
- Fixed [#745](https://github.com/LykosAI/StabilityMatrix/issues/745) - not passing Environment Variables to SwarmUI
### Supporters
#### Visionaries
- Shoutout to our Visionary-tier Patreon supporter, **Scopp Mcdee**! Huge thanks for your continued support!
#### Pioneers
- Many thanks to our Pioneer-tier supporters on Patreon: **tankfox**, **tanangular**, **Mr. Unknown**, and **Szir777**! Your continued support is greatly appreciated!

## v2.11.5
### Added
- Added DoRA category to CivitAI model browser
### Fixed
- Fixed `TaskCanceledException` when adding CivitAI Api key or searching for models when the API takes too long to respond. Retry and timeout behavior has been improved.
- Fixed [#782](https://github.com/LykosAI/StabilityMatrix/issues/782) - conflict error when launching new versions of Forge
- Fixed incorrect torch versions being installed for InvokeAI
- Fixed `ArgumentOutOfRangeException` with the Python Packages dialog ItemSourceView when interacting too quickly after loading.
### Supporters
#### Visionaries
- Shoutout to our Visionary-tier Patreon supporters, **Scopp Mcdee**, **Waterclouds**, and our newest Visionary, **Akiro_Senkai**! Many thanks for your generous support!
#### Pioneers
- Many thanks to our Pioneer-tier supporters on Patreon, **tankfox**, **tanangular**, and our newest Pioneers, **Mr. Unknown** and **Szir777**! Your support is greatly appreciated!

## v2.11.4
### Changed
- Base Python install will now use `setuptools==69.5.1` for compatibility with `torchsde`. Individual Packages can upgrade as required.
- Improved formatting of "Copy Details" action on the Unexpected Error dialog
- (Debug) Logging verbosity for classes can now be configured with environment variables (`Logging__LogLevel__<TypeFullName>`).  
### Fixed
- Fixed ComfyUI slower generation speed with new torch versions not including flash attention for windows, pinned `torch==2.1.2` for ComfyUI on Windows CUDA
- Fixed [#719](https://github.com/LykosAI/StabilityMatrix/issues/719) - Fix comments in Inference prompt not being ignored
- Fixed TaskCanceledException when Inference prompts finish before the delayed progress handler (250ms)
### Supporters
#### Visionaries
- Huge thanks to our Visionary-tier supporters on Patreon, **Scopp Mcdee** and **Waterclouds**! Your support helps us continue to improve Stability Matrix!
#### Pioneers
- Thank you to our Pioneer-tier supporters on Patreon, **tankfox** and **tanangular**! Your support is greatly appreciated!

## v2.11.3
### Changed
- Base Python install will now use `pip>=23.3.2,<24.1` for compatibility with `torchsde`.Individual Packages can upgrade as required.
- Added default `PIP_DISABLE_PIP_VERSION_CHECK=1` environment variable to suppress notices about pip version checks.
  - As with other default environment variables, this can be overridden by setting your own value in `Settings > Environment Variables [Edit]`.
### Fixed
- Fooocus Package - Added `pip>=23.3.2,<24.1` specifier before install, fixes potential install errors due to deprecated requirement spec used by `torchsde`.
- Fixed error when launching SwarmUI when installed to a path with spaces
- Fixed issue where model folders were being created too late in certain cases
- Fixed [#683](https://github.com/LykosAI/StabilityMatrix/issues/683) - Model indexing causing LiteDB errors after upgrading from older versions due to updated enum values
### Supporters
#### Visionaries
- Huge thanks to our Visionary-tier supporters on Patreon, **Scopp Mcdee** and **Waterclouds**! Your support helps us continue to improve Stability Matrix!
#### Pioneers
- Thank you to our Pioneer-tier supporters on Patreon, **tankfox** and **tanangular**! Your support is greatly appreciated!

## v2.11.2
### Changed
- StableSwarmUI installs will be migrated to SwarmUI by mcmonkeyprojects the next time the package is updated
  - Note: As of 2024/06/21 StableSwarmUI will no longer be maintained under Stability AI. The original developer will be maintaining an independent version of this project
### Fixed
- Fixed [#700](https://github.com/LykosAI/StabilityMatrix/issues/700) - `cannot import 'packaging'` error for Forge
### Supporters
#### Visionaries
- Huge thanks to our Visionary-tier supporters on Patreon, **Scopp Mcdee** and **Waterclouds**! Your support helps us continue to improve Stability Matrix!
#### Pioneers
- Thank you to our Pioneer-tier supporters on Patreon, **tankfox** and **tanangular**! Your support is greatly appreciated!

## v2.11.1
### Added
- Added Rename option back to the Checkpoints page
### Changed
- Unobserved Task Exceptions across the app will now show a toast notification to aid in debugging
- Updated SD.Next Package details and thumbnail - [#697](https://github.com/LykosAI/StabilityMatrix/pull/697)
### Fixed
- Fixed [#689](https://github.com/LykosAI/StabilityMatrix/issues/689) - New ComfyUI installs encountering launch error due to torch 2.0.0 update, added pinned `numpy==1.26.4` to install and update.
- Fixed Inference image mask editor's 'Load Mask' not able to load image files
- Fixed Fooocus ControlNet default config shared folder mode not taking effect
- Fixed tkinter python libraries not working on macOS with 'Can't find a usable init.tcl' error
### Supporters
#### Visionaries
- Shoutout to our Visionary-tier supporters on Patreon, **Scopp Mcdee** and **Waterclouds**! Your generous support is appreciated and helps us continue to make Stability Matrix better for everyone!
#### Pioneers
- A big thank you to our Pioneer-tier supporters on Patreon, **tankfox** and **tanangular**! Your support helps us continue to improve Stability Matrix!

## v2.11.0
### Added
#### Packages
- Added new package: [SDFX](https://github.com/sdfxai/sdfx/) by sdfxai
- Added ZLUDA option for SD.Next
- Added more launch options for Forge - [#618](https://github.com/LykosAI/StabilityMatrix/issues/618)
- Added search bar to the Python Packages dialog
#### Inference
- Added Inpainting support for Image To Image projects using the new image mask canvas editor
- Added alternate Lora / LyCORIS drop-down model selection, can be toggled via the model settings button. Allows choosing both CLIP and Model Weights. The existing prompt-based `<lora:model:1.0>` method is still available.
- Added optional Recycle Bin mode when deleting images in the Inference image browser, can be disabled in settings (Currently available on Windows and macOS)
#### Model Browsers
- Added PixArt, SDXL Hyper, and SD3 options to the CivitAI Model Browser
- Added XL ControlNets section to HuggingFace model browser
- Added download speed indicator to model downloads in the Downloads tab
#### Output Browser
- Added support for indexing and displaying jpg/jpeg & gif images (in additional to png and webp / animated webp), with metadata parsing and search for compatible formats
#### Settings
- Added setting for locale specific or invariant number formatting
- Added setting for toggling model browser auto-search on load
- Added option in Settings to choose whether to Copy or Move files when dragging and dropping files into the Checkpoint Manager
- Added folder shortcuts in Settings for opening common app and system folders, such as Data Directory and Logs
#### Translations
- Added Brazilian Portuguese language option, thanks to jbostroski for the translation!
### Changed
- Maximized state is now stored on exit and restored on launch
- Drag & drop imports now move files by default instead of copying
- Clicking outside the Select Model Version dialog will now close it
- Changed Package card buttons to better indicate that they are buttons
- Log file storage has been moved from `%AppData%/StabilityMatrix` to a subfolder: `%AppData%/StabilityMatrix/Logs`
- Archived log files now have an increased rolling limit of 9 files, from 2 files previously. Their file names will now be in the format `app.{yyyy-MM-dd HH_mm_ss}.log`. The current session log file remains named `app.log`.
- Updated image controls on Recommended Models dialog to match the rest of the app
- Improved app shutdown clean-up process reliability and speed
- Improved ProcessTracker speed and clean-up safety for faster subprocess and package launching performance
- Updated HuggingFace page so the command bar stays fixed at the top
- Revamped Checkpoints page now shows available model updates and has better drag & drop functionality
- Revamped file deletion confirmation dialog with affected file paths display and recycle bin / permanent delete options (Checkpoint and Output Browsers) (Currently available on Windows and macOS)
### Fixed
- Fixed crash when parsing invalid generated images in Output Browser and Inference image viewer, errors will be logged instead and the image will be skipped
- Fixed missing progress text during package updates
- (Windows) Fixed "Open in Explorer" buttons across the app not opening the correct path on ReFS partitions
- (macOS, Linux) Fixed Subprocesses of packages sometimes not being closed when the app is closed
- Fixed Inference tabs sometimes not being restored from previous sessions
- Fixed multiple log files being archived in a single session, and losing some log entries
- Fixed error when installing certain packages with comments in the requirements file
- Fixed error when deleting Inference browser images in a nested project path with recycle bin mode
- Fixed extra text in positive prompt when loading image parameters in Inference with empty negative prompt value
- Fixed NullReferenceException that sometimes occurred when closing Inference tabs with images due to Avalonia.Bitmap.Size accessor issue
- Fixed [#598](https://github.com/LykosAI/StabilityMatrix/issues/598) - program not exiting after printing help or version text
- Fixed [#630](https://github.com/LykosAI/StabilityMatrix/issues/630) - InvokeAI update hangs forever waiting for input
- Fixed issue where the "installed" state on HuggingFace model browser was not always correct
- Fixed model folders not being created on startup

### Supporters
#### Visionaries
- Shoutout to our Visionary-tier supporters on Patreon, **Scopp Mcdee** and **Waterclouds**! Your generous support is appreciated and helps us continue to make Stability Matrix better for everyone!
#### Pioneers
- A big thank you to our Pioneer-tier supporters on Patreon, **tankfox** and **tanangular**! Your support helps us continue to improve Stability Matrix!

## v2.11.0-pre.2
### Added
- Added folder shortcuts in Settings for opening common app and system folders, such as Data Directory and Logs.
### Changed
- Log file storage have been moved from `%AppData%/StabilityMatrix` to a subfolder: `%AppData%/StabilityMatrix/Logs`
- Archived log files now have an increased rolling limit of 9 files, from 2 files previously. Their file names will now be in the format `app.{yyyy-MM-dd HH_mm_ss}.log`. The current session log file remains named `app.log`.
- Updated image controls on Recommended Models dialog to match the rest of the app
- Improved app shutdown clean-up process reliability and speed
- Improved ProcessTracker speed and clean-up safety for faster subprocess and package launching performance
### Fixed
- Fixed crash when parsing invalid generated images in Output Browser and Inference image viewer, errors will be logged instead and the image will be skipped
- Fixed issue where blue and red color channels were swapped in the mask editor dialog
- Fixed missing progress text during package updates
- Fixed "Git and Node.js are required" error during SDFX install
- (Windows) Fixed "Open in Explorer" buttons across the app not opening the correct path on ReFS partitions
- (Windows) Fixed Sdfx electron window not closing when stopping the package
- (macOS, Linux) Fixed Subprocesses of packages sometimes not being closed when the app is closed
- Fixed Inference tabs sometimes not being restored from previous sessions
- Fixed multiple log files being archived in a single session, and losing some log entries
- Fixed error when installing certain packages with comments in the requirements file
- Fixed some more missing progress texts during various activities
### Supporters
#### Visionaries
- A heartfelt thank you to our Visionary-tier Patreon supporters, **Scopp Mcdee** and **Waterclouds**! Your generous contributions enable us to keep enhancing Stability Matrix!

## v2.11.0-pre.1
### Added
- Added new package: [SDFX](https://github.com/sdfxai/sdfx/) by sdfxai
- Added "Show Nested Models" toggle for new Checkpoints page, allowing users to show or hide models in subfolders of the selected folder
- Added ZLUDA option for SD.Next
- Added PixArt & SDXL Hyper options to the Civitai model browser
- Added release date to model update notification card on the Checkpoints page
- Added option in Settings to choose whether to Copy or Move files when dragging and dropping files into the Checkpoint Manager
- Added more launch options for Forge - [#618](https://github.com/LykosAI/StabilityMatrix/issues/618)
#### Inference
- Added Inpainting support for Image To Image projects using the new image mask canvas editor
### Changed
- Maximized state is now stored on exit and restored on launch
- Clicking outside the Select Model Version dialog will now close it
- Changed Package card buttons to better indicate that they are buttons
### Fixed
- Fixed error when deleting Inference browser images in a nested project path with recycle bin mode
- Fixed extra text in positive prompt when loading image parameters in Inference with empty negative prompt value
- Fixed NullReferenceException that sometimes occured when closing Inference tabs with images due to Avalonia.Bitmap.Size accessor issue
- Fixed package installs not showing any progress messages
- Fixed crash when viewing model details for Unknown model types in the Checkpoint Manager
- Fixed [#598](https://github.com/LykosAI/StabilityMatrix/issues/598) - program not exiting after printing help or version text
- Fixed [#630](https://github.com/LykosAI/StabilityMatrix/issues/630) - InvokeAI update hangs forever waiting for input
### Supporters
#### Visionaries
- Many thanks to our Visionary-tier supporters on Patreon, **Scopp Mcdee** and **Waterclouds**! Your generous support helps us continue to improve Stability Matrix!

## v2.11.0-dev.3
### Added
- Added download speed indicator to model downloads in the Downloads tab
- Added XL ControlNets section to HuggingFace model browser
- Added toggle in Settings for model browser auto-search on load
- Added optional Recycle Bin mode when deleting images in the Inference image browser, can be disabled in settings (Currently on Windows only)
### Changed
- Revamped Checkpoints page now shows available model updates and has better drag & drop functionality
- Updated HuggingFace page so the command bar stays fixed at the top
- Revamped file deletion confirmation dialog with affected file paths display and recycle bin / permanent delete options (Checkpoint and Output Browsers) (Currently on Windows only)
### Fixed
- Fixed issue where the "installed" state on HuggingFace model browser was not always correct
### Supporters
#### Visionaries
- Special shoutout to our first two Visionaries on Patreon, **Scopp Mcdee** and **Waterclouds**! Thank you for your generous support!

## v2.11.0-dev.2
### Added
- Added Brazilian Portuguese language option, thanks to jbostroski for the translation!
- Added setting for locale specific or invariant number formatting
- Added support for jpg/jpeg & gif images in the Output Browser
### Changed
- Centered OpenArt browser cards
### Fixed
- Fixed MPS install on macOS for ComfyUI, A1111, SDWebUI Forge, and SDWebUI UX causing torch to be upgraded to dev nightly versions and causing incompatibilities with dependencies.
- Fixed "Auto Scroll to End" not working in some scenarios
- Fixed "Auto Scroll to End" toggle button not scrolling to the end when toggled on
- Fixed/reverted output folder name changes for Automatic1111
- Fixed xformers being uninstalled with every ComfyUI update
- Fixed Inference Lora menu strength resetting to default if out of slider range (0 to 1)
- Fixed missing progress text during package installs

## v2.11.0-dev.1
### Added
- Added search bar to the Python Packages dialog
#### Inference
- Alternate Lora / LyCORIS drop-down model selection, can be toggled via the model settings button. The existing prompt-based Lora / LyCORIS method is still available.
### Fixed
- Fixed crash when failing to parse Python package details

## v2.10.3
### Changed
- Centered OpenArt browser cards
### Fixed
- Fixed MPS install on macOS for ComfyUI, A1111, SDWebUI Forge, and SDWebUI UX causing torch to be upgraded to dev nightly versions and causing incompatibilities with dependencies.
- Fixed crash when failing to parse Python package details
- Fixed "Auto Scroll to End" not working in some scenarios
- Fixed "Auto Scroll to End" toggle button not scrolling to the end when toggled on
- Fixed/reverted output folder name changes for Automatic1111
- Fixed xformers being uninstalled with every ComfyUI update
- Fixed missing progress text during package installs

## v2.10.2
### Changed
- Updated translations for Spanish and Turkish
### Fixed
- Fixed more crashes when loading invalid connected model info files
- Fixed pip installs not parsing comments properly
- Fixed crash when sending input to a process that isn't running
- Fixed breadcrumb on console page showing incorrect running package name
- Fixed [#576](https://github.com/LykosAI/StabilityMatrix/issues/576) - drag & drop crashes on macOS & Linux
- Fixed [#594](https://github.com/LykosAI/StabilityMatrix/issues/594) - missing thumbnails in Inference model selector
- Fixed [#600](https://github.com/LykosAI/StabilityMatrix/issues/600) - kohya_ss v24+ not launching
- Downgraded Avalonia back to 11.0.9 to fix [#589](https://github.com/LykosAI/StabilityMatrix/issues/589) and possibly other rendering issues

## v2.10.1
### Added
- Added SVD Shared Model & Output Folders for Forge (fixes [#580](https://github.com/LykosAI/StabilityMatrix/issues/580))
### Changed
- Improved error message when logging in with a Lykos account fails due to incorrect email or password
- Model Browser & Workflow Browser now auto-load when first navigating to those pages
- Removed update confirmation dialog, instead showing the new version in the update button tooltip
### Fixed
- Fixed package launch not working when environment variable `SETUPTOOLS_USE_DISTUTILS` is set due to conflict with a default environment variable. User environment variables will now correctly override any default environment variables.
- Fixed "No refresh token found" error when failing to login with Lykos account in some cases
- Fixed blank entries appearing in the Categories dropdown on the Checkpoints page
- Fixed crash when loading invalid connected model info files
- Fixed [#585](https://github.com/LykosAI/StabilityMatrix/issues/585) - Crash when drag & drop source and destination are the same
- Fixed [#584](https://github.com/LykosAI/StabilityMatrix/issues/584) - `--launch-package` argument not working
- Fixed [#581](https://github.com/LykosAI/StabilityMatrix/issues/581) - Inference teaching tip showing more often than it should
- Fixed [#578](https://github.com/LykosAI/StabilityMatrix/issues/578) - "python setup.py egg_info did not run successfully" failure when installing Auto1111 or SDWebUI Forge
- Fixed [#574](https://github.com/LykosAI/StabilityMatrix/issues/574) - local images not showing on macOS or Linux

## v2.10.0
### Added
- Added Reference-Only mode for Inference ControlNet, used for guiding the sampler with an image without a pretrained model. Part of the latent and attention layers will be connected to the reference image, similar to Image to Image or Inpainting.
- Inference ControlNet module now supports over 42 preprocessors, a new button next to the preprocessors dropdown allows previewing the output of the selected preprocessor on the image.
- Added resolution selection for Inference ControlNet module, this controls preprocessor resolution too.
- Added Layer Diffuse sampler addon to Inference, allows generating foreground with transparency with SD1.5 and SDXL.
- Added support for deep links from the new Stability Matrix Chrome extension
- Added OpenArt.AI workflow browser for ComfyUI workflows
- Added more metadata to the image dialog info flyout
- Added Output Sharing toggle in Advanced Options during install flow
### Changed
- Revamped the Packages page to enable running multiple packages at the same time
- Changed the Outputs Page to use a TreeView for the directory selection instead of a dropdown selector
- Model download location selector now searches all subfolders
- Inference Primary Sampler Addons (i.e. ControlNet, FreeU) are now inherited by Hires Fix Samplers, this can be overriden from the Hires Fix module's settings menu by disabling the "Inherit Primary Sampler Addons" option.
- Revisited the way images are loaded on the outputs page, with improvements to loading speed & not freezing the UI while loading
- Updated translations for French, Spanish, and Turkish
- Changed to a new image control for pages with many images
- (Internal) Updated to Avalonia 11.0.10
### Fixed
- Fixed [#559](https://github.com/LykosAI/StabilityMatrix/issues/559) - "Unable to load bitmap from provided data" error in Checkpoints page
- Fixed [#522](https://github.com/LykosAI/StabilityMatrix/issues/522) - Incorrect output directory path for latest Auto1111
- Fixed [#529](https://github.com/LykosAI/StabilityMatrix/issues/529) - OneTrainer requesting input during update
- Fixed Civitai model browser error when sorting by Installed with more than 100 installed models
- Fixed CLIP Install errors due to setuptools distutils conflict, added default environment variable setting `SETUPTOOLS_USE_DISTUTILS=stdlib`
- Fixed progress bars not displaying properly during package installs & updates
- Fixed ComfyUI extension updates not running install.py / updating requirements.txt
- Improved performance when deleting many images from the Outputs page
- Fixed ComfyUI torch downgrading to 2.1.2 when updating
- Fixed Inference HiresFix module "Inherit Primary Sampler Addons" setting not effectively disabling when unchecked
- Fixed model download location options for VAEs in the CivitAI Model Browser
### Removed
- Removed the main Launch page, as it is no longer needed with the new Packages page

## v2.10.0-pre.2
### Added
- Added more metadata to the image dialog info flyout
- Added Restart button to console page
### Changed
- Model download location selector now searches all subfolders
### Fixed
- Fixed Civitai model browser not showing images when "Show NSFW" is disabled
- Fixed crash when Installed Workflows page is opened with no Workflows folder
- Fixed progress bars not displaying properly during package installs & updates
- Fixed ComfyUI extension updates not running install.py / updating requirements.txt

## v2.10.0-pre.1
### Added
- Added OpenArt.AI workflow browser for ComfyUI workflows
- Added Output Sharing toggle in Advanced Options during install flow
### Changed
- Changed to a new image control for pages with many images
- Removed Symlink option for InvokeAI due to changes with InvokeAI v4.0+
- Output sharing is now enabled by default for new installations
- (Internal) Updated to Avalonia 11.0.10
### Fixed
- Improved performance when deleting many images from the Outputs page
- Fixed ComfyUI torch downgrading to 2.1.2 when updating
- Fixed [#529](https://github.com/LykosAI/StabilityMatrix/issues/529) - OneTrainer requesting input during update
- Fixed "Could not find entry point for InvokeAI" error on InvokeAI v4.0+

## v2.10.0-dev.3
### Added
- Added support for deep links from the new Stability Matrix Chrome extension
### Changed
- Due to changes on the CivitAI API, you can no longer select a specific page in the CivitAI Model Browser
- Due to the above API changes, new pages are now loaded via "infinite scrolling"
### Fixed
- Fixed Inference HiresFix module "Inherit Primary Sampler Addons" setting not effectively disabling when unchecked
- Fixed model download location options for VAEs in the CivitAI Model Browser
- Fixed crash on startup when library directory is not set
- Fixed One-Click install progress dialog not disappearing after completion
- Fixed ComfyUI with Inference pop-up during one-click install appearing below the visible scroll area
- Fixed no packages being available for one-click install on PCs without a GPU
- Fixed models not being removed from the installed models cache when deleting them from the Checkpoints page
- Fixed missing ratings on some models in the CivitAI Model Browser
- Fixed missing favorite count in the CivitAI Model Browser
- Fixed recommended models not showing all SDXL models

## v2.10.0-dev.2
### Added
- Added Reference-Only mode for Inference ControlNet, used for guiding the sampler with an image without a pretrained model. Part of the latent and attention layers will be connected to the reference image, similar to Image to Image or Inpainting.
### Changed
- Inference Primary Sampler Addons (i.e. ControlNet, FreeU) are now inherited by Hires Fix Samplers, this can be overriden from the Hires Fix module's settings menu by disabling the "Inherit Primary Sampler Addons" option.
- Revisited the way images are loaded on the outputs page, with improvements to loading speed & not freezing the UI while loading
### Fixed
- Fixed Outputs page not remembering where the user last was in the TreeView in certain circumstances
- Fixed Inference extension upgrades not being added to missing extensions list for prompted install
- Fixed "The Open Web UI button has moved" teaching tip spam

## v2.10.0-dev.1
### Added
- Inference ControlNet module now supports over 42 preprocessors, a new button next to the preprocessors dropdown allows previewing the output of the selected preprocessor on the image.
- Added resolution selection for Inference ControlNet module, this controls preprocessor resolution too.
### Changed
- Revamped the Packages page to enable running multiple packages at the same time
- Changed the Outputs Page to use a TreeView for the directory selection instead of a dropdown selector
### Removed
- Removed the main Launch page, as it is no longer needed with the new Packages page

## v2.9.3
### Changed
- Removed Symlink option for InvokeAI to prevent InvokeAI from moving models into its own directories (will be replaced with a Config option in a future update)
### Fixed
- Fixed images not appearing in Civitai Model Browser when "Show NSFW" was disabled
- Fixed [#556](https://github.com/LykosAI/StabilityMatrix/issues/556) - "Could not find entry point for InvokeAI" error

## v2.9.2
### Changed
- Due to changes with the CivitAI API, you can no longer select a specific page in the CivitAI Model Browser
- Due to the above API changes, new pages are now loaded via "infinite scrolling"
### Fixed
- Fixed models not being removed from the installed models cache when deleting them from the Checkpoints page
- Fixed model download location options for VAEs in the CivitAI Model Browser
- Fixed One-Click install progress dialog not disappearing after completion
- Fixed ComfyUI with Inference pop-up during one-click install appearing below the visible scroll area
- Fixed no packages being available for one-click install on PCs without a GPU

## v2.9.1
### Added
- Fixed [#498](https://github.com/LykosAI/StabilityMatrix/issues/498) Added "Pony" category to CivitAI Model Browser
### Changed
- Changed package deletion warning dialog to require additional confirmation
### Fixed
- Fixed [#502](https://github.com/LykosAI/StabilityMatrix/issues/502) - missing launch options for Forge
- Fixed [#500](https://github.com/LykosAI/StabilityMatrix/issues/500) - missing output images in Forge when using output sharing
- Fixed [#490](https://github.com/LykosAI/StabilityMatrix/issues/490) - `mpmath has no attribute 'rational'` error on macOS
- Fixed [#510](https://github.com/ionite34/StabilityMatrix/pull/564/files) - kohya_ss packages with v23.0.x failing to install due to missing 'packaging' dependency
- Fixed incorrect progress text when deleting a checkpoint from the Checkpoints page
- Fixed incorrect icon colors on macOS

## v2.9.0
### Added
- Added new package: [StableSwarmUI](https://github.com/Stability-AI/StableSwarmUI) by Stability AI
- Added new package: [Stable Diffusion WebUI Forge](https://github.com/lllyasviel/stable-diffusion-webui-forge) by lllyasviel
- Added extension management for SD.Next and Stable Diffusion WebUI-UX
- Added the ability to choose where CivitAI model downloads are saved
- Added `--launch-package` argument to launch a specific package on startup, using display name or package ID (i.e. `--launch-package "Stable Diffusion WebUI Forge"` or `--launch-package c0b3ecc5-9664-4be9-952d-a10b3dcaee14`)
- Added more Base Model search options to the CivitAI Model Browser
- Added Stable Cascade to the HuggingFace Model Browser
#### Inference
- Added Inference Prompt Styles, with Prompt Expansion model support (i.e. Fooocus V2)
- Added option to load a .yaml config file next to the model with the same name. Can be used with VPred and other models that require a config file.
- Added copy image support on linux and macOS for Inference outputs viewer menu
### Changed
- Updated translations for German, Spanish, French, Japanese, Portuguese, and Turkish
- (Internal) Updated to Avalonia 11.0.9
### Fixed
- Fixed StableSwarmUI not installing properly on macOS
- Fixed [#464](https://github.com/LykosAI/StabilityMatrix/issues/464) - error when installing InvokeAI on macOS
- Fixed [#335](https://github.com/LykosAI/StabilityMatrix/issues/335) Update hanging indefinitely after git step for Auto1111 and SDWebUI Forge
- Fixed Inference output viewer menu "Copy" not copying image
- Fixed image viewer dialog arrow key navigation not working
- Fixed CivitAI login prompt not showing when downloading models that require CivitAI logins
- Fixed unknown model types not showing on checkpoints page (thanks Jerry!)
- Improved error handling for Inference Select Image hash calculation in case file is being written to while being read

## v2.9.0-pre.2
### Added
- Added `--launch-package` argument to launch a specific package on startup, using display name or package ID (i.e. `--launch-package "Stable Diffusion WebUI Forge"` or `--launch-package c0b3ecc5-9664-4be9-952d-a10b3dcaee14`)
- Added more Base Model search options to the CivitAI Model Browser
- Added Stable Cascade to the HuggingFace Model Browser
### Changed
- (Internal) Updated to Avalonia 11.0.9
### Fixed
- Fixed image viewer dialog arrow key navigation not working
- Fixed CivitAI login prompt not showing when downloading models that require CivitAI logins

## v2.9.0-pre.1
### Added
- Added Inference Prompt Styles, with Prompt Expansion model support (i.e. Fooocus V2)
- Added copy image support on linux and macOS for Inference outputs viewer menu
### Fixed
- Fixed StableSwarmUI not installing properly on macOS
- Fixed output sharing for Stable Diffusion WebUI Forge
- Hopefully actually fixed [#464](https://github.com/LykosAI/StabilityMatrix/issues/464) - error when installing InvokeAI on macOS
- Fixed default command line args for SDWebUI Forge on macOS
- Fixed output paths and output sharing for SDWebUI Forge
- Maybe fixed update hanging for Auto1111 and SDWebUI Forge
- Fixed Inference output viewer menu "Copy" not copying image 

## v2.9.0-dev.2
### Added
#### Inference
- Added option to load a .yaml config file next to the model with the same name. Can be used with VPred and other models that require a config file.
### Fixed
- Fixed icon sizes of Inference Addons and Steps buttons

## v2.9.0-dev.1
### Added
- Added new package: [StableSwarmUI](https://github.com/Stability-AI/StableSwarmUI) by Stability AI
- Added new package: [Stable Diffusion WebUI Forge](https://github.com/lllyasviel/stable-diffusion-webui-forge) by lllyasviel
- Added extension management for SD.Next and Stable Diffusion WebUI-UX
- Added the ability to choose where CivitAI model downloads are saved

## v2.8.4
### Fixed
- Hopefully actually fixed [#464](https://github.com/LykosAI/StabilityMatrix/issues/464) - error when installing InvokeAI on macOS

## v2.8.3
### Fixed
- Fixed user tokens read error causing failed downloads
- Failed downloads will now log error messages
- Fixed [#458](https://github.com/LykosAI/StabilityMatrix/issues/458) - Save Intermediate Image not working
- Fixed [#453](https://github.com/LykosAI/StabilityMatrix/issues/453) - Update Fooocus `--output-directory` argument to `--output-path`

## v2.8.2
### Added
- Added missing GFPGAN link to Automatic1111 packages
### Fixed
- Fixed Inference Image to Image Denoise setting becoming hidden after changing schedulers
- Fixed Inference ControlNet models showing as downloadable even when they are already installed
- Fixed Inference Sampler Addon conditioning not applying (i.e. ControlNet)
- Fixed extension modification dialog not showing any progress messages

## v2.8.1
### Fixed
- Fixed model links not working in RuinedFooocus for new installations
- Fixed incorrect nodejs download link on Linux (thanks to slogonomo for the fix)
- Fixed failing InvokeAI install on macOS due to missing nodejs
- Increased timeout on Recommended Models call to prevent potential timeout errors on slow connections
- Fixed SynchronizationLockException when saving settings
- Improved error messages with process output for 7z extraction errors
- Fixed missing tkinter dependency for OneTrainer on Windows
- Fixed auto-update on macOS not starting new version from an issue in starting .app bundles with arguments
- Fixed [#436](https://github.com/LykosAI/StabilityMatrix/issues/436) - Crash on invalid json files during checkpoint indexing

## v2.8.0
### Added
- Added Image to Video project type
- Added CLIP Skip setting to inference, toggleable from the model settings button
- Added image and model details in model selection boxes
- Added new package: [OneTrainer](https://github.com/Nerogar/OneTrainer)
- Added native desktop push notifications for some events (i.e. Downloads, Package installs, Inference generation)
  - Currently available on Windows and Linux, macOS support is pending
- Added Package Extensions (Plugins) management - accessible from the Packages' 3-dot menu. Currently supports ComfyUI and Automatic1111.
- Added new launch argument options for Fooocus
- Added "Config" Shared Model Folder option for Fooocus
- Added Recommended Models dialog after one-click installer
- Added "Copy Details" button to Unexpected Error dialog
- Added German language option, thanks to Mario da Graca for the translation
- Added Portuguese language options, thanks to nextosai for the translation
- Added base model filter to Checkpoints page
- Added "Compatible Images" category when selecting images for Inference projects
- Added "Find in Model Browser" option to the right-click menu on the Checkpoints page
- Added `--use-directml` launch argument for SDWebUI DirectML fork
- Added release builds for macOS (Apple Silicon)
- Added ComfyUI launch argument configs: Cross Attention Method, Force Floating Point Precision, VAE Precision
- Added Delete button to the CivitAI Model Browser details dialog
- Added "Copy Link to Clipboard" for connected models in the Checkpoints page
- Added support for webp files to the Output Browser
- Added "Send to Image to Image" and "Send to Image to Video" options to the context menu
### Changed
- New package installation flow
- Changed one-click installer to match the new package installation style
- Automatic1111 packages will now use PyTorch v2.1.2. Upgrade will occur during the next package update or upon fresh installation.
- Search box on Checkpoints page now searches tags and trigger words
- Changed the Close button on the package install dialog to "Hide"
  - Functionality remains the same, just a name change
- Updated translations for the following languages:
  - Spanish
  - French
  - Japanese
  - Turkish
- Inference file name patterns with directory separator characters will now have the subdirectories created automatically
- Changed how settings file is written to disk to reduce potential data loss risk
- (Internal) Updated to Avalonia 11.0.7
### Fixed
- Fixed error when ControlNet module image paths are not found, even if the module is disabled
- Fixed error when finding metadata for archived models
- Fixed error when extensions folder is missing
- Fixed crash when model was not selected in Inference
- Fixed Fooocus Config shared folder mode overwriting unknown config keys
- Fixed potential SD.Next update issues by moving to shared update process
- Fixed crash on startup when Outputs page failed to load categories properly
- Fixed image gallery arrow key navigation requiring clicking before responding
- Fixed crash when loading extensions list with no internet connection
- Fixed crash when invalid launch arguments are passed
- Fixed missing up/downgrade buttons on the Python Packages dialog when the version was not semver compatible


## v2.8.0-pre.5
### Fixed
- Fixed error when ControlNet module image paths are not found, even if the module is disabled
- Fixed error when finding metadata for archived models
- Fixed error when extensions folder is missing
- Fixed error when webp files have incorrect metadata
- Fixed crash when model was not selected in Inference
- Fixed Fooocus Config shared folder mode overwriting unknown config keys

## v2.8.0-pre.4
### Added
- Added Recommended Models dialog after one-click installer
- Added native desktop push notifications for some events (i.e. Downloads, Package installs, Inference generation)
  - Currently available on Windows and Linux, macOS support is pending
- Added settings options for notifications
- Added new launch argument options for Fooocus
- Added Automatic1111 & Stable Diffusion WebUI-UX to the compatible macOS packages
### Changed
- Changed one-click installer to match the new package installation style
- Automatic1111 packages will now use PyTorch v2.1.2. Upgrade will occur during the next package update or upon fresh installation.
- Updated French translation with the latest changes
### Fixed
- Fixed [#413](https://github.com/LykosAI/StabilityMatrix/issues/413) - Environment Variables are editable again
- Fixed potential SD.Next update issues by moving to shared update process
- Fixed Invoke install trying to use system nodejs
- Fixed crash on startup when Outputs page failed to load categories properly

## v2.8.0-pre.3
### Added
- Added "Config" Shared Model Folder option for Fooocus
- Added "Copy Details" button to Unexpected Error dialog
### Changed
- (Internal) Updated to Avalonia 11.0.7
- Changed the Close button on the package install dialog to "Hide" 
  - Functionality remains the same, just a name change
- Updated French translation (thanks Greg!)
### Fixed
- Webp static images can now be shown alongside existing webp animation support
- Fixed image gallery arrow key navigation requiring clicking before responding
- Fixed crash when loading extensions list with no internet connection
- Fixed crash when invalid launch arguments are passed
- Fixed "must give at least one requirement to install" error when installing extensions with empty requirements.txt

## v2.8.0-pre.2
### Added
- Added German language option, thanks to Mario da Graca for the translation
- Added Portuguese language options, thanks to nextosai for the translation
### Changed
- Updated translations for the following languages:
  - Spanish
  - French
  - Japanese
  - Turkish
### Fixed
- Fixed Auto-update failing to start new version on Windows and Linux when path contains spaces
- Fixed InvokeAI v3.6.0 `"detail": "Not Found"` error when opening the UI
- Install button will now be properly disabled when the duplicate warning is shown

## v2.8.0-pre.1
### Added
- Added Package Extensions (Plugins) management - accessible from the Packages' 3-dot menu. Currently supports ComfyUI and A1111.
- Added base model filter to Checkpoints page
- Search box on Checkpoints page now searches tags and trigger words
- Added "Compatible Images" category when selecting images for Inference projects
- Added "Find in Model Browser" option to the right-click menu on the Checkpoints page
### Changed
- Removed "Failed to load image" notification when loading some images on the Checkpoints page
- Installed models will no longer be selectable on the Hugging Face tab of the model browser
### Fixed
- Inference file name patterns with directory separator characters will now have the subdirectories created automatically
- Fixed missing up/downgrade buttons on the Python Packages dialog when the version was not semver compatible
- Automatic1111 package installs will now install the missing `jsonmerge` package

## v2.8.0-dev.4
### Added
- Auto-update support for macOS
- New package installation flow
- Added `--use-directml` launch argument for SDWebUI DirectML fork
### Changed
- Changed default Period to "AllTime" in the Model Browser
### Fixed
- Fixed SDTurboScheduler's missing denoise parameter

## v2.8.0-dev.3
### Added
- Added release builds for macOS (Apple Silicon)
- Added new package: [OneTrainer](https://github.com/Nerogar/OneTrainer)
- Added ComfyUI launch argument configs: Cross Attention Method, Force Floating Point Precision, VAE Precision
- Added Delete button to the CivitAI Model Browser details dialog
- Added "Copy Link to Clipboard" for connected models in the Checkpoints page
### Changed
- Python Packages install dialog now allows entering multiple arguments or option flags
### Fixed
- Fixed environment variables grid not being editable related to [Avalonia #13843](https://github.com/AvaloniaUI/Avalonia/issues/13843)

## v2.8.0-dev.2
### Added
#### Inference
- Added Image to Video project type
#### Output Browser
- Added support for webp files
- Added "Send to Image to Image" and "Send to Image to Video" options to the context menu
### Changed
- Changed how settings file is written to disk to reduce potential data loss risk

## v2.8.0-dev.1
### Added
#### Inference
- Added image and model details in model selection boxes
- Added CLIP Skip setting, toggleable from the model settings button

## v2.7.9
### Fixed
- Fixed InvokeAI v3.6.0 `"detail": "Not Found"` error when opening the UI

## v2.7.8
### Changed
- Python Packages install dialog now allows entering multiple arguments or option flags
### Fixed
- Fixed InvokeAI Package dependency versions ([#395](https://github.com/LykosAI/StabilityMatrix/pull/395))

## v2.7.7
### Added
- Added `--use-directml` launch argument for SDWebUI DirectML fork
### Changed
- Model Browser downloads will no longer be disabled if the free drive space is unavailable
- Default Linux installation folder changed to prevent issues with hidden folders
- Changed default Period to "AllTime" in the Model Browser
### Fixed
- Fixed error where Environment Variables were not editable
- Fixed SDTurboScheduler's missing denoise parameter

## v2.7.6
### Added
- Added SDXL Turbo and Stable Video Diffusion to the Hugging Face tab
### Changed
- ControlNet model selector will now show the parent directory of a model when relevant
### Fixed
- Fixed Python Packages dialog crash due to pip commands including warnings
- Fixed Base Model downloads from the Hugging Face tab downloading to the wrong folder
- Fixed InvokeAI `! [rejected] v3.4.0post2 -> v3.4.0post2 (would clobber existing tag)` error on updating to the latest version 
- Fixed settings not saving in some scenarios, such as when the `settings.json` file existed but was empty

## v2.7.5
### Fixed
- Fixed Python Packages manager crash when pip list returns warnings in json
- Fixed slowdown when loading PNGs with large amounts of metadata
- Fixed crash when scanning directories for missing metadata

## v2.7.4
### Changed
- Improved low disk space handling
### Fixed
- Fixed denoise strength in Inference Text to Image
- Fixed PathTooLongException for IPAdapter folders when using ComfyUI in Symlink mode
- Fixed configs and symlinks not being cleaned up when switched to the opposite mode
- Fixed model indexing stopping when encountering paths longer than 1021 bytes in length
- Fixed repeated nested folders being created in `Models/ControlNet` when using ComfyUI in Symlink mode. Existing folders will be repaired to their original structure on launch.

## v2.7.3
### Added
- Added missing IPAdapter and CLIP Vision folder links for ComfyUI
### Fixed
- Fixed UnicodeDecodeError when using extra_model_paths.yaml in ComfyUI on certain locales
- Fixed SDXL CLIP Vision model directory name conflict
- Fixed [#334](https://github.com/LykosAI/StabilityMatrix/issues/334) - Win32Exception if Settings are opened

## v2.7.2
### Changed
- Changed Symlink shared folder link targets for Automatic1111 and ComfyUI. From `ControlNet -> models/controlnet` to `ControlNet -> models/controlnet/ControlNet` and `T2IAdapter -> models/controlnet/T2IAdapter`.
- Changed FreeU defaults to match recommended SD1.5 defaults
- Changed default denoise strength from 1.0 to 0.7
### Fixed
- Fixed ControlNet / T2IAdapter shared folder links for Automatic1111 conflicting with each other
- Fixed URIScheme registration errors on Linux
- Fixed RuinedFooocus missing output folder on startup
- Fixed incorrect Fooocus VRAM launch arguments

## v2.7.1
### Added
- Added Turkish UI language option, thanks to Progesor for the translation
### Fixed
- Fixed Inference Image to Image projects missing denoise strength setting

## v2.7.0
### Added
#### General
- New package: [RuinedFooocus](https://github.com/runew0lf/RuinedFooocus)
- Added an X button to all search fields to instantly clear them (Esc key also works)
- Added System Information section to Settings
#### Inference
- Added Image to Image project type
- Added Modular custom steps
  - Use the plus button to add new steps (Hires Fix, Upscaler, and Save Image are currently available), and the edit button to enable removing or dragging steps to reorder them. This enables multi-pass Hires Fix, mixing different upscalers, and saving intermediate images at any point in the pipeline.
- Added Sampler addons
  - Addons usually affect guidance like ControlNet, T2I, FreeU, and other addons to come. They apply to the individual sampler, so you can mix and match different ControlNets for Base and Hires Fix, or use the current output from a previous sampler as ControlNet guidance image for HighRes passes.
- Added SD Turbo Scheduler
- Added display names for new samplers ("Heun++ 2", "DDPM", "LCM")
- Added Ctrl+Enter as a shortcut for the Generate Image button
#### Accounts Settings Subpage
- Lykos Account sign-up and login - currently for Patreon OAuth connections but GitHub requests caching and settings sync are planned
- Supporters can now connect your Patreon accounts, then head to the Updates page to choose to receive auto-updates from the Dev or Preview channels
- CivitAI Account login with API key - enables downloading models from the Browser page that require CivitAI logins, more integrations like liking and commenting are also planned
#### Updates Settings Subpage
- Toggle auto-update notifications and manually check for updates
- Choose between Stable, Preview, and Dev update channels
#### Inference Settings Subpage
- Moved Inference settings to subpage
- Updated with more localized labels
#### Outputs Page
- Added Refresh button to update gallery from file system changes
#### Checkpoints Page
- Added the ability to drag & drop checkpoints between different folders 
- Added "Copy Trigger Words" option to the three-dots menu on the Checkpoints page (when data is available)
- Added trigger words on checkpoint card and tooltip
- Added "Find Connected Metadata" options for root-level and file-level scans
- Added "Update Existing Metadata" button
#### Model Browser
- Added Hugging Face tab to the Model Browser
- Added additional base model filter options for CivitAI ("SD 1.5 LCM", "SDXL 1.0 LCM", "SDXL Turbo", "Other")
- Added the ability to type in a specific page number in the CivitAI Model Browser
- Right clicking anywhere on the model card will open the same menu as the three-dots button
- New model downloads will save trigger words in metadata, if available
- Model author username and avatar display, with clickable link to their profile
### Changed
#### General
- Model Browser page has been redesigned, featuring more information like rating and download counts
- Model Browser navigation has improved animations on hover and compact number formatting
- Updated Outputs Page button and menu layout
- Rearranged Add Package dialog slightly to accommodate longer package list
- Folder-level "Find Connected Metadata" now scans the selected folder and its subfolders
- Model Browser now split into "CivitAI" and "Hugging Face" tabs
#### Inference
- Selected images (i.e. Image2Image, Upscale, ControlNet) will now save their source paths saved and restored on load. If the image is moved or deleted, the selection will show as missing and can be reselected
- Project files (.smproj) have been updated to v3, existing projects will be upgraded on load and will no longer be compatible with older versions of Stability Matrix
### Fixed
- Fixed Outputs page reverting back to Shared Output Folder every time the page is reloaded
- Potentially fixed updates sometimes clearing settings or launching in the wrong directory
- Improved startup time and window load time after exiting dialogs
- Fixed control character decoding that caused some progress bars to show as `\u2588`
- Fixed Python `rich` package's progress bars not showing in console
- Optimized ProgressRing animation bindings to reduce CPU usage
- Improved safety checks in custom control rendering to reduce potential graphical artifacts
- Improved console rendering safety with cursor line increment clamping, as potential fix for [#111](https://github.com/LykosAI/StabilityMatrix/issues/111)
- Fixed [#290](https://github.com/LykosAI/StabilityMatrix/issues/290) - Model browser crash due to text trimming certain unicode characters
- Fixed crash when loading an empty settings file
- Improve Settings save and load performance with .NET 8 Source Generating Serialization
- Fixed ApplicationException during database shutdown
- InvokeAI model links for T2I/IpAdapters now point to the correct folders
- Added extra checks to help prevent settings resetting in certain scenarios
- Fixed Refiner model enabled state not saving to Inference project files
- Fixed NullReference error labels when clearing the Inference batch size settings, now shows improved message with minimum and maximum value constraints

## v2.7.0-pre.4
### Added
#### Inference
- Added Image to Image project type
- Added Modular custom steps
  - Use the plus button to add new steps (Hires Fix, Upscaler, and Save Image are currently available), and the edit button to enable removing or dragging steps to reorder them. This enables multi-pass Hires Fix, mixing different upscalers, and saving intermediate images at any point in the pipeline.
- Added Sampler addons
  - Addons usually affect guidance like ControlNet, T2I, FreeU, and other addons to come. They apply to the individual sampler, so you can mix and match different ControlNets for Base and Hires Fix, or use the current output from a previous sampler as ControlNet guidance image for HighRes passes.
- Added SD Turbo Scheduler
- Added display names for new samplers ("Heun++ 2", "DDPM", "LCM")
#### Model Browser
- Added additional base model filter options ("SD 1.5 LCM", "SDXL 1.0 LCM", "SDXL Turbo", "Other")
### Changed
#### Inference
- Selected images (i.e. Image2Image, Upscale, ControlNet) will now save their source paths saved and restored on load. If the image is moved or deleted, the selection will show as missing and can be reselected
- Project files (.smproj) have been updated to v3, existing projects will be upgraded on load and will no longer be compatible with older versions of Stability Matrix
### Fixed
- Fixed Refiner model enabled state not saving to Inference project files
 
## v2.7.0-pre.3
### Added
- Added "Find Connected Metadata" options for root-level and file-level scans to the Checkpoints page
- Added "Update Existing Metadata" button to the Checkpoints page
- Added Hugging Face tab to the Model Browser
- Added the ability to type in a specific page number in the CivitAI Model Browser
### Changed
- Folder-level "Find Connected Metadata" now scans the selected folder and its subfolders
- Model Browser now split into "CivitAI" and "Hugging Face" tabs
### Fixed
- InvokeAI model links for T2I/IpAdapters now point to the correct folders
- Added extra checks to help prevent settings resetting in certain scenarios

## v2.7.0-pre.2
### Added
- Added System Information section to Settings
### Changed
- Moved Inference Settings to subpage
### Fixed
- Fixed crash when loading an empty settings file
- Improve Settings save and load performance with .NET 8 Source Generating Serialization
- Fixed ApplicationException during database shutdown

## v2.7.0-pre.1
### Fixed
- Fixed control character decoding that caused some progress bars to show as `\u2588`
- Fixed Python `rich` package's progress bars not showing in console
- Optimized ProgressRing animation bindings to reduce CPU usage
- Improved safety checks in custom control rendering to reduce potential graphical artifacts
- Improved console rendering safety with cursor line increment clamping, as potential fix for [#111](https://github.com/LykosAI/StabilityMatrix/issues/111)

## v2.7.0-dev.4
### Fixed
- Fixed [#290](https://github.com/LykosAI/StabilityMatrix/issues/290) - Model browser crash due to text trimming certain unicode characters 

## v2.7.0-dev.3
### Added
- New package: [RuinedFooocus](https://github.com/runew0lf/RuinedFooocus)
#### Model Browser
- Right clicking anywhere on the model card will open the same menu as the three-dots button
- New model downloads will save trigger words in metadata, if available
- Model author username and avatar display, with clickable link to their profile
#### Checkpoints Page
- Added "Copy Trigger Words" option to the three-dots menu on the Checkpoints page (when data is available)
- Added trigger words on checkpoint card and tooltip
### Changed
#### Model Browser
- Improved number formatting with K/M suffixes for download and favorite counts
- Animated zoom effect on hovering over model images
#### Checkpoints Page
- Rearranged top row layout to use CommandBar
### Fixed
- Improved startup time and window load time after exiting dialogs

## v2.7.0-dev.2
### Added
#### General
- Added an X button to all search fields to instantly clear them (Esc key also works) 
#### Outputs Page 
- Added Refresh button to update gallery from file system changes
#### Checkpoints Page
- Added the ability to drag & drop checkpoints between different folders
### Changed
#### Outputs Page
- Updated button and menu layout
#### Packages Page
- Rearranged Add Package dialog slightly to accommodate longer package list
### Fixed
- Fixed InvalidOperation errors when signing into accounts shortly after signing out, while the previous account update is still running
- Fixed Outputs page reverting back to Shared Output Folder every time the page is reloaded
- Potentially fixed updates sometimes clearing settings or launching in the wrong directory

## v2.7.0-dev.1
### Added
- Accounts Settings Subpage
  - Lykos Account sign-up and login - currently for Patreon OAuth connections but GitHub requests caching and settings sync are planned
  - Supporters can now connect your Patreon accounts, then head to the Updates page to choose to receive auto-updates from the Dev or Preview channels
  - CivitAI Account login with API key - enables downloading models from the Browser page that require CivitAI logins, more integrations like liking and commenting are also planned
- Updates Settings Subpage
  - Toggle auto-update notifications and manually check for updates
  - Choose between Stable, Preview, and Dev update channels
### Changed
- Model Browser page has been redesigned, featuring more information like rating and download counts

## v2.6.7
### Fixed
- Fixed prerequisite install not unpacking due to improperly formatted 7z argument (Caused the "python310._pth FileNotFoundException")
- Fixed [#301](https://github.com/LykosAI/StabilityMatrix/issues/301) - Package updates failing silently because of a PortableGit error

## v2.6.6
### Fixed
- Fixed [#297](https://github.com/LykosAI/StabilityMatrix/issues/297) - Model browser LiteAsyncException occuring when fetching entries with unrecognized values from enum name changes

## v2.6.5
### Fixed
- Fixed error when receiving unknown model format values from the Model Browser
- Fixed process errors when installing or updating Pip packages using the Python packages dialog

## v2.6.4
### Fixed
- Fixed errors preventing Model Browser from finding results with certain search queries

## v2.6.3
### Fixed
- Fixed InvalidOperationException during prerequisite installs on certain platforms where process name and duration reporting are not supported

## v2.6.2
### Changed
- Backend changes for auto-update schema v3, supporting customizable release channels and faster downloads with zip compression
### Fixed
- Better error reporting including outputs for git subprocess errors during package install / update
- Fixed `'accelerate' is not recognized as an internal or external command` error when starting training in kohya_ss
- Fixed some instances of `ModuleNotFoundError: No module named 'bitsandbytes.cuda_setup.paths'` error when using 8-bit optimizers in kohya_ss
- Fixed errors preventing Inference outputs from loading in the img2img tabs of other packages 

## v2.6.1
### Changed
- NVIDIA GPU users will be updated to use CUDA 12.1 for the InvokeAI package for a slight performance improvement
  - Update will occur the next time the package is updated, or on a fresh install
  - Note: CUDA 12.1 is only available on Maxwell (GTX 900 series) and newer GPUs  
### Fixed
- Reduced the amount of calls to GitHub to help prevent rate limiting
- Fixed rate limit crash on startup preventing app from starting

## v2.6.0
### Added
- Added **Output Sharing** option for all packages in the three-dots menu on the Packages page
  - This will link the package's output folders to the relevant subfolders in the "Outputs" directory
    - When a package only has a generic "outputs" folder, all generated images from that package will be linked to the "Outputs\Text2Img" folder when this option is enabled
- Added **Outputs page** for viewing generated images from any package, or the shared output folder
- Added [Stable Diffusion WebUI/UX](https://github.com/anapnoe/stable-diffusion-webui-ux) package
- Added [Stable Diffusion WebUI-DirectML](https://github.com/lshqqytiger/stable-diffusion-webui-directml) package
- Added [kohya_ss](https://github.com/bmaltais/kohya_ss) package
- Added [Fooocus-ControlNet-SDXL](https://github.com/fenneishi/Fooocus-ControlNet-SDXL) package
- Added GPU compatibility badges to the installers
- Added filtering of "incompatible" packages (ones that do not support your GPU) to all installers 
  - This can be overridden by checking the new "Show All Packages" checkbox
- Added more launch options for Fooocus, such as the `--preset` option
- Added Ctrl+ScrollWheel to change image size in the inference output gallery and new Outputs page
- Added "No Images Found" placeholder for non-connected models on the Checkpoints tab
- Added "Open on GitHub" option to the three-dots menu on the Packages page
### Changed
- If ComfyUI for Inference is chosen during the One-Click Installer, the Inference page will be opened after installation instead of the Launch page
- Changed all package installs & updates to use git commands instead of downloading zip files
- The One-Click Installer now uses the new progress dialog with console
- NVIDIA GPU users will be updated to use CUDA 12.1 for ComfyUI & Fooocus packages for a slight performance improvement
  - Update will occur the next time the package is updated, or on a fresh install
  - Note: CUDA 12.1 is only available on Maxwell (GTX 900 series) and newer GPUs
- Improved Model Browser download stability with automatic retries for download errors
- Optimized page navigation and syntax formatting configurations to improve startup time
### Fixed
- Fixed crash when clicking Inference gallery image after the image is deleted externally in file explorer
- Fixed Inference popup Install button not working on One-Click Installer
- Fixed Inference Prompt Completion window sometimes not showing while typing
- Fixed "Show Model Images" toggle on Checkpoints page sometimes displaying cut-off model images
- Fixed missing httpx package during Automatic1111 install
- Fixed some instances of localized text being cut off from controls being too small

## v2.5.7
### Fixed
- Fixed error `got an unexpected keyword argument 'socket_options'` on fresh installs of Automatic1111 Stable Diffusion WebUI due to missing httpx dependency specification from gradio

## v2.5.6
### Added
- Added Russian UI language option, thanks to aolko for the translation

## v2.5.5
### Added
- Added Spanish UI language options, thanks to Carlos Baena and Lautaroturina for the translations
- Manual input prompt popup on package input requests besides Y/n confirmations
- Added `--disable-gpu` launch argument to disable hardware accelerated rendering
### Fixed
- Fixed infinite progress wheel when package uninstall fails

## v2.5.4
### Fixed
- Fixed [#208](https://github.com/LykosAI/StabilityMatrix/issues/208) - error when installing xformers

## v2.5.3
### Added
- Added French UI language option, thanks to eephyne for the translation
### Fixed
- Fixed Automatic 1111 missing dependencies on startup by no longer enabling `--skip-install` by default.

## v2.5.2
### Added
- Right click Inference Batch options to enable selecting a "Batch Index". This can be used to reproduce a specific image from a batch generation. The field will be automatically populated in metadata of individual images from a batch generation.
  - The index is 1-based, so the first image in a batch is index 1, and the last image is the batch size.
  - Currently this generates different individual images for batches using Ancestral samplers, due to an upstream ComfyUI issue with noise masking. Looking into fixing this.
- Inference Batches option now is implemented, previously the setting had no effect
### Changed
- Default upscale factor for Inference is now 2x instead of 1x
### Fixed
- Fixed batch combined image grids not showing metadata and not being importable
- Fixed "Call from invalid thread" errors that sometimes occured during update notifications

## v2.5.1
### Added
- `--skip-install` default launch argument for Automatic1111 Package
### Fixed
- Fixed Prompt weights showing syntax error in locales where decimal separator is not a period

## v2.5.0
### Added
- Added Inference, a built-in native Stable Diffusion interface, powered by ComfyUI
- Added option to change the Shared Folder method for packages using the three-dots menu on the Packages page
- Added the ability to Favorite models in the Model Browser
- Added "Favorites" sort option to the Model Browser
- Added notification flyout for new available updates. Dismiss to hide until the next update version.
- Added Italian UI language options, thanks to Marco Capelli for the translations
### Changed
- Model Browser page size is now 20 instead of 14  
- Update changelog now only shows the difference between the current version and the latest version
### Fixed
- Fixed [#141](https://github.com/LykosAI/StabilityMatrix/issues/141) - Search not working when sorting by Installed on Model Browser
- Fixed SD.Next not showing "Open Web UI" button when finished loading
- Fixed model index startup errors when `./Models` contains unknown custom folder names
- Fixed ストップ button being cut off in Japanese translation 
- Fixed update progress freezing in some cases
- Fixed light theme being default in first time setup window
- Fixed shared folder links not recreating fully when partially missing

## v2.4.6
### Added
- LDSR / ADetailer shared folder links for Automatic1111 Package
### Changed
- Made Dark Mode background slightly lighter

## v2.4.5
### Fixed
- Fixed "Library Dir not set" error on launch

## v2.4.4
### Added
- Added button to toggle automatic scrolling of console output
### Fixed
- Fixed [#130](https://github.com/LykosAI/StabilityMatrix/issues/130) ComfyUI extra_model_paths.yaml file being overwritten on each launch
- Fixed some package updates not showing any console output
- Fixed auto-close of update dialog when package update is complete 

## v2.4.3
### Added
- Added "--no-download-sd-model" launch argument option for Stable Diffusion Web UI
- Added Chinese (Simplified) and Chinese (Traditional) UI language options, thanks to jimlovewine for the translations
### Changed
- Package updates now use the new progress dialog with console output
### Fixed
- Updated Japanese translation for some terms

## v2.4.2
### Added
- Added Japanese UI language option, thanks to kgmkm_mkgm for the translation
- Language selection available in Settings, and defaults to system language if supported

## v2.4.1
### Fixed
- Fixed deleting checkpoints not updating the visual grid until the page is refreshed
- Fixed updates sometimes freezing on "Installing Requirements" step

## v2.4.0
### Added
- New installable Package - [Fooocus-MRE](https://github.com/MoonRide303/Fooocus-MRE)
- Added toggle to show connected model images in the Checkpoints tab
- Added "Find Connected Metadata" option to the context menu of Checkpoint Folders in the Checkpoints tab to connect models that don't have any metadata
### Changed
- Revamped package installer
  - Added "advanced options" section for commit, shared folder method, and pytorch options
  - Can be run in the background
  - Shows progress in the Downloads tab
- Even more performance improvements for loading and searching the Checkpoints page
### Fixed
- Fixed [#97](https://github.com/LykosAI/StabilityMatrix/issues/97) - Codeformer folder should now get linked correctly
- Fixed [#106](https://github.com/LykosAI/StabilityMatrix/issues/106) - ComfyUI should now install correctly on Windows machines with an AMD GPU using DirectML
- Fixed [#107](https://github.com/LykosAI/StabilityMatrix/issues/107) - Added `--autolaunch` option to SD.Next
- Fixed [#110](https://github.com/LykosAI/StabilityMatrix/issues/110) - Model Browser should properly navigate to the next page of Installed models
- Installed tag on model browser should now show for connected models imported via drag & drop

## v2.3.4
### Fixed
- Fixed [#108](https://github.com/LykosAI/StabilityMatrix/issues/108) - (Linux) Fixed permission error on updates [#103](https://github.com/LykosAI/StabilityMatrix/pull/103)

## v2.3.3
### Fixed
- Fixed GPU recognition for Nvidia Tesla GPUs
- Fixed checkpoint file index extension identification with some path names
- Fixed issue where config file may be overwritten during Automatic1111 package updates
- Fixed "Directory Not Found" error on startup when previously selected Data directory does not exist
- Fixed [#83](https://github.com/LykosAI/StabilityMatrix/issues/83) - Display of packages with long names in the Package Manager
- Fixed [#64](https://github.com/LykosAI/StabilityMatrix/issues/64) - Package install error if venv already exists

## v2.3.2
### Added
- Added warning for exFAT / FAT32 drives when selecting a data directory
### Fixed
- Automatic1111 and ComfyUI should now install the correct version of pytorch for AMD GPUs
- Fixed "Call from invalid thread" exceptions preventing download completion notifications from showing
- Fixed model preview image downloading with incorrect name
### Changed
- Redesigned "Select Model Version" dialog to include model description and all preview images

## v2.3.1
### Fixed
- Fixed Auto update not appearing in some regions due to date formatting issues
- Local package import now migrates venvs and existing models

## v2.3.0
### Added
- New installable Package - [Fooocus](https://github.com/lllyasviel/Fooocus)
- Added "Select New Data Directory" button to Settings
- Added "Skip to First/Last Page" buttons to the Model Browser
- Added VAE as a checkpoint category in the Model Browser
- Pause/Resume/Cancel buttons on downloads popup. Paused downloads persists and may be resumed after restarting the app
- Unknown Package installs in the Package directory will now show up with a button to import them
### Fixed
- Fixed issue where model version wouldn't be selected in the "All Versions" section of the Model Browser
- Improved Checkpoints page indexing performance
- Fixed issue where Checkpoints page may not show all checkpoints after clearing search filter
- Fixed issue where Checkpoints page may show incorrect checkpoints for the given filter after changing pages
- Fixed issue where Open Web UI button would try to load 0.0.0.0 addresses
- Fixed Dictionary error when launch arguments saved with duplicate arguments
- Fixed Launch arguments search not working
### Changed
- Changed update method for SD.Next to use the built-in upgrade functionality
- Model Browser navigation buttons are no longer disabled while changing pages

## v2.2.1
### Fixed
- Fixed SD.Next shared folders config not working with new config format, reverted to Junctions / Symlinks

## v2.2.1

### Fixed
- Fixed SD.Next shared folders config not working with new config format, reverted to Junctions / Symlinks

## v2.2.0

### Added
- Added option to search by Base Model in the Model Browser
- Animated page transitions

### Fixed
- Fixed [#59](https://github.com/LykosAI/StabilityMatrix/issues/61) - `GIT` environment variable is now set for the embedded portable git on Windows as A1111 uses it instead of default `PATH` resolution
- Fixed embedded Python install check on Linux when an incompatible windows DLL is in the Python install directory
- Fixed "ObjectDisposed" database errors that sometimes appeared when closing the app

### Changed
- Revamped Package Manager UI
- InvokeAI installations can now use checkpoints from the Shared Models folder

## v2.1.2

### Changed
- SD.Next install now uses ROCm PyTorch backend on Linux AMD GPU machines for better performance over DirectML

## v2.1.1

### Added
- Discord Rich Presence support can now be enabled in Settings

### Fixed
- Launch Page selected package now persists in settings

## v2.1.0

### Added
- New installable Package - [VoltaML](https://github.com/VoltaML/voltaML-fast-stable-diffusion)
- New installable Package - [InvokeAI](https://github.com/invoke-ai/InvokeAI)
- Launch button can now support alternate commands / modes - currently only for InvokeAI
  > ![](https://github.com/LykosAI/StabilityMatrix/assets/13956642/16a8ffdd-a3cb-4f4f-acc5-c062d3ade363)
- Settings option to set global environment variables for Packages
  > ![](https://github.com/LykosAI/StabilityMatrix/assets/13956642/d577918e-82bb-46d4-9a3a-9b5318d3d4d8)

### Changed
- Compatible packages (ComfyUI, Vlad/SD.Next) now use config files / launch args instead of symbolic links for shared model folder redirect

### Fixed
- Fixed [#48](https://github.com/LykosAI/StabilityMatrix/issues/48) - model folders not showing in UI when they were empty
- Updater now shows correct current version without trailing `.0`
- Fixed program sometimes starting off-screen on multi-monitor setups 
- Fixed console input box transparency
- Fixed [#52](https://github.com/LykosAI/StabilityMatrix/issues/52) - A1111 default approx-vae model download errors by switching default preview method to TAESD
- Fixes [#50](https://github.com/LykosAI/StabilityMatrix/issues/50) - model browser crash when no model versions exist
- Fixed [#31](https://github.com/LykosAI/StabilityMatrix/issues/31) - missing ControlNet link to Shared Models Folder for SD.Next
- Fixed [#49](https://github.com/LykosAI/StabilityMatrix/issues/49) - download progress disappearing when changing pages in Model Browser

## v2.0.4

### Fixed
- Fixed Model Browser downloading files without extensions

## v2.0.3

### Added
- (Windows) New settings option to add Stability Matrix to the start menu
- (Windows) Improved background "Mica" effect on Windows 11, should be smoother with less banding artifacts

### Fixed
- Fixed model categories sometimes not showing if they are empty
- Improved model download hash verification performance
- Fixed some text wrapping visuals on expanded model version dialog on model browser
- Added cancel button for create folder dialog
- One click first time installer now defaults to using the "Package" name instead of the display name ("stable-diffusion-webui" instead of "Stable Diffusion WebUI") for the install folder name - probably safer against upstream issues on folder names with spaces.

## v2.0.2

### Fixed
- (Linux) Updater now sets correct execute permissions
- Image loading (i.e. Checkpoints File preview thumbnail) now has a notification for unsupported local image formats instead of crashing
- Fix unable to start app issues on some machines and dropdowns showing wrong categories - disabled assembly trimming

## v2.0.1

### Added
- Fully rewritten using Avalonia for improved UI and cross-platform support, our biggest update so far, with over 18,000 lines of code.
- Release support for Windows and Linux, with macOS coming soon
- Model Browser now indicates models that are already downloaded / need updates
- Checkpoints Manager now supports filtering/searching
- One-click installer now suggests all 3 WebUI packages for selection
- Hardware compatibility and GPU detection is now more accurate
- Download Indicator on the nav menu for ongoing downloads and progress; supports multiple concurrent model downloads
- Improved console with syntax highlighting, and provisional ANSI rendering for progress bars and advanced graphics
- Input can now be sent to the running package process using the top-right keyboard button on the Launch page. Package input requests for a (y/n) response will now have an interactive popup.

### Fixed
- Fixed crash on exit
- Fixed updating from versions prior to 2.x.x
- Fixed page duplication memory leak that caused increased memory usage when switching between pages
- Package page launch button will now navigate and launch the package, instead of just navigating to launch page<|MERGE_RESOLUTION|>--- conflicted
+++ resolved
@@ -13,21 +13,15 @@
 - Added Prompt Amplifier to Inference - click the magic wand 🪄 in the prompt editor to expand and enrich your ideas. Tailor the vibe with the ‘Feel’ selector and watch as your generations come to life with extra detail, coherence, and flair!
 ### Changed
 - Updated install for kohya_ss to support RTX 5000-series GPUs
-<<<<<<< HEAD
+- (pre.2 re-release) Merged Inference GGUF workflows into the UNet model loader option (no longer need to choose GGUF separately)
 - Performance optimizations for Checkpoint Manager (progress indicators now fully uses Compiled Bindings)
-=======
-- (pre.2 re-release) Merged Inference GGUF workflows into the UNet model loader option (no longer need to choose GGUF separately)
->>>>>>> 09cc5ba5
 ### Fixed
 - Fixed Inference ControlNet Preprocessors using incorrect resolution and increased maximum of smallest dimension to 16384
 - Fixed Triton/Sage install option showing for incompatible GPUs
 - Fixed errors from invalid pip specifiers in requirements files
 - Fixed package images sometimes showing as blank due to concurrent image caching. Requests to same image resources are now de-duplicated
-<<<<<<< HEAD
+- (pre.2 re-release) Fixed Inference Extra Networks card not allowing for more than one model at a time
 - Reduced memory usage from `ShowDisabledTooltipExtension`
-=======
-- (pre.2 re-release) Fixed Inference Extra Networks card not allowing for more than one model at a time
->>>>>>> 09cc5ba5
 ### Supporters
 #### Visionaries
 - Big shout-out to our Visionary-tier patrons: Waterclouds, Corey T, bluepopsicle, and Bob S! Your steadfast support keeps Stability Matrix moving forward, and we couldn’t do it without you. 🚀 Thank you!
