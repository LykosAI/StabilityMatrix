--- conflicted
+++ resolved
@@ -5,27 +5,22 @@
 The format is based on [Keep a Changelog](https://keepachangelog.com/en/1.1.0/),
 and this project adheres to [Semantic Versioning 2.0](https://semver.org/spec/v2.0.0.html).
 
-<<<<<<< HEAD
-=======
+
 ## v2.12.0-dev.1
 ### Added
 - Image viewer context menus now have 2 options: `Copy (Ctrl+C)` which now always copies the image as a file, and `Copy as Bitmap (Shift+Ctrl+C)` (Available on Windows) which copies to the clipboard as native bitmap. This changes the previous single `Copy` button behavior that would first attempt a native bitmap copy on Windows when available, and fall back to a file copy if not.
 
->>>>>>> ab0fa2b2
 ## v2.11.2
 ### Changed
 - StableSwarmUI installs will be migrated to SwarmUI by mcmonkeyprojects the next time the package is updated
   - Note: As of 2024/06/21 StableSwarmUI will no longer be maintained under Stability AI. The original developer will be maintaining an independent version of this project
 ### Fixed
 - Fixed [#700](https://github.com/LykosAI/StabilityMatrix/issues/700) - `cannot import 'packaging'` error for Forge
-<<<<<<< HEAD
 ### Supporters
 #### Visionaries
 - Huge thanks to our Visionary-tier supporters on Patreon, **Scopp Mcdee** and **Waterclouds**! Your support helps us continue to improve Stability Matrix!
 #### Pioneers
 - Thank you to our Pioneer-tier supporters on Patreon, **tankfox** and **tanangular**! Your support is greatly appreciated!
-=======
->>>>>>> ab0fa2b2
 
 ## v2.11.1
 ### Added
