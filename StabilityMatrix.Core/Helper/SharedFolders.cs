--- conflicted
+++ resolved
@@ -37,7 +37,6 @@
         }
     }
 
-<<<<<<< HEAD
     /// <summary>
     /// Creates a junction link from the source to the destination.
     /// Moves destination files to source if they exist.
@@ -81,8 +80,6 @@
         CreateLinkOrJunction(destinationDir, sourceDir, true);
     }
 
-=======
->>>>>>> f5bb6abf
     public static void SetupLinks(
         Dictionary<SharedFolderType, IReadOnlyList<string>> definitions,
         DirectoryPath modelsDirectory,
