--- conflicted
+++ resolved
@@ -265,15 +265,10 @@
         Console.StartUpdates();
 
         // Update shared folder links (in case library paths changed)
-<<<<<<< HEAD
-        await basePackage.UpdateModelFolders(packagePath,
-            activeInstall.PreferredSharedFolderMethod ?? basePackage.RecommendedSharedFolderMethod);
-=======
         await basePackage.UpdateModelFolders(
             packagePath,
             activeInstall.PreferredSharedFolderMethod ?? basePackage.RecommendedSharedFolderMethod
         );
->>>>>>> 07a63576
 
         // Load user launch args from settings and convert to string
         var userArgs = settingsManager.GetLaunchArgs(activeInstall.Id);
