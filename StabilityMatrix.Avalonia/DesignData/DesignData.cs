﻿using System;
using System.Collections.Generic;
using System.Collections.ObjectModel;
using System.ComponentModel;
using System.Diagnostics.CodeAnalysis;
using System.IO;
using System.Linq;
using System.Net.Http;
using System.Text;
using AvaloniaEdit.Utils;
using DynamicData;
using DynamicData.Binding;
using Microsoft.Extensions.DependencyInjection;
using NSubstitute;
using Semver;
using StabilityMatrix.Avalonia.Controls.CodeCompletion;
using StabilityMatrix.Avalonia.Models;
using StabilityMatrix.Avalonia.Models.TagCompletion;
using StabilityMatrix.Avalonia.Services;
using StabilityMatrix.Avalonia.ViewModels;
using StabilityMatrix.Avalonia.ViewModels.Base;
using StabilityMatrix.Avalonia.ViewModels.CheckpointBrowser;
using StabilityMatrix.Avalonia.ViewModels.CheckpointManager;
using StabilityMatrix.Avalonia.ViewModels.Dialogs;
using StabilityMatrix.Avalonia.ViewModels.Inference;
using StabilityMatrix.Avalonia.ViewModels.Inference.Video;
using StabilityMatrix.Avalonia.ViewModels.OutputsPage;
using StabilityMatrix.Avalonia.ViewModels.PackageManager;
using StabilityMatrix.Avalonia.ViewModels.Progress;
using StabilityMatrix.Avalonia.ViewModels.Settings;
using StabilityMatrix.Core.Api;
using StabilityMatrix.Core.Database;
using StabilityMatrix.Core.Helper;
using StabilityMatrix.Core.Helper.Cache;
using StabilityMatrix.Core.Helper.Factory;
using StabilityMatrix.Core.Models;
using StabilityMatrix.Core.Models.Api;
using StabilityMatrix.Core.Models.Api.Comfy;
using StabilityMatrix.Core.Models.Api.OpenArt;
using StabilityMatrix.Core.Models.Database;
using StabilityMatrix.Core.Models.FileInterfaces;
using StabilityMatrix.Core.Models.PackageModification;
using StabilityMatrix.Core.Models.Packages;
using StabilityMatrix.Core.Models.Packages.Extensions;
using StabilityMatrix.Core.Models.Progress;
using StabilityMatrix.Core.Models.Update;
using StabilityMatrix.Core.Python;
using StabilityMatrix.Core.Services;
using StabilityMatrix.Core.Updater;
using CivitAiBrowserViewModel = StabilityMatrix.Avalonia.ViewModels.CheckpointBrowser.CivitAiBrowserViewModel;
using HuggingFacePageViewModel = StabilityMatrix.Avalonia.ViewModels.CheckpointBrowser.HuggingFacePageViewModel;

namespace StabilityMatrix.Avalonia.DesignData;

[Localizable(false)]
[SuppressMessage("ReSharper", "MemberCanBePrivate.Global")]
public static class DesignData
{
    [NotNull]
    public static IServiceProvider? Services { get; set; }

    private static bool isInitialized;

    // This needs to be static method instead of static constructor
    // or else Avalonia analyzers won't work.
    public static void Initialize()
    {
        if (isInitialized)
            throw new InvalidOperationException("DesignData is already initialized.");

        var services = App.ConfigureServices();

        var activePackageId = Guid.NewGuid();
        services.AddSingleton<ISettingsManager, MockSettingsManager>(
            _ =>
                new MockSettingsManager
                {
                    Settings =
                    {
                        InstalledPackages = new List<InstalledPackage>
                        {
                            new()
                            {
                                Id = activePackageId,
                                DisplayName = "My Installed Package",
                                PackageName = "stable-diffusion-webui",
                                Version = new InstalledPackageVersion { InstalledReleaseVersion = "v1.0.0" },
                                LibraryPath = $"Packages{Path.DirectorySeparatorChar}example-webui",
                                LastUpdateCheck = DateTimeOffset.Now
                            },
                            new()
                            {
                                Id = Guid.NewGuid(),
                                DisplayName = "Comfy Diffusion WebUI Dev Branch Long Name",
                                PackageName = "ComfyUI",
                                Version = new InstalledPackageVersion
                                {
                                    InstalledBranch = "master",
                                    InstalledCommitSha = "abc12uwu345568972abaedf7g7e679a98879e879f87ga8"
                                },
                                LibraryPath = $"Packages{Path.DirectorySeparatorChar}example-webui",
                                LastUpdateCheck = DateTimeOffset.Now
                            },
                            new()
                            {
                                Id = Guid.NewGuid(),
                                DisplayName = "Running Comfy",
                                PackageName = "ComfyUI",
                                Version = new InstalledPackageVersion
                                {
                                    InstalledBranch = "master",
                                    InstalledCommitSha = "abc12uwu345568972abaedf7g7e679a98879e879f87ga8"
                                },
                                LibraryPath = $"Packages{Path.DirectorySeparatorChar}example-webui",
                                LastUpdateCheck = DateTimeOffset.Now
                            }
                        },
                        ActiveInstalledPackageId = activePackageId
                    }
                }
        );

        // General services
        services
            .AddLogging()
            .AddSingleton<IPackageFactory, PackageFactory>()
            .AddSingleton<IUpdateHelper, UpdateHelper>()
            .AddSingleton<ModelFinder>()
            .AddSingleton<SharedState>();

        // Mock services
        services
            .AddSingleton(Substitute.For<INotificationService>())
            .AddSingleton(Substitute.For<ISharedFolders>())
            .AddSingleton(Substitute.For<IDownloadService>())
            .AddSingleton(Substitute.For<IHttpClientFactory>())
            .AddSingleton(Substitute.For<IApiFactory>())
            .AddSingleton(Substitute.For<IDiscordRichPresenceService>())
            .AddSingleton(Substitute.For<ITrackedDownloadService>())
            .AddSingleton(Substitute.For<ILiteDbContext>())
            .AddSingleton(Substitute.For<IAccountsService>())
            .AddSingleton<IInferenceClientManager, MockInferenceClientManager>()
            .AddSingleton<ICompletionProvider, MockCompletionProvider>()
            .AddSingleton<IModelIndexService, MockModelIndexService>()
            .AddSingleton<IImageIndexService, MockImageIndexService>()
            .AddSingleton<IMetadataImportService, MetadataImportService>();

        // Placeholder services that nobody should need during design time
        services
            .AddSingleton<IPyRunner>(_ => null!)
            .AddSingleton<ILiteDbContext>(_ => null!)
            .AddSingleton<ICivitApi>(_ => null!)
            .AddSingleton<IGithubApiCache>(_ => null!)
            .AddSingleton<ITokenizerProvider>(_ => null!)
            .AddSingleton<IPrerequisiteHelper>(_ => null!);

        // Override Launch page with mock
        services.Remove(ServiceDescriptor.Singleton<LaunchPageViewModel, LaunchPageViewModel>());
        services.AddSingleton<LaunchPageViewModel, MockLaunchPageViewModel>();

        Services = services.BuildServiceProvider();

        var dialogFactory = Services.GetRequiredService<ServiceManager<ViewModelBase>>();
        var settingsManager = Services.GetRequiredService<ISettingsManager>();
        var downloadService = Services.GetRequiredService<IDownloadService>();
        var modelFinder = Services.GetRequiredService<ModelFinder>();
        var packageFactory = Services.GetRequiredService<IPackageFactory>();
        var notificationService = Services.GetRequiredService<INotificationService>();
        var modelImportService = Services.GetRequiredService<IMetadataImportService>();

        LaunchOptionsViewModel = Services.GetRequiredService<LaunchOptionsViewModel>();
        LaunchOptionsViewModel.Cards = new[]
        {
            LaunchOptionCard.FromDefinition(
                new LaunchOptionDefinition
                {
                    Name = "Host",
                    Type = LaunchOptionType.String,
                    Description = "The host name for the Web UI",
                    DefaultValue = "localhost",
                    Options = { "--host" }
                }
            ),
            LaunchOptionCard.FromDefinition(
                new LaunchOptionDefinition
                {
                    Name = "API",
                    Type = LaunchOptionType.Bool,
                    Options = { "--api" }
                }
            )
        };
        LaunchOptionsViewModel.UpdateFilterCards();

        NewInstallerDialogViewModel = Services.GetRequiredService<PackageInstallBrowserViewModel>();
        // NewInstallerDialogViewModel.InferencePackages = new ObservableCollectionExtended<BasePackage>(
        //     packageFactory.GetPackagesByType(PackageType.SdInference).OrderBy(p => p.InstallerSortOrder)
        // );
        // NewInstallerDialogViewModel.TrainingPackages = new ObservableCollection<BasePackage>(
        //     packageFactory.GetPackagesByType(PackageType.SdTraining).OrderBy(p => p.InstallerSortOrder)
        // );

        PackageInstallDetailViewModel = new PackageInstallDetailViewModel(
            packageFactory.GetAllAvailablePackages().FirstOrDefault() as BaseGitPackage,
            settingsManager,
            notificationService,
            null,
            null,
            null,
            null,
            packageFactory
        );

        ObservableCacheEx.AddOrUpdate(
            CheckpointsPageViewModel.CheckpointFoldersCache,
            new CheckpointFolder[]
            {
                new(settingsManager, downloadService, modelFinder, notificationService, modelImportService)
                {
                    DirectoryPath = "Models/StableDiffusion",
                    DisplayedCheckpointFiles = new ObservableCollectionExtended<CheckpointFile>()
                    {
                        new()
                        {
                            FilePath = "~/Models/StableDiffusion/electricity-light.safetensors",
                            Title = "Auroral Background",
                            PreviewImagePath =
                                "https://image.civitai.com/xG1nkqKTMzGDvpLrqFT7WA/"
                                + "78fd2a0a-42b6-42b0-9815-81cb11bb3d05/00009-2423234823.jpeg",
                            UpdateAvailable = true,
                            ConnectedModel = new ConnectedModelInfo
                            {
                                VersionName = "Lightning Auroral",
                                BaseModel = "SD 1.5",
                                ModelName = "Auroral Background",
                                ModelType = CivitModelType.Model,
                                FileMetadata = new CivitFileMetadata
                                {
                                    Format = CivitModelFormat.SafeTensor,
                                    Fp = CivitModelFpType.fp16,
                                    Size = CivitModelSize.pruned,
                                },
                                TrainedWords = ["aurora", "lightning"]
                            }
                        },
                        new() { FilePath = "~/Models/Lora/model.safetensors", Title = "Some model" },
                    },
                },
                new(settingsManager, downloadService, modelFinder, notificationService, modelImportService)
                {
                    Title = "Lora",
                    DirectoryPath = "Packages/Lora",
                    DisplayedCheckpointFiles = new ObservableCollectionExtended<CheckpointFile>
                    {
                        new() { FilePath = "~/Models/Lora/lora_v2.pt", Title = "Best Lora v2", }
                    }
                }
            }
        );

        /*// Checkpoints page
        CheckpointsPageViewModel.CheckpointFolders =
            new CheckpointFolder[]
            {
                new(settingsManager, downloadService, modelFinder, notificationService)
                {
                    Title = "StableDiffusion",
                    DirectoryPath = "Models/StableDiffusion",
                    CheckpointFiles = CheckpointFile[]
                    {
                        new()
                        {
                            FilePath = "~/Models/StableDiffusion/electricity-light.safetensors",
                            Title = "Auroral Background",
                            PreviewImagePath =
                                "https://image.civitai.com/xG1nkqKTMzGDvpLrqFT7WA/"
                                + "78fd2a0a-42b6-42b0-9815-81cb11bb3d05/00009-2423234823.jpeg",
                            ConnectedModel = new ConnectedModelInfo
                            {
                                VersionName = "Lightning Auroral",
                                BaseModel = "SD 1.5",
                                ModelName = "Auroral Background",
                                ModelType = CivitModelType.Model,
                                FileMetadata = new CivitFileMetadata
                                {
                                    Format = CivitModelFormat.SafeTensor,
                                    Fp = CivitModelFpType.fp16,
                                    Size = CivitModelSize.pruned,
                                }
                            }
                        },
                        new()
                        {
                            FilePath = "~/Models/Lora/model.safetensors",
                            Title = "Some model"
                        },
                    },
                },
                new(settingsManager, downloadService, modelFinder, notificationService)
                {
                    Title = "Lora",
                    DirectoryPath = "Packages/Lora",
                    SubFolders = CheckpointFolder[]
                    {
                        new(settingsManager, downloadService, modelFinder, notificationService)
                        {
                            Title = "StableDiffusion",
                            DirectoryPath = "Packages/Lora/Subfolder",
                        },
                        new(settingsManager, downloadService, modelFinder, notificationService)
                        {
                            Title = "Lora",
                            DirectoryPath = "Packages/StableDiffusion/Subfolder",
                        }
                    },
                    CheckpointFiles = new AdvancedObservableList<CheckpointFile>
                    {
                        new() { FilePath = "~/Models/Lora/lora_v2.pt", Title = "Best Lora v2", }
                    }
                }
            };

        foreach (var folder in CheckpointsPageViewModel.CheckpointFolders)
        {
            folder.DisplayedCheckpointFiles = new AdvancedObservableList<CheckpointFile>(
                folder.CheckpointFiles
            );
        }*/

        CivitAiBrowserViewModel.ModelCards = new ObservableCollectionExtended<CheckpointBrowserCardViewModel>
        {
            dialogFactory.Get<CheckpointBrowserCardViewModel>(vm =>
            {
                vm.CivitModel = new CivitModel
                {
                    Name = "BB95 Furry Mix",
                    Description = "A furry mix of BB95",
                    Stats = new CivitModelStats { Rating = 3.5, RatingCount = 24 },
                    ModelVersions = [new() { Name = "v1.2.2-Inpainting" }],
                    Creator = new CivitCreator
                    {
                        Image = "https://gravatar.com/avatar/fe74084ae8a081dc2283f5bde4736756ad?f=y&d=retro",
                        Username = "creator-1"
                    }
                };
            }),
            dialogFactory.Get<CheckpointBrowserCardViewModel>(vm =>
            {
                vm.CivitModel = new CivitModel
                {
                    Name = "Another Model",
                    Description = "A mix of example",
                    Stats = new CivitModelStats { Rating = 5, RatingCount = 3500 },
                    ModelVersions =
                    [
                        new()
                        {
                            Name = "v1.2.2-Inpainting",
                            Images = new List<CivitImage>
                            {
                                new()
                                {
                                    Nsfw = "None",
                                    Url =
                                        "https://image.civitai.com/xG1nkqKTMzGDvpLrqFT7WA/"
                                        + "78fd2a0a-42b6-42b0-9815-81cb11bb3d05/00009-2423234823.jpeg"
                                }
                            }
                        }
                    ],
                    Creator = new CivitCreator
                    {
                        Image = "https://gravatar.com/avatar/205e460b479e2e5b48aec07710c08d50?f=y&d=retro",
                        Username = "creator-2"
                    }
                };
            })
        };

        NewCheckpointsPageViewModel.AllCheckpoints = new ObservableCollection<CheckpointFile>
        {
            new()
            {
                FilePath = "~/Models/StableDiffusion/electricity-light.safetensors",
                Title = "Auroral Background",
                PreviewImagePath =
                    "https://image.civitai.com/xG1nkqKTMzGDvpLrqFT7WA/"
                    + "78fd2a0a-42b6-42b0-9815-81cb11bb3d05/00009-2423234823.jpeg",
                ConnectedModel = new ConnectedModelInfo
                {
                    VersionName = "Lightning Auroral",
                    BaseModel = "SD 1.5",
                    ModelName = "Auroral Background",
                    ModelType = CivitModelType.Model,
                    FileMetadata = new CivitFileMetadata
                    {
                        Format = CivitModelFormat.SafeTensor,
                        Fp = CivitModelFpType.fp16,
                        Size = CivitModelSize.pruned,
                    }
                }
            },
            new() { FilePath = "~/Models/Lora/model.safetensors", Title = "Some model" }
        };

        ProgressManagerViewModel.ProgressItems.AddRange(
            new ProgressItemViewModelBase[]
            {
                new ProgressItemViewModel(
                    new ProgressItem(
                        Guid.NewGuid(),
                        "Test File.exe",
                        new ProgressReport(0.5f, "Downloading...")
                    )
                ),
                new MockDownloadProgressItemViewModel(
                    "Very Long Test File Name Need Even More Longness Thanks That's pRobably good 2.exe"
                ),
                new PackageInstallProgressItemViewModel(
                    new PackageModificationRunner
                    {
                        CurrentProgress = new ProgressReport(0.5f, "Installing package..."),
<<<<<<< HEAD
                        ModificationCompleteMessage = "Done"
=======
                        ModificationCompleteMessage = "Package installed successfully"
>>>>>>> 26c9db8b
                    }
                )
            }
        );

        UpdateViewModel = Services.GetRequiredService<UpdateViewModel>();
        UpdateViewModel.CurrentVersionText = "v2.0.0";
        UpdateViewModel.NewVersionText = "v2.0.1";
        UpdateViewModel.ReleaseNotes = "## v2.0.1\n- Fixed a bug\n- Added a feature\n- Removed a feature";

        isInitialized = true;
    }

    [NotNull]
    public static PackageInstallBrowserViewModel? NewInstallerDialogViewModel { get; private set; }

    [NotNull]
    public static PackageInstallDetailViewModel? PackageInstallDetailViewModel { get; private set; }

    [NotNull]
    public static LaunchOptionsViewModel? LaunchOptionsViewModel { get; private set; }

    [NotNull]
    public static UpdateViewModel? UpdateViewModel { get; private set; }

    public static ServiceManager<ViewModelBase> DialogFactory =>
        Services.GetRequiredService<ServiceManager<ViewModelBase>>();

    public static MainWindowViewModel MainWindowViewModel =>
        Services.GetRequiredService<MainWindowViewModel>();

    public static FirstLaunchSetupViewModel FirstLaunchSetupViewModel =>
        Services.GetRequiredService<FirstLaunchSetupViewModel>();

    public static LaunchPageViewModel LaunchPageViewModel =>
        Services.GetRequiredService<LaunchPageViewModel>();

    public static HuggingFacePageViewModel HuggingFacePageViewModel =>
        Services.GetRequiredService<HuggingFacePageViewModel>();

    public static NewOneClickInstallViewModel NewOneClickInstallViewModel =>
        Services.GetRequiredService<NewOneClickInstallViewModel>();

    public static RecommendedModelsViewModel RecommendedModelsViewModel =>
        DialogFactory.Get<RecommendedModelsViewModel>(vm =>
        {
            vm.Sd15Models = new ObservableCollectionExtended<RecommendedModelItemViewModel>()
            {
                new()
                {
                    ModelVersion = new CivitModelVersion
                    {
                        Name = "BB95 Furry Mix",
                        Description = "A furry mix of BB95",
                        Stats = new CivitModelStats { Rating = 3.5, RatingCount = 24 },
                        Images =
                        [
                            new CivitImage
                            {
                                Url =
                                    "https://image.civitai.com/xG1nkqKTMzGDvpLrqFT7WA/78fd2a0a-42b6-42b0-9815-81cb11bb3d05/00009-2423234823.jpeg"
                            }
                        ],
                    },
                    Author = "bb95"
                },
                new()
                {
                    ModelVersion = new CivitModelVersion
                    {
                        Name = "BB95 Furry Mix",
                        Description = "A furry mix of BB95",
                        Stats = new CivitModelStats { Rating = 3.5, RatingCount = 24 },
                        Images =
                        [
                            new CivitImage
                            {
                                Url =
                                    "https://image.civitai.com/xG1nkqKTMzGDvpLrqFT7WA/78fd2a0a-42b6-42b0-9815-81cb11bb3d05/00009-2423234823.jpeg"
                            }
                        ],
                    },
                    Author = "bb95"
                }
            };
        });
    public static OutputsPageViewModel OutputsPageViewModel
    {
        get
        {
            var vm = Services.GetRequiredService<OutputsPageViewModel>();
            vm.Outputs = new ObservableCollectionExtended<OutputImageViewModel>
            {
                new(
                    new LocalImageFile
                    {
                        AbsolutePath =
                            "https://image.civitai.com/xG1nkqKTMzGDvpLrqFT7WA/78fd2a0a-42b6-42b0-9815-81cb11bb3d05/00009-2423234823.jpeg",
                        ImageType = LocalImageFileType.TextToImage
                    }
                )
            };
            vm.Categories = new ObservableCollectionExtended<PackageOutputCategory>
            {
                new()
                {
                    Name = "Category 1",
                    Path = "path1",
                    SubDirectories = [new PackageOutputCategory { Name = "SubCategory 1", Path = "path3" }]
                },
                new() { Name = "Category 2", Path = "path2" }
            };
            return vm;
        }
    }

    public static PackageManagerViewModel PackageManagerViewModel
    {
        get
        {
            var settings = Services.GetRequiredService<ISettingsManager>();
            var vm = Services.GetRequiredService<PackageManagerViewModel>();

            vm.SetPackages(settings.Settings.InstalledPackages);
            vm.SetUnknownPackages(
                new InstalledPackage[]
                {
                    UnknownInstalledPackage.FromDirectoryName("sd-unknown-with-long-name"),
                }
            );

            vm.PackageCards[0].IsUpdateAvailable = true;

            return vm;
        }
    }

    public static PackageExtensionBrowserViewModel PackageExtensionBrowserViewModel =>
        DialogFactory.Get<PackageExtensionBrowserViewModel>(vm =>
        {
            vm.AddExtensions(
                [
                    new PackageExtension
                    {
                        Author = "123",
                        Title = "Cool Extension",
                        Description = "This is an interesting extension",
                        Reference = new Uri("https://github.com/LykosAI/StabilityMatrix"),
                        Files = [new Uri("https://github.com/LykosAI/StabilityMatrix")]
                    },
                    new PackageExtension
                    {
                        Author = "123",
                        Title = "Cool Extension",
                        Description = "This is an interesting extension",
                        Reference = new Uri("https://github.com/LykosAI/StabilityMatrix"),
                        Files = [new Uri("https://github.com/LykosAI/StabilityMatrix")]
                    }
                ],
                [
                    new InstalledPackageExtension
                    {
                        GitRepositoryUrl = "https://github.com/LykosAI/StabilityMatrix",
                        Paths = [new DirectoryPath("example-dir")]
                    },
                    new InstalledPackageExtension { Paths = [new DirectoryPath("example-dir-2")] }
                ]
            );
        });

    public static CheckpointsPageViewModel CheckpointsPageViewModel =>
        Services.GetRequiredService<CheckpointsPageViewModel>();

    public static NewCheckpointsPageViewModel NewCheckpointsPageViewModel =>
        Services.GetRequiredService<NewCheckpointsPageViewModel>();

    public static SettingsViewModel SettingsViewModel => Services.GetRequiredService<SettingsViewModel>();

    public static NewPackageManagerViewModel NewPackageManagerViewModel =>
        Services.GetRequiredService<NewPackageManagerViewModel>();

    public static InferenceSettingsViewModel InferenceSettingsViewModel =>
        Services.GetRequiredService<InferenceSettingsViewModel>();

    public static MainSettingsViewModel MainSettingsViewModel =>
        Services.GetRequiredService<MainSettingsViewModel>();

    public static AccountSettingsViewModel AccountSettingsViewModel =>
        Services.GetRequiredService<AccountSettingsViewModel>();

    public static NotificationSettingsViewModel NotificationSettingsViewModel =>
        Services.GetRequiredService<NotificationSettingsViewModel>();

    public static UpdateSettingsViewModel UpdateSettingsViewModel
    {
        get
        {
            var vm = Services.GetRequiredService<UpdateSettingsViewModel>();

            var update = new UpdateInfo
            {
                Version = SemVersion.Parse("2.0.1"),
                ReleaseDate = DateTimeOffset.Now,
                Url = new Uri("https://example.org"),
                Changelog = new Uri("https://example.org"),
                HashBlake3 = "",
                Signature = "",
            };

            vm.UpdateStatus = new UpdateStatusChangedEventArgs
            {
                LatestUpdate = update,
                UpdateChannels = new Dictionary<UpdateChannel, UpdateInfo>
                {
                    [UpdateChannel.Stable] = update,
                    [UpdateChannel.Preview] = update,
                    [UpdateChannel.Development] = update
                },
                CheckedAt = DateTimeOffset.UtcNow
            };
            return vm;
        }
    }

    public static CivitAiBrowserViewModel CivitAiBrowserViewModel =>
        Services.GetRequiredService<CivitAiBrowserViewModel>();

    public static CheckpointBrowserViewModel CheckpointBrowserViewModel =>
        Services.GetRequiredService<CheckpointBrowserViewModel>();

    public static SelectModelVersionViewModel SelectModelVersionViewModel =>
        DialogFactory.Get<SelectModelVersionViewModel>(vm =>
        {
            // Sample data
            var sampleCivitVersions = new List<CivitModelVersion>
            {
                new()
                {
                    Name = "BB95 Furry Mix",
                    Description =
                        @"Introducing SnoutMix
A Mix of non-Furry and Furry models such as Furtastic and BB95Furry to create a great variety of anthro AI generation options, but bringing out more detail, still giving a lot of freedom to customise the human aspects, and having great backgrounds, with a focus on something more realistic. Works well with realistic character loras.
The gallery images are often inpainted, but you will get something very similar if copying their data directly. They are inpainted using the same model, therefore all results are possible without anything custom/hidden-away. Controlnet Tiled is applied to enhance them further afterwards. Gallery images were made with same model but before it was renamed",
                    BaseModel = "SD 1.5",
                    Files = new List<CivitFile>
                    {
                        new()
                        {
                            Name = "bb95-v100-uwu-reallylongfilename-v1234576802.safetensors",
                            Type = CivitFileType.Model,
                            Metadata = new CivitFileMetadata
                            {
                                Format = CivitModelFormat.SafeTensor,
                                Fp = CivitModelFpType.fp16,
                                Size = CivitModelSize.pruned
                            }
                        },
                        new()
                        {
                            Name = "bb95-v100-uwu-reallylongfilename-v1234576802-fp32.safetensors",
                            Type = CivitFileType.Model,
                            Metadata = new CivitFileMetadata
                            {
                                Format = CivitModelFormat.SafeTensor,
                                Fp = CivitModelFpType.fp32,
                                Size = CivitModelSize.full
                            },
                            Hashes = new CivitFileHashes { BLAKE3 = "ABCD" }
                        }
                    }
                }
            };
            var sampleViewModel = new ModelVersionViewModel(
                new HashSet<string> { "ABCD" },
                sampleCivitVersions[0]
            );

            // Sample data for dialogs
            vm.Versions = new List<ModelVersionViewModel> { sampleViewModel };
            vm.Title = sampleCivitVersions[0].Name;
            vm.Description = sampleCivitVersions[0].Description;
            vm.SelectedVersionViewModel = sampleViewModel;
        });

    public static OneClickInstallViewModel OneClickInstallViewModel =>
        Services.GetRequiredService<OneClickInstallViewModel>();

    public static InferenceViewModel InferenceViewModel => Services.GetRequiredService<InferenceViewModel>();

    public static SelectDataDirectoryViewModel SelectDataDirectoryViewModel =>
        Services.GetRequiredService<SelectDataDirectoryViewModel>();

    public static ProgressManagerViewModel ProgressManagerViewModel =>
        Services.GetRequiredService<ProgressManagerViewModel>();

    public static ExceptionViewModel ExceptionViewModel =>
        DialogFactory.Get<ExceptionViewModel>(viewModel =>
        {
            // Use try-catch to generate traceback information
            try
            {
                try
                {
                    throw new OperationCanceledException("Example");
                }
                catch (OperationCanceledException e)
                {
                    throw new AggregateException(e);
                }
            }
            catch (AggregateException e)
            {
                viewModel.Exception = e;
            }
        });

    public static EnvVarsViewModel EnvVarsViewModel =>
        DialogFactory.Get<EnvVarsViewModel>(viewModel =>
        {
            viewModel.EnvVars = new ObservableCollection<EnvVarKeyPair> { new("UWU", "TRUE"), };
        });

    public static PythonPackagesViewModel PythonPackagesViewModel =>
        DialogFactory.Get<PythonPackagesViewModel>(vm =>
        {
            vm.AddPackages(new PipPackageInfo("pip", "1.0.0"), new PipPackageInfo("torch", "2.1.0+cu121"));
        });

    public static LykosLoginViewModel LykosLoginViewModel => DialogFactory.Get<LykosLoginViewModel>();

    public static OAuthConnectViewModel OAuthConnectViewModel =>
        DialogFactory.Get<OAuthConnectViewModel>(vm =>
        {
            vm.Url =
                "https://www.example.org/oauth2/authorize?"
                + "client_id=66ad566552679cb6e650be01ed6f8d2ae9a0f803c0369850a5c9ee82a2396062&"
                + "scope=identity%20identity.memberships&"
                + "response_type=code&state=test%40example.org&"
                + "redirect_uri=http://localhost:5022/api/oauth/patreon/callback";
        });

    public static InferenceTextToImageViewModel InferenceTextToImageViewModel =>
        DialogFactory.Get<InferenceTextToImageViewModel>(vm =>
        {
            vm.OutputProgress.Value = 10;
            vm.OutputProgress.Maximum = 30;
            vm.OutputProgress.Text = "Sampler 10/30";
        });

    public static InferenceImageToVideoViewModel InferenceImageToVideoViewModel =>
        DialogFactory.Get<InferenceImageToVideoViewModel>(vm =>
        {
            vm.OutputProgress.Value = 10;
            vm.OutputProgress.Maximum = 30;
            vm.OutputProgress.Text = "Sampler 10/30";
        });

    public static InferenceImageToImageViewModel InferenceImageToImageViewModel =>
        DialogFactory.Get<InferenceImageToImageViewModel>();

    public static InferenceImageUpscaleViewModel InferenceImageUpscaleViewModel =>
        DialogFactory.Get<InferenceImageUpscaleViewModel>();

    public static PackageImportViewModel PackageImportViewModel =>
        DialogFactory.Get<PackageImportViewModel>();

    public static RefreshBadgeViewModel RefreshBadgeViewModel => new() { State = ProgressState.Success };

    public static PropertyGridViewModel PropertyGridViewModel =>
        DialogFactory.Get<PropertyGridViewModel>(vm =>
        {
            vm.SelectedObject = new INotifyPropertyChanged[]
            {
                new MockPropertyGridObject(),
                new MockPropertyGridObjectAlt()
            };
            vm.ExcludeCategories = ["Excluded Category"];
        });

    public static SeedCardViewModel SeedCardViewModel => new();
    public static SvdImgToVidConditioningViewModel SvdImgToVidConditioningViewModel => new();
    public static VideoOutputSettingsCardViewModel VideoOutputSettingsCardViewModel => new();

    public static SamplerCardViewModel SamplerCardViewModel =>
        DialogFactory.Get<SamplerCardViewModel>(vm =>
        {
            vm.Steps = 20;
            vm.CfgScale = 7;
            vm.IsCfgScaleEnabled = true;
            vm.IsSamplerSelectionEnabled = true;
            vm.IsDimensionsEnabled = true;
            vm.SelectedSampler = new ComfySampler("euler");
        });

    public static SamplerCardViewModel SamplerCardViewModelScaleMode =>
        DialogFactory.Get<SamplerCardViewModel>(vm =>
        {
            vm.IsDenoiseStrengthEnabled = true;
        });

    public static SamplerCardViewModel SamplerCardViewModelRefinerMode =>
        DialogFactory.Get<SamplerCardViewModel>(vm =>
        {
            vm.IsCfgScaleEnabled = true;
            vm.IsSamplerSelectionEnabled = true;
            vm.IsDimensionsEnabled = true;
            vm.IsRefinerStepsEnabled = true;
        });

    public static ModelCardViewModel ModelCardViewModel => DialogFactory.Get<ModelCardViewModel>();

    public static ImgToVidModelCardViewModel ImgToVidModelCardViewModel =>
        DialogFactory.Get<ImgToVidModelCardViewModel>();

    public static ImageGalleryCardViewModel ImageGalleryCardViewModel =>
        DialogFactory.Get<ImageGalleryCardViewModel>(vm =>
        {
            vm.ImageSources.AddRange(
                new ImageSource[]
                {
                    new(
                        new Uri(
                            "https://image.civitai.com/xG1nkqKTMzGDvpLrqFT7WA/4a7e00a7-6f18-42d4-87c0-10e792df2640/width=1152"
                        )
                    ),
                    new(
                        new Uri(
                            "https://image.civitai.com/xG1nkqKTMzGDvpLrqFT7WA/a318ac1f-3ad0-48ac-98cc-79126febcc17/width=1024"
                        )
                    ),
                    new(
                        new Uri(
                            "https://image.civitai.com/xG1nkqKTMzGDvpLrqFT7WA/16588c94-6595-4be9-8806-d7e6e22d198c/width=1152"
                        )
                    ),
                }
            );
        });

    public static ImageFolderCardViewModel ImageFolderCardViewModel =>
        DialogFactory.Get<ImageFolderCardViewModel>();

    public static FreeUCardViewModel FreeUCardViewModel => DialogFactory.Get<FreeUCardViewModel>();

    public static PromptCardViewModel PromptCardViewModel =>
        DialogFactory.Get<PromptCardViewModel>(vm =>
        {
            var builder = new StringBuilder();
            builder.AppendLine("house, (high quality), [example], BREAK");
            builder.AppendLine("# this is a comment");
            builder.AppendLine(
                "(detailed), [purple and orange lighting], looking pleased, (cinematic, god rays:0.8), "
                    + "(8k, 4k, high res:1), (intricate), (unreal engine:1.2), (shaded:1.1), "
                    + "(soft focus, detailed background), (horizontal lens flare), "
                    + "(clear eyes)"
            );
            builder.AppendLine("<lora:details:0.8>, <lyco:some_model>");

            vm.PromptDocument.Text = builder.ToString();
            vm.NegativePromptDocument.Text = "embedding:EasyNegative, blurry, jpeg artifacts";
        });

    public static StackCardViewModel StackCardViewModel =>
        DialogFactory.Get<StackCardViewModel>(vm =>
        {
            vm.AddCards(SamplerCardViewModel, SeedCardViewModel);
        });

    public static StackEditableCardViewModel StackEditableCardViewModel =>
        DialogFactory.Get<StackEditableCardViewModel>(vm =>
        {
            vm.AddCards(StackExpanderViewModel, StackExpanderViewModel2);
        });

    public static StackExpanderViewModel StackExpanderViewModel =>
        DialogFactory.Get<StackExpanderViewModel>(vm =>
        {
            vm.Title = "Hires Fix";
            vm.AddCards(UpscalerCardViewModel, SamplerCardViewModel);
            vm.OnContainerIndexChanged(0);
        });

    public static StackExpanderViewModel StackExpanderViewModel2 =>
        DialogFactory.Get<StackExpanderViewModel>(vm =>
        {
            vm.Title = "Hires Fix";
            vm.IsSettingsEnabled = true;
            vm.AddCards(UpscalerCardViewModel, SamplerCardViewModel);
            vm.OnContainerIndexChanged(1);
        });

    public static UpscalerCardViewModel UpscalerCardViewModel => DialogFactory.Get<UpscalerCardViewModel>();

    public static BatchSizeCardViewModel BatchSizeCardViewModel =>
        DialogFactory.Get<BatchSizeCardViewModel>();

    public static BatchSizeCardViewModel BatchSizeCardViewModelWithIndexOption =>
        DialogFactory.Get<BatchSizeCardViewModel>(vm =>
        {
            vm.IsBatchIndexEnabled = true;
        });

    public static InstalledWorkflowsViewModel InstalledWorkflowsViewModel
    {
        get
        {
            var vm = Services.GetRequiredService<InstalledWorkflowsViewModel>();
            vm.DisplayedWorkflows = new ObservableCollectionExtended<OpenArtMetadata>
            {
                new()
                {
                    Workflow = new()
                    {
                        Name = "Test Workflow",
                        Creator = new OpenArtCreator { Name = "Test Creator" },
                        Thumbnails =
                        [
                            new OpenArtThumbnail
                            {
                                Url = new Uri(
                                    "https://image.civitai.com/xG1nkqKTMzGDvpLrqFT7WA/dd9b038c-bd15-43ab-86ab-66e145ad7ff2/width=512"
                                )
                            }
                        ]
                    }
                }
            };

            return vm;
        }
    }

    public static IList<ICompletionData> SampleCompletionData =>
        new List<ICompletionData>
        {
            new TagCompletionData("test1", TagType.General),
            new TagCompletionData("test2", TagType.Artist),
            new TagCompletionData("test3", TagType.Character),
            new TagCompletionData("test4", TagType.Copyright),
            new TagCompletionData("test5", TagType.Species),
            new TagCompletionData("test_unknown", TagType.Invalid),
        };

    public static CompletionList SampleCompletionList
    {
        get
        {
            var list = new CompletionList { IsFiltering = true };
            ExtensionMethods.AddRange(list.CompletionData, SampleCompletionData);
            ExtensionMethods.AddRange(list.FilteredCompletionData, list.CompletionData);
            list.SelectItem("te", true);
            return list;
        }
    }

    public static IEnumerable<HybridModelFile> SampleHybridModels { get; } =
        [
            HybridModelFile.FromLocal(
                new LocalModelFile
                {
                    SharedFolderType = SharedFolderType.StableDiffusion,
                    RelativePath = "art_shaper_v8.safetensors",
                    PreviewImageFullPath =
                        "https://image.civitai.com/xG1nkqKTMzGDvpLrqFT7WA/dd9b038c-bd15-43ab-86ab-66e145ad7ff2/width=512",
                    ConnectedModelInfo = new ConnectedModelInfo
                    {
                        ModelName = "Art Shaper (very long name example)",
                        VersionName = "Style v8 (very long name)"
                    }
                }
            ),
            HybridModelFile.FromLocal(
                new LocalModelFile
                {
                    SharedFolderType = SharedFolderType.StableDiffusion,
                    RelativePath = "background_arts.safetensors",
                    PreviewImageFullPath =
                        "https://image.civitai.com/xG1nkqKTMzGDvpLrqFT7WA/71c81ddf-d8c3-46b4-843d-9f8f20a9254a/width=512",
                    ConnectedModelInfo = new ConnectedModelInfo
                    {
                        ModelName = "Background Arts",
                        VersionName = "Anime Style v10"
                    }
                }
            ),
            HybridModelFile.FromRemote("v1-5-pruned-emaonly.safetensors"),
            HybridModelFile.FromRemote("sample-model.pt"),
        ];

    public static HybridModelFile SampleHybridModel => SampleHybridModels.First();

    public static ImageViewerViewModel ImageViewerViewModel =>
        DialogFactory.Get<ImageViewerViewModel>(vm =>
        {
            vm.ImageSource = new ImageSource(
                new Uri(
                    "https://image.civitai.com/xG1nkqKTMzGDvpLrqFT7WA/a318ac1f-3ad0-48ac-98cc-79126febcc17/width=1500"
                )
            );
            vm.FileNameText = "TextToImage_00041.png";
            vm.FileSizeText = "2.4 MB";
            vm.ImageSizeText = "1280 x 1792";
        });

    public static DownloadResourceViewModel DownloadResourceViewModel =>
        DialogFactory.Get<DownloadResourceViewModel>(vm =>
        {
            vm.FileName = ComfyUpscaler.DefaultDownloadableModels[0].Name;
            vm.FileSize = Convert.ToInt64(2 * Size.GiB);
            vm.Resource = ComfyUpscaler.DefaultDownloadableModels[0].DownloadableResource!.Value;
        });

    public static SharpenCardViewModel SharpenCardViewModel => DialogFactory.Get<SharpenCardViewModel>();

    public static InferenceConnectionHelpViewModel InferenceConnectionHelpViewModel =>
        DialogFactory.Get<InferenceConnectionHelpViewModel>();

    public static SelectImageCardViewModel SelectImageCardViewModel =>
        DialogFactory.Get<SelectImageCardViewModel>();

    public static SelectImageCardViewModel SelectImageCardViewModel_WithImage =>
        DialogFactory.Get<SelectImageCardViewModel>(vm =>
        {
            vm.ImageSource = new ImageSource(
                new Uri(
                    "https://image.civitai.com/xG1nkqKTMzGDvpLrqFT7WA/a318ac1f-3ad0-48ac-98cc-79126febcc17/width=1500"
                )
            );
        });

    public static ImageSource SampleImageSource =>
        new(
            new Uri(
                "https://image.civitai.com/xG1nkqKTMzGDvpLrqFT7WA/a318ac1f-3ad0-48ac-98cc-79126febcc17/width=1500"
            )
        )
        {
            Label = "Test Image"
        };

    public static ControlNetCardViewModel ControlNetCardViewModel =>
        DialogFactory.Get<ControlNetCardViewModel>();

    public static OpenArtWorkflowViewModel OpenArtWorkflowViewModel =>
        new(Services.GetRequiredService<ISettingsManager>(), Services.GetRequiredService<IPackageFactory>())
        {
            Workflow = new OpenArtSearchResult
            {
                Name = "Test Workflow",
                Creator = new OpenArtCreator
                {
                    Name = "Test Creator Name",
                    Username = "Test Creator Username"
                },
                Thumbnails =
                [
                    new OpenArtThumbnail
                    {
                        Url = new Uri(
                            "https://image.civitai.com/xG1nkqKTMzGDvpLrqFT7WA/a318ac1f-3ad0-48ac-98cc-79126febcc17/width=1500"
                        )
                    }
                ],
                NodesIndex =
                [
                    "Anything Everywhere",
                    "Reroute",
                    "Note",
                    ".",
                    "ComfyUI's ControlNet Auxiliary Preprocessors",
                    "DWPreprocessor",
                    "PixelPerfectResolution",
                    "AIO_Preprocessor",
                    ",",
                    "ComfyUI",
                    "PreviewImage",
                    "CLIPTextEncode",
                    "EmptyLatentImage",
                    "SplitImageWithAlpha",
                    "ControlNetApplyAdvanced",
                    "JoinImageWithAlpha",
                    "LatentUpscaleBy",
                    "VAEEncode",
                    "LoadImage",
                    "ControlNetLoader",
                    "CLIPVisionLoader",
                    "SaveImage",
                    ",",
                    "ComfyUI Impact Pack",
                    "SAMLoader",
                    "UltralyticsDetectorProvider",
                    "FaceDetailer",
                    ","
                ]
            }
        };

    public static string CurrentDirectory => Directory.GetCurrentDirectory();

    public static Indexer Types { get; } = new();

    public class Indexer
    {
        public object? this[string typeName]
        {
            get
            {
                var type =
                    Type.GetType(typeName) ?? throw new ArgumentException($"Type {typeName} not found");
                try
                {
                    return Services.GetService(type);
                }
                catch (InvalidOperationException)
                {
                    return Activator.CreateInstance(type);
                }
            }
        }
    }
}<|MERGE_RESOLUTION|>--- conflicted
+++ resolved
@@ -420,11 +420,7 @@
                     new PackageModificationRunner
                     {
                         CurrentProgress = new ProgressReport(0.5f, "Installing package..."),
-<<<<<<< HEAD
-                        ModificationCompleteMessage = "Done"
-=======
                         ModificationCompleteMessage = "Package installed successfully"
->>>>>>> 26c9db8b
                     }
                 )
             }
