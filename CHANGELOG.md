--- conflicted
+++ resolved
@@ -5,8 +5,7 @@
 The format is based on [Keep a Changelog](https://keepachangelog.com/en/1.1.0/),
 and this project adheres to [Semantic Versioning 2.0](https://semver.org/spec/v2.0.0.html).
 
-<<<<<<< HEAD
-=======
+
 ## v2.13.0-dev.2
 ### Added
 - Added "Search by Creator" command to Civitai browser context menu
@@ -34,7 +33,6 @@
 #### Visionaries
 - A heartfelt thank you to our incredible Visionary-tier Patreon supporter, **Waterclouds**! Your ongoing support means a lot to us, and we’re grateful to have you with us on this journey!
 
->>>>>>> bdb0f40e
 ## v2.12.3
 ### Fixed
 - Fixed some cases of FileTransferExists error when running re/Forge or Automatic1111
