--- conflicted
+++ resolved
@@ -132,15 +132,10 @@
         IPrerequisiteHelper prerequisiteHelper,
         IPyRunner pyRunner,
         ServiceManager<ViewModelBase> dialogFactory,
-<<<<<<< HEAD
         ITrackedDownloadService trackedDownloadService,
         SharedState sharedState, 
-        ICompletionProvider completionProvider)
-=======
-        SharedState sharedState,
-        ITrackedDownloadService trackedDownloadService, 
+        ICompletionProvider completionProvider,
         IModelIndexService modelIndexService)
->>>>>>> fd384908
     {
         this.notificationService = notificationService;
         this.settingsManager = settingsManager;
@@ -148,13 +143,9 @@
         this.pyRunner = pyRunner;
         this.dialogFactory = dialogFactory;
         this.trackedDownloadService = trackedDownloadService;
-<<<<<<< HEAD
         this.completionProvider = completionProvider;
-        
-=======
         this.modelIndexService = modelIndexService;
 
->>>>>>> fd384908
         SharedState = sharedState;
         
         SelectedTheme = settingsManager.Settings.Theme ?? AvailableThemes[1];
