﻿using System.Text.Json;
using System.Text.RegularExpressions;
using NLog;
using StabilityMatrix.Core.Attributes;
using StabilityMatrix.Core.Exceptions;
using StabilityMatrix.Core.Extensions;
using StabilityMatrix.Core.Helper;
using StabilityMatrix.Core.Helper.Cache;
using StabilityMatrix.Core.Helper.HardwareInfo;
using StabilityMatrix.Core.Models.FileInterfaces;
using StabilityMatrix.Core.Models.Packages.Extensions;
using StabilityMatrix.Core.Models.Progress;
using StabilityMatrix.Core.Processes;
using StabilityMatrix.Core.Python;
using StabilityMatrix.Core.Services;
using YamlDotNet.Core;
using YamlDotNet.RepresentationModel;
using YamlDotNet.Serialization;
using YamlDotNet.Serialization.NamingConventions;

namespace StabilityMatrix.Core.Models.Packages;

[Singleton(typeof(BasePackage))]
public class ComfyUI(
    IGithubApiCache githubApi,
    ISettingsManager settingsManager,
    IDownloadService downloadService,
    IPrerequisiteHelper prerequisiteHelper
) : BaseGitPackage(githubApi, settingsManager, downloadService, prerequisiteHelper)
{
    private static readonly Logger Logger = LogManager.GetCurrentClassLogger();
    public override string Name => "ComfyUI";
    public override string DisplayName { get; set; } = "ComfyUI";
    public override string Author => "comfyanonymous";
    public override string LicenseType => "GPL-3.0";
    public override string LicenseUrl => "https://github.com/comfyanonymous/ComfyUI/blob/master/LICENSE";
    public override string Blurb => "A powerful and modular stable diffusion GUI and backend";
    public override string LaunchCommand => "main.py";

    public override Uri PreviewImageUri =>
        new("https://github.com/comfyanonymous/ComfyUI/raw/master/comfyui_screenshot.png");
    public override bool ShouldIgnoreReleases => true;
    public override bool IsInferenceCompatible => true;
    public override string OutputFolderName => "output";
    public override PackageDifficulty InstallerSortOrder => PackageDifficulty.InferenceCompatible;

    public override SharedFolderMethod RecommendedSharedFolderMethod => SharedFolderMethod.Configuration;

    // https://github.com/comfyanonymous/ComfyUI/blob/master/folder_paths.py#L11
    public override Dictionary<SharedFolderType, IReadOnlyList<string>> SharedFolders =>
        new()
        {
            [SharedFolderType.StableDiffusion] = ["models/checkpoints"],
            [SharedFolderType.Diffusers] = ["models/diffusers"],
            [SharedFolderType.Lora] = ["models/loras"],
            [SharedFolderType.CLIP] = ["models/clip"],
            [SharedFolderType.InvokeClipVision] = ["models/clip_vision"],
            [SharedFolderType.TextualInversion] = ["models/embeddings"],
            [SharedFolderType.VAE] = ["models/vae"],
            [SharedFolderType.ApproxVAE] = ["models/vae_approx"],
            [SharedFolderType.ControlNet] = ["models/controlnet/ControlNet"],
            [SharedFolderType.GLIGEN] = ["models/gligen"],
            [SharedFolderType.ESRGAN] = ["models/upscale_models"],
            [SharedFolderType.Hypernetwork] = ["models/hypernetworks"],
            [SharedFolderType.IpAdapter] = ["models/ipadapter/base"],
            [SharedFolderType.InvokeIpAdapters15] = ["models/ipadapter/sd15"],
            [SharedFolderType.InvokeIpAdaptersXl] = ["models/ipadapter/sdxl"],
            [SharedFolderType.T2IAdapter] = ["models/controlnet/T2IAdapter"],
            [SharedFolderType.PromptExpansion] = ["models/prompt_expansion"],
            [SharedFolderType.Ultralytics] = ["models/ultralytics"],
            [SharedFolderType.Sams] = ["models/sams"],
            [SharedFolderType.Unet] = ["models/diffusion_models"]
        };

    public override Dictionary<SharedOutputType, IReadOnlyList<string>>? SharedOutputFolders =>
        new() { [SharedOutputType.Text2Img] = ["output"] };

    public override List<LaunchOptionDefinition> LaunchOptions =>
        [
            new LaunchOptionDefinition
            {
                Name = "Host",
                Type = LaunchOptionType.String,
                DefaultValue = "127.0.0.1",
                Options = ["--listen"]
            },
            new LaunchOptionDefinition
            {
                Name = "Port",
                Type = LaunchOptionType.String,
                DefaultValue = "8188",
                Options = ["--port"]
            },
            new LaunchOptionDefinition
            {
                Name = "VRAM",
                Type = LaunchOptionType.Bool,
                InitialValue = HardwareHelper.IterGpuInfo().Select(gpu => gpu.MemoryLevel).Max() switch
                {
                    MemoryLevel.Low => "--lowvram",
                    MemoryLevel.Medium => "--normalvram",
                    _ => null
                },
                Options = ["--highvram", "--normalvram", "--lowvram", "--novram"]
            },
            new LaunchOptionDefinition
            {
                Name = "Preview Method",
                Type = LaunchOptionType.Bool,
                InitialValue = "--preview-method auto",
                Options = ["--preview-method auto", "--preview-method latent2rgb", "--preview-method taesd"]
            },
            new LaunchOptionDefinition
            {
                Name = "Enable DirectML",
                Type = LaunchOptionType.Bool,
                InitialValue = HardwareHelper.PreferDirectML(),
                Options = ["--directml"]
            },
            new LaunchOptionDefinition
            {
                Name = "Use CPU only",
                Type = LaunchOptionType.Bool,
                InitialValue =
                    !Compat.IsMacOS && !HardwareHelper.HasNvidiaGpu() && !HardwareHelper.HasAmdGpu(),
                Options = ["--cpu"]
            },
            new LaunchOptionDefinition
            {
                Name = "Cross Attention Method",
                Type = LaunchOptionType.Bool,
                InitialValue = Compat.IsMacOS ? "--use-pytorch-cross-attention" : null,
                Options =
                [
                    "--use-split-cross-attention",
                    "--use-quad-cross-attention",
                    "--use-pytorch-cross-attention"
                ]
            },
            new LaunchOptionDefinition
            {
                Name = "Force Floating Point Precision",
                Type = LaunchOptionType.Bool,
                InitialValue = Compat.IsMacOS ? "--force-fp16" : null,
                Options = ["--force-fp32", "--force-fp16"]
            },
            new LaunchOptionDefinition
            {
                Name = "VAE Precision",
                Type = LaunchOptionType.Bool,
                Options = ["--fp16-vae", "--fp32-vae", "--bf16-vae"]
            },
            new LaunchOptionDefinition
            {
                Name = "Disable Xformers",
                Type = LaunchOptionType.Bool,
                InitialValue = !HardwareHelper.HasNvidiaGpu(),
                Options = ["--disable-xformers"]
            },
            new LaunchOptionDefinition
            {
                Name = "Disable upcasting of attention",
                Type = LaunchOptionType.Bool,
                Options = ["--dont-upcast-attention"]
            },
            new LaunchOptionDefinition
            {
                Name = "Auto-Launch",
                Type = LaunchOptionType.Bool,
                Options = ["--auto-launch"]
            },
            LaunchOptionDefinition.Extras
        ];

    public override string MainBranch => "master";

    public override IEnumerable<TorchIndex> AvailableTorchIndices =>
        [TorchIndex.Cpu, TorchIndex.Cuda, TorchIndex.DirectMl, TorchIndex.Rocm, TorchIndex.Mps];

    public override async Task InstallPackage(
        string installLocation,
        InstalledPackage installedPackage,
        InstallPackageOptions options,
        IProgress<ProgressReport>? progress = null,
        Action<ProcessOutput>? onConsoleOutput = null,
        CancellationToken cancellationToken = default
    )
    {
        progress?.Report(new ProgressReport(-1, "Setting up venv", isIndeterminate: true));
        await using var venvRunner = await SetupVenvPure(installLocation).ConfigureAwait(false);

        await venvRunner.PipInstall("--upgrade pip wheel", onConsoleOutput).ConfigureAwait(false);

        var torchVersion = options.PythonOptions.TorchIndex ?? GetRecommendedTorchVersion();

        var pipArgs = new PipInstallArgs();

        pipArgs = torchVersion switch
        {
<<<<<<< HEAD
            TorchIndex.DirectMl => pipArgs.WithTorchDirectML(),
=======
            TorchVersion.DirectMl => pipArgs.WithTorchDirectML(),
            TorchVersion.Mps
                => pipArgs
                    .AddArg("--upgrade")
                    .WithTorch("==2.3.1")
                    .WithTorchVision("==0.18.1")
                    .WithTorchExtraIndex("cpu"),
>>>>>>> 133a788c
            _
                => pipArgs
                    .AddArg("--upgrade")
                    .WithTorch()
                    .WithTorchVision()
                    .WithTorchExtraIndex(
                        torchVersion switch
                        {
<<<<<<< HEAD
                            TorchIndex.Cpu => "cpu",
                            TorchIndex.Cuda => "cu121",
                            TorchIndex.Rocm => "rocm6.0",
                            TorchIndex.Mps => "cpu",
=======
                            TorchVersion.Cpu => "cpu",
                            TorchVersion.Cuda => "cu121",
                            TorchVersion.Rocm => "rocm6.0",
>>>>>>> 133a788c
                            _
                                => throw new ArgumentOutOfRangeException(
                                    nameof(torchVersion),
                                    torchVersion,
                                    null
                                )
                        }
                    )
        };

        var requirements = new FilePath(installLocation, "requirements.txt");

        pipArgs = pipArgs.WithParsedFromRequirementsTxt(
            await requirements.ReadAllTextAsync(cancellationToken).ConfigureAwait(false),
            excludePattern: "torch|numpy"
        );

        // https://github.com/comfyanonymous/ComfyUI/pull/4121
        // https://github.com/comfyanonymous/ComfyUI/commit/e6829e7ac5bef5db8099005b5b038c49e173e87c
        pipArgs = pipArgs.AddArg("numpy<2");

        if (installedPackage.PipOverrides != null)
        {
            pipArgs = pipArgs.WithUserOverrides(installedPackage.PipOverrides);
        }

        progress?.Report(
            new ProgressReport(-1f, "Installing Package Requirements...", isIndeterminate: true)
        );
        await venvRunner.PipInstall(pipArgs, onConsoleOutput).ConfigureAwait(false);

        progress?.Report(new ProgressReport(1, "Installed Package Requirements", isIndeterminate: false));
    }

    public override async Task RunPackage(
        string installLocation,
        InstalledPackage installedPackage,
        RunPackageOptions options,
        Action<ProcessOutput>? onConsoleOutput = null,
        CancellationToken cancellationToken = default
    )
    {
        await SetupVenv(installLocation).ConfigureAwait(false);

        VenvRunner.RunDetached(
            [Path.Combine(installLocation, options.Command ?? LaunchCommand), ..options.Arguments],
            HandleConsoleOutput,
            OnExit
        );

        return;

        void HandleConsoleOutput(ProcessOutput s)
        {
            onConsoleOutput?.Invoke(s);

            if (!s.Text.Contains("To see the GUI go to", StringComparison.OrdinalIgnoreCase))
                return;

            var regex = new Regex(@"(https?:\/\/)([^:\s]+):(\d+)");
            var match = regex.Match(s.Text);
            if (match.Success)
            {
                WebUrl = match.Value;
            }
            OnStartupComplete(WebUrl);
        }
    }

    public override Task SetupModelFolders(
        DirectoryPath installDirectory,
        SharedFolderMethod sharedFolderMethod
    ) =>
        sharedFolderMethod switch
        {
            SharedFolderMethod.Symlink
                => base.SetupModelFolders(installDirectory, SharedFolderMethod.Symlink),
            SharedFolderMethod.Configuration => SetupModelFoldersConfig(installDirectory),
            SharedFolderMethod.None => Task.CompletedTask,
            _ => throw new ArgumentOutOfRangeException(nameof(sharedFolderMethod), sharedFolderMethod, null)
        };

    public override Task RemoveModelFolderLinks(
        DirectoryPath installDirectory,
        SharedFolderMethod sharedFolderMethod
    )
    {
        return sharedFolderMethod switch
        {
            SharedFolderMethod.Symlink => base.RemoveModelFolderLinks(installDirectory, sharedFolderMethod),
            SharedFolderMethod.Configuration => RemoveConfigSection(installDirectory),
            SharedFolderMethod.None => Task.CompletedTask,
            _ => throw new ArgumentOutOfRangeException(nameof(sharedFolderMethod), sharedFolderMethod, null)
        };
    }

    private async Task SetupModelFoldersConfig(DirectoryPath installDirectory)
    {
        var extraPathsYamlPath = installDirectory.JoinFile("extra_model_paths.yaml");
        var modelsDir = SettingsManager.ModelsDirectory;

        if (!extraPathsYamlPath.Exists)
        {
            Logger.Info("Creating extra_model_paths.yaml");
            extraPathsYamlPath.Create();
        }

        var yaml = await extraPathsYamlPath.ReadAllTextAsync().ConfigureAwait(false);
        using var sr = new StringReader(yaml);
        var yamlStream = new YamlStream();
        yamlStream.Load(sr);

        if (!yamlStream.Documents.Any())
        {
            yamlStream.Documents.Add(new YamlDocument(new YamlMappingNode()));
        }

        var root = yamlStream.Documents[0].RootNode;
        if (root is not YamlMappingNode mappingNode)
        {
            throw new Exception("Invalid extra_model_paths.yaml");
        }
        // check if we have a child called "stability_matrix"
        var stabilityMatrixNode = mappingNode.Children.FirstOrDefault(
            c => c.Key.ToString() == "stability_matrix"
        );

        if (stabilityMatrixNode.Key != null)
        {
            if (stabilityMatrixNode.Value is not YamlMappingNode nodeValue)
                return;

            nodeValue.Children["checkpoints"] = Path.Combine(modelsDir, "StableDiffusion");
            nodeValue.Children["vae"] = Path.Combine(modelsDir, "VAE");
            nodeValue.Children["loras"] =
                $"{Path.Combine(modelsDir, "Lora")}\n" + $"{Path.Combine(modelsDir, "LyCORIS")}";
            nodeValue.Children["upscale_models"] =
                $"{Path.Combine(modelsDir, "ESRGAN")}\n"
                + $"{Path.Combine(modelsDir, "RealESRGAN")}\n"
                + $"{Path.Combine(modelsDir, "SwinIR")}";
            nodeValue.Children["embeddings"] = Path.Combine(modelsDir, "TextualInversion");
            nodeValue.Children["hypernetworks"] = Path.Combine(modelsDir, "Hypernetwork");
            nodeValue.Children["controlnet"] = string.Join(
                '\n',
                Path.Combine(modelsDir, "ControlNet"),
                Path.Combine(modelsDir, "T2IAdapter")
            );
            nodeValue.Children["clip"] = Path.Combine(modelsDir, "CLIP");
            nodeValue.Children["clip_vision"] = Path.Combine(modelsDir, "InvokeClipVision");
            nodeValue.Children["diffusers"] = Path.Combine(modelsDir, "Diffusers");
            nodeValue.Children["gligen"] = Path.Combine(modelsDir, "GLIGEN");
            nodeValue.Children["vae_approx"] = Path.Combine(modelsDir, "ApproxVAE");
            nodeValue.Children["ipadapter"] = string.Join(
                '\n',
                Path.Combine(modelsDir, "IpAdapter"),
                Path.Combine(modelsDir, "InvokeIpAdapters15"),
                Path.Combine(modelsDir, "InvokeIpAdaptersXl")
            );
            nodeValue.Children["prompt_expansion"] = Path.Combine(modelsDir, "PromptExpansion");
            nodeValue.Children["ultralytics"] = Path.Combine(modelsDir, "Ultralytics");
            nodeValue.Children["ultralytics_bbox"] = Path.Combine(modelsDir, "Ultralytics", "bbox");
            nodeValue.Children["ultralytics_segm"] = Path.Combine(modelsDir, "Ultralytics", "segm");
            nodeValue.Children["sams"] = Path.Combine(modelsDir, "Sams");
            nodeValue.Children["diffusion_models"] = Path.Combine(modelsDir, "unet");
        }
        else
        {
            stabilityMatrixNode = new KeyValuePair<YamlNode, YamlNode>(
                new YamlScalarNode("stability_matrix"),
                new YamlMappingNode
                {
                    { "checkpoints", Path.Combine(modelsDir, "StableDiffusion") },
                    { "vae", Path.Combine(modelsDir, "VAE") },
                    { "loras", $"{Path.Combine(modelsDir, "Lora")}\n{Path.Combine(modelsDir, "LyCORIS")}" },
                    {
                        "upscale_models",
                        $"{Path.Combine(modelsDir, "ESRGAN")}\n{Path.Combine(modelsDir, "RealESRGAN")}\n{Path.Combine(modelsDir, "SwinIR")}"
                    },
                    { "embeddings", Path.Combine(modelsDir, "TextualInversion") },
                    { "hypernetworks", Path.Combine(modelsDir, "Hypernetwork") },
                    {
                        "controlnet",
                        string.Join(
                            '\n',
                            Path.Combine(modelsDir, "ControlNet"),
                            Path.Combine(modelsDir, "T2IAdapter")
                        )
                    },
                    { "clip", Path.Combine(modelsDir, "CLIP") },
                    { "clip_vision", Path.Combine(modelsDir, "InvokeClipVision") },
                    { "diffusers", Path.Combine(modelsDir, "Diffusers") },
                    { "gligen", Path.Combine(modelsDir, "GLIGEN") },
                    { "vae_approx", Path.Combine(modelsDir, "ApproxVAE") },
                    {
                        "ipadapter",
                        string.Join(
                            '\n',
                            Path.Combine(modelsDir, "IpAdapter"),
                            Path.Combine(modelsDir, "InvokeIpAdapters15"),
                            Path.Combine(modelsDir, "InvokeIpAdaptersXl")
                        )
                    },
                    { "prompt_expansion", Path.Combine(modelsDir, "PromptExpansion") },
                    { "ultralytics", Path.Combine(modelsDir, "Ultralytics") },
                    { "ultralytics_bbox", Path.Combine(modelsDir, "Ultralytics", "bbox") },
                    { "ultralytics_segm", Path.Combine(modelsDir, "Ultralytics", "segm") },
                    { "sams", Path.Combine(modelsDir, "Sams") },
                    { "diffusion_models", Path.Combine(modelsDir, "unet") }
                }
            );
        }

        var newRootNode = new YamlMappingNode();
        foreach (var child in mappingNode.Children.Where(c => c.Key.ToString() != "stability_matrix"))
        {
            newRootNode.Children.Add(child);
        }

        newRootNode.Children.Add(stabilityMatrixNode);

        var serializer = new SerializerBuilder()
            .WithNamingConvention(UnderscoredNamingConvention.Instance)
            .WithDefaultScalarStyle(ScalarStyle.Literal)
            .Build();

        var yamlData = serializer.Serialize(newRootNode);
        await extraPathsYamlPath.WriteAllTextAsync(yamlData).ConfigureAwait(false);
    }

    private static async Task RemoveConfigSection(DirectoryPath installDirectory)
    {
        var extraPathsYamlPath = installDirectory.JoinFile("extra_model_paths.yaml");

        if (!extraPathsYamlPath.Exists)
        {
            return;
        }

        var yaml = await extraPathsYamlPath.ReadAllTextAsync().ConfigureAwait(false);
        using var sr = new StringReader(yaml);
        var yamlStream = new YamlStream();
        yamlStream.Load(sr);

        if (!yamlStream.Documents.Any())
        {
            return;
        }

        var root = yamlStream.Documents[0].RootNode;
        if (root is not YamlMappingNode mappingNode)
        {
            return;
        }

        mappingNode.Children.Remove("stability_matrix");

        var serializer = new SerializerBuilder()
            .WithNamingConvention(UnderscoredNamingConvention.Instance)
            .Build();
        var yamlData = serializer.Serialize(mappingNode);

        await extraPathsYamlPath.WriteAllTextAsync(yamlData).ConfigureAwait(false);
    }

    public override IPackageExtensionManager ExtensionManager =>
        new ComfyExtensionManager(this, settingsManager);

    private class ComfyExtensionManager(ComfyUI package, ISettingsManager settingsManager)
        : GitPackageExtensionManager(package.PrerequisiteHelper)
    {
        public override string RelativeInstallDirectory => "custom_nodes";

        public override IEnumerable<ExtensionManifest> DefaultManifests =>
            [
                "https://cdn.jsdelivr.net/gh/ltdrdata/ComfyUI-Manager/custom-node-list.json",
                "https://cdn.jsdelivr.net/gh/LykosAI/ComfyUI-Extensions-Index/custom-node-list.json"
            ];

        public override async Task<IEnumerable<PackageExtension>> GetManifestExtensionsAsync(
            ExtensionManifest manifest,
            CancellationToken cancellationToken = default
        )
        {
            try
            {
                // Get json
                var content = await package
                    .DownloadService.GetContentAsync(manifest.Uri.ToString(), cancellationToken)
                    .ConfigureAwait(false);

                // Parse json
                var jsonManifest = JsonSerializer.Deserialize<ComfyExtensionManifest>(
                    content,
                    ComfyExtensionManifestSerializerContext.Default.Options
                );

                return jsonManifest?.GetPackageExtensions() ?? Enumerable.Empty<PackageExtension>();
            }
            catch (Exception e)
            {
                Logger.Error(e, "Failed to get package extensions");
                return Enumerable.Empty<PackageExtension>();
            }
        }

        /// <inheritdoc />
        public override async Task UpdateExtensionAsync(
            InstalledPackageExtension installedExtension,
            InstalledPackage installedPackage,
            PackageExtensionVersion? version = null,
            IProgress<ProgressReport>? progress = null,
            CancellationToken cancellationToken = default
        )
        {
            await base.UpdateExtensionAsync(
                installedExtension,
                installedPackage,
                version,
                progress,
                cancellationToken
            )
                .ConfigureAwait(false);

            cancellationToken.ThrowIfCancellationRequested();

            var installedDirs = installedExtension.Paths.OfType<DirectoryPath>().Where(dir => dir.Exists);

            await PostInstallAsync(installedPackage, installedDirs, progress, cancellationToken)
                .ConfigureAwait(false);
        }

        /// <inheritdoc />
        public override async Task InstallExtensionAsync(
            PackageExtension extension,
            InstalledPackage installedPackage,
            PackageExtensionVersion? version = null,
            IProgress<ProgressReport>? progress = null,
            CancellationToken cancellationToken = default
        )
        {
            await base.InstallExtensionAsync(
                extension,
                installedPackage,
                version,
                progress,
                cancellationToken
            )
                .ConfigureAwait(false);

            cancellationToken.ThrowIfCancellationRequested();

            var cloneRoot = new DirectoryPath(installedPackage.FullPath!, RelativeInstallDirectory);

            var installedDirs = extension
                .Files.Select(uri => uri.Segments.LastOrDefault())
                .Where(path => !string.IsNullOrEmpty(path))
                .Select(path => cloneRoot.JoinDir(path!))
                .Where(dir => dir.Exists);

            await PostInstallAsync(installedPackage, installedDirs, progress, cancellationToken)
                .ConfigureAwait(false);
        }

        /// <summary>
        /// Runs post install / update tasks (i.e. install.py, requirements.txt)
        /// </summary>
        private async Task PostInstallAsync(
            InstalledPackage installedPackage,
            IEnumerable<DirectoryPath> installedDirs,
            IProgress<ProgressReport>? progress = null,
            CancellationToken cancellationToken = default
        )
        {
            foreach (var installedDir in installedDirs)
            {
                cancellationToken.ThrowIfCancellationRequested();

                // Install requirements.txt if found
                if (installedDir.JoinFile("requirements.txt") is { Exists: true } requirementsFile)
                {
                    var requirementsContent = await requirementsFile
                        .ReadAllTextAsync(cancellationToken)
                        .ConfigureAwait(false);

                    if (!string.IsNullOrWhiteSpace(requirementsContent))
                    {
                        progress?.Report(
                            new ProgressReport(
                                0f,
                                $"Installing requirements.txt for {installedDir.Name}",
                                isIndeterminate: true
                            )
                        );

                        await using var venvRunner = await package
                            .SetupVenvPure(installedPackage.FullPath!)
                            .ConfigureAwait(false);

                        var pipArgs = new PipInstallArgs().WithParsedFromRequirementsTxt(requirementsContent);

                        await venvRunner
                            .PipInstall(pipArgs, progress.AsProcessOutputHandler())
                            .ConfigureAwait(false);

                        progress?.Report(
                            new ProgressReport(1f, $"Installed requirements.txt for {installedDir.Name}")
                        );
                    }
                }

                cancellationToken.ThrowIfCancellationRequested();

                // Run install.py if found
                if (installedDir.JoinFile("install.py") is { Exists: true } installScript)
                {
                    progress?.Report(
                        new ProgressReport(
                            0f,
                            $"Running install.py for {installedDir.Name}",
                            isIndeterminate: true
                        )
                    );

                    await using var venvRunner = await package
                        .SetupVenvPure(installedPackage.FullPath!)
                        .ConfigureAwait(false);

                    venvRunner.WorkingDirectory = installScript.Directory;
                    venvRunner.UpdateEnvironmentVariables(env =>
                    {
                        // set env vars for Impact Pack for Face Detailer
                        env = env.SetItem("COMFYUI_PATH", installedPackage.FullPath!);

                        var modelPath =
                            installedPackage.PreferredSharedFolderMethod == SharedFolderMethod.None
                                ? Path.Combine(installedPackage.FullPath!, "models")
                                : settingsManager.ModelsDirectory;

                        env = env.SetItem("COMFYUI_MODEL_PATH", modelPath);
                        return env;
                    });

                    venvRunner.RunDetached(["install.py"], progress.AsProcessOutputHandler());

                    await venvRunner.Process.WaitUntilOutputEOF(cancellationToken).ConfigureAwait(false);
                    await venvRunner.Process.WaitForExitAsync(cancellationToken).ConfigureAwait(false);

                    if (venvRunner.Process.HasExited && venvRunner.Process.ExitCode != 0)
                    {
                        throw new ProcessException(
                            $"install.py for {installedDir.Name} exited with code {venvRunner.Process.ExitCode}"
                        );
                    }

                    progress?.Report(new ProgressReport(1f, $"Ran launch.py for {installedDir.Name}"));
                }
            }
        }
    }
}<|MERGE_RESOLUTION|>--- conflicted
+++ resolved
@@ -197,9 +197,6 @@
 
         pipArgs = torchVersion switch
         {
-<<<<<<< HEAD
-            TorchIndex.DirectMl => pipArgs.WithTorchDirectML(),
-=======
             TorchVersion.DirectMl => pipArgs.WithTorchDirectML(),
             TorchVersion.Mps
                 => pipArgs
@@ -207,7 +204,6 @@
                     .WithTorch("==2.3.1")
                     .WithTorchVision("==0.18.1")
                     .WithTorchExtraIndex("cpu"),
->>>>>>> 133a788c
             _
                 => pipArgs
                     .AddArg("--upgrade")
@@ -216,16 +212,9 @@
                     .WithTorchExtraIndex(
                         torchVersion switch
                         {
-<<<<<<< HEAD
-                            TorchIndex.Cpu => "cpu",
-                            TorchIndex.Cuda => "cu121",
-                            TorchIndex.Rocm => "rocm6.0",
-                            TorchIndex.Mps => "cpu",
-=======
                             TorchVersion.Cpu => "cpu",
                             TorchVersion.Cuda => "cu121",
                             TorchVersion.Rocm => "rocm6.0",
->>>>>>> 133a788c
                             _
                                 => throw new ArgumentOutOfRangeException(
                                     nameof(torchVersion),
