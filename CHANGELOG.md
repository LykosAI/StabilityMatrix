--- conflicted
+++ resolved
@@ -12,13 +12,10 @@
 - Added ZLUDA option for SD.Next
 - Added PixArt & SDXL Hyper options to the Civitai model browser
 - Added release date to model update notification card on the Checkpoints page
-<<<<<<< HEAD
+- Added option in Settings to choose whether to Copy or Move files when dragging and dropping files into the Checkpoint Manager
+- Added more launch options for Forge - [#618](https://github.com/LykosAI/StabilityMatrix/issues/618)
 #### Inference
 - Added Inpainting support for Image To Image projects using the new image mask canvas editor
-=======
-- Added option in Settings to choose whether to Copy or Move files when dragging and dropping files into the Checkpoint Manager
-- Added more launch options for Forge - [#618](https://github.com/LykosAI/StabilityMatrix/issues/618)
->>>>>>> 359a9733
 ### Changed
 - Maximized state is now stored on exit and restored on launch
 - Clicking outside the Select Model Version dialog will now close it
