﻿namespace StabilityMatrix.Core.Models;

public enum PackagePrerequisite
{
    Python310,
    VcRedist,
    Git,
    Node,
<<<<<<< HEAD
    Dotnet,
=======
    Dotnet7,
    Dotnet8,
    Tkinter,
>>>>>>> 3ca62b17
}<|MERGE_RESOLUTION|>--- conflicted
+++ resolved
@@ -6,11 +6,6 @@
     VcRedist,
     Git,
     Node,
-<<<<<<< HEAD
     Dotnet,
-=======
-    Dotnet7,
-    Dotnet8,
-    Tkinter,
->>>>>>> 3ca62b17
+    Tkinter
 }