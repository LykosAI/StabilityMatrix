﻿using System.Linq;
using System.Text.Json.Nodes;
using CommunityToolkit.Mvvm.ComponentModel;
using Newtonsoft.Json;
using StabilityMatrix.Avalonia.Controls;
using StabilityMatrix.Avalonia.Models.Inference;
using StabilityMatrix.Avalonia.Services;
using StabilityMatrix.Avalonia.ViewModels.Base;
using StabilityMatrix.Core.Attributes;
using StabilityMatrix.Core.Extensions;
#pragma warning disable CS0657 // Not a valid attribute location for this declaration

namespace StabilityMatrix.Avalonia.ViewModels.Inference;

[View(typeof(StackExpander))]
[ManagedService]
[Transient]
public partial class StackExpanderViewModel : StackViewModelBase
{
    public const string ModuleKey = "StackExpander";

    [ObservableProperty]
    [property: JsonIgnore]
    private string? title;

    [ObservableProperty]
<<<<<<< HEAD
    [property: JsonIgnore]
    private string? titleExtra;

    /// <summary>
    /// True if parent StackEditableCard is in edit mode (can drag to reorder)
    /// </summary>
    [ObservableProperty]
    [property: JsonIgnore]
    private bool isEditEnabled;

    [ObservableProperty]
    private bool isEnabled;

    /// <inheritdoc />
    public StackExpanderViewModel(ServiceManager<ViewModelBase> vmFactory)
        : base(vmFactory) { }

    public override void OnContainerIndexChanged(int value)
    {
        TitleExtra = $"{value + 1}.";
    }

    /// <inheritdoc />
    public override void LoadStateFromJsonObject(JsonObject state)
    {
        base.LoadStateFromJsonObject(state);

        if (
            state.TryGetPropertyValue(nameof(IsEnabled), out var isEnabledNode)
            && isEnabledNode is JsonValue jsonValue
            && jsonValue.TryGetValue(out bool isEnabledBool)
        )
        {
            IsEnabled = isEnabledBool;
=======
    private bool isEnabled;

    /// <inheritdoc />
    public override void LoadStateFromJsonObject(JsonObject state)
    {
        var model = DeserializeModel<StackExpanderModel>(state);
        IsEnabled = model.IsEnabled;

        if (model.Cards is null)
            return;

        foreach (var (i, card) in model.Cards.Enumerate())
        {
            // Ignore if more than cards than we have
            if (i > Cards.Count - 1)
                break;

            Cards[i].LoadStateFromJsonObject(card);
>>>>>>> 38a561f5
        }
    }

    /// <inheritdoc />
    public override JsonObject SaveStateToJsonObject()
    {
<<<<<<< HEAD
        var state = base.SaveStateToJsonObject();
        state.Add(nameof(IsEnabled), IsEnabled);
        return state;
=======
        return SerializeModel(
            new StackExpanderModel
            {
                IsEnabled = IsEnabled,
                Cards = Cards.Select(x => x.SaveStateToJsonObject()).ToList()
            }
        );
>>>>>>> 38a561f5
    }
}<|MERGE_RESOLUTION|>--- conflicted
+++ resolved
@@ -24,7 +24,6 @@
     private string? title;
 
     [ObservableProperty]
-<<<<<<< HEAD
     [property: JsonIgnore]
     private string? titleExtra;
 
@@ -59,44 +58,14 @@
         )
         {
             IsEnabled = isEnabledBool;
-=======
-    private bool isEnabled;
-
-    /// <inheritdoc />
-    public override void LoadStateFromJsonObject(JsonObject state)
-    {
-        var model = DeserializeModel<StackExpanderModel>(state);
-        IsEnabled = model.IsEnabled;
-
-        if (model.Cards is null)
-            return;
-
-        foreach (var (i, card) in model.Cards.Enumerate())
-        {
-            // Ignore if more than cards than we have
-            if (i > Cards.Count - 1)
-                break;
-
-            Cards[i].LoadStateFromJsonObject(card);
->>>>>>> 38a561f5
         }
     }
 
     /// <inheritdoc />
     public override JsonObject SaveStateToJsonObject()
     {
-<<<<<<< HEAD
         var state = base.SaveStateToJsonObject();
         state.Add(nameof(IsEnabled), IsEnabled);
         return state;
-=======
-        return SerializeModel(
-            new StackExpanderModel
-            {
-                IsEnabled = IsEnabled,
-                Cards = Cards.Select(x => x.SaveStateToJsonObject()).ToList()
-            }
-        );
->>>>>>> 38a561f5
     }
 }