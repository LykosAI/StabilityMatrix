--- conflicted
+++ resolved
@@ -10,11 +10,8 @@
 - Added missing IPAdapter and CLIP Vision folder links for ComfyUI
 ### Fixed
 - Fixed UnicodeDecodeError when using extra_model_paths.yaml in ComfyUI on certain locales
-<<<<<<< HEAD
 - Fixed SDXL CLIP Vision model directory name conflict
-=======
 - Fixed [#334](https://github.com/LykosAI/StabilityMatrix/issues/334) - Win32Exception if Settings are opened
->>>>>>> c14ab624
 
 ## v2.7.2
 ### Changed
