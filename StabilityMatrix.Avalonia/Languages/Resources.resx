--- conflicted
+++ resolved
@@ -975,10 +975,9 @@
   <data name="Label_Config" xml:space="preserve">
     <value>Config</value>
   </data>
-<<<<<<< HEAD
   <data name="Action_PreviewPreprocessor" xml:space="preserve">
     <value>Preview Preprocessor</value>
-=======
+  </data>
   <data name="Label_ToggleAutoScrolling" xml:space="preserve">
     <value>Auto-Scroll to End</value>
   </data>
@@ -1020,6 +1019,5 @@
   </data>
   <data name="TeachingTip_WebUiButtonMoved" xml:space="preserve">
     <value>The 'Open Web UI' button has moved to the command bar</value>
->>>>>>> 9facb592
   </data>
 </root>