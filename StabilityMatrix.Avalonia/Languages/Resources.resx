--- conflicted
+++ resolved
@@ -69,61 +69,6 @@
     <data name="Label_DragAndDropCheckpointsHereToImport" xml:space="preserve">
         <value>Drag &amp; Drop checkpoints here to import</value>
     </data>
-<<<<<<< HEAD
-    <data name="Label_Emphasis" xml:space="preserve">
-        <value>Emphasis</value>
-    </data>
-    <data name="Label_Deemphasis" xml:space="preserve">
-        <value>Deemphasis</value>
-    </data>
-    <data name="Label_EmbeddingsOrTextualInversion" xml:space="preserve">
-        <value>Emebeddings / Textual Inversion</value>
-    </data>
-    <data name="Label_NetworksLoraOrLycoris" xml:space="preserve">
-        <value>Networks (Lora / LyCORIS)</value>
-    </data>
-    <data name="Label_Comments" xml:space="preserve">
-        <value>Comments</value>
-    </data>
-    <data name="Label_ShowPixelGridAtHighZoomLevels" xml:space="preserve">
-        <value>Show pixel grid at high zoom levels</value>
-    </data>
-    <data name="Label_Steps" xml:space="preserve">
-        <value>Steps</value>
-    </data>
-    <data name="Label_StepsBase" xml:space="preserve">
-        <value>Steps - Base</value>
-    </data>
-    <data name="Label_StepsRefiner" xml:space="preserve">
-        <value>Steps - Refiner</value>
-    </data>
-    <data name="Label_CFGScale" xml:space="preserve">
-        <value>CFG Scale</value>
-    </data>
-    <data name="Label_DenoisingStrength" xml:space="preserve">
-        <value>Denoising Strength</value>
-    </data>
-    <data name="Label_Width" xml:space="preserve">
-        <value>Width</value>
-    </data>
-    <data name="Label_Height" xml:space="preserve">
-        <value>Height</value>
-    </data>
-    <data name="Label_Refiner" xml:space="preserve">
-        <value>Refiner</value>
-    </data>
-    <data name="Label_VAE" xml:space="preserve">
-        <value>VAE</value>
-    </data>
-    <data name="Label_Model" xml:space="preserve">
-        <value>Model</value>
-    </data>
-    <data name="Action_Connect" xml:space="preserve">
-        <value>Connect</value>
-    </data>
-    <data name="Label_ConnectingEllipsis" xml:space="preserve">
-        <value>Connecting...</value>
-=======
     <data name="Label_UpdateAvailable" xml:space="preserve">
         <value>Update Available</value>
     </data>
@@ -171,15 +116,10 @@
     </data>
     <data name="Label_CloseDialogWhenFinished" xml:space="preserve">
         <value>Close dialog when finished</value>
->>>>>>> 9a71855d
     </data>
     <data name="Action_Close" xml:space="preserve">
         <value>Close</value>
     </data>
-<<<<<<< HEAD
-    <data name="Label_WaitingToConnectEllipsis" xml:space="preserve">
-        <value>Waiting to connect...</value>
-=======
     <data name="Label_DataDirectory" xml:space="preserve">
         <value>Data Directory</value>
     </data>
@@ -311,6 +251,5 @@
     </data>
     <data name="Label_ShowModelImages" xml:space="preserve">
         <value>Show Model Images</value>
->>>>>>> 9a71855d
     </data>
 </root>