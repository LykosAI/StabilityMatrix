--- conflicted
+++ resolved
@@ -95,11 +95,8 @@
         <PackageReference Include="Sylvan.Common" Version="0.4.3" />
         <PackageReference Include="Sylvan.Data" Version="0.2.12" />
         <PackageReference Include="Sylvan.Data.Csv" Version="1.3.5" />
-<<<<<<< HEAD
         <PackageReference Include="System.Drawing.Common" Version="8.0.1" />
-=======
         <PackageReference Include="System.IO.Hashing" Version="8.0.0" />
->>>>>>> b5e5ccf3
         <PackageReference Include="TextMateSharp.Grammars" Version="1.0.56" />
         <PackageReference Include="URISchemeTools" Version="1.0.2" />
     </ItemGroup>
