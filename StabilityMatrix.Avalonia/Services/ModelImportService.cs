--- conflicted
+++ resolved
@@ -187,8 +187,6 @@
         await trackedDownloadService.TryStartDownload(download);
     }
 
-<<<<<<< HEAD
-=======
     public Task DoOpenModelDbImport(
         OpenModelDbKeyedModel model,
         OpenModelDbResource resource,
@@ -299,7 +297,6 @@
         await trackedDownloadService.TryStartDownload(download);
     }
 
->>>>>>> af8e2cfb
     private string GenerateUniqueFileName(string folder, string fileName)
     {
         var fullPath = Path.Combine(folder, fileName);
