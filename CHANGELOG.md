# Changelog

All notable changes to Stability Matrix will be documented in this file.

The format is based on [Keep a Changelog](https://keepachangelog.com/en/1.1.0/),
and this project adheres to [Semantic Versioning 2.0](https://semver.org/spec/v2.0.0.html).

<<<<<<< HEAD
## v2.5.7
### Fixed
- Fixed error `got an unexpected keyword argument 'socket_options'` on fresh installs of Automatic1111 Stable Diffusion WebUI
due to missing httpx dependency specification from gradio
=======
## v2.6.0
### Added
- Added **Output Sharing** option for all packages in the three-dots menu on the Packages page
  - This will link the package's output folders to the relevant subfolders in the "Outputs" directory
    - When a package only has a generic "outputs" folder, all generated images from that package will be linked to the "Outputs\Text2Img" folder when this option is enabled
- Added **Outputs page** for viewing generated images from any package, or the shared output folder
- Added [Stable Diffusion WebUI/UX](https://github.com/anapnoe/stable-diffusion-webui-ux) package
- Added [Stable Diffusion WebUI-DirectML](https://github.com/lshqqytiger/stable-diffusion-webui-directml) package
- Added [kohya_ss](https://github.com/bmaltais/kohya_ss) package
- Added [Fooocus-ControlNet-SDXL](https://github.com/fenneishi/Fooocus-ControlNet-SDXL) package
- Added GPU compatibility badges to the installers
- Added filtering of "incompatible" packages (ones that do not support your GPU) to all installers 
  - This can be overridden by checking the new "Show All Packages" checkbox
- Added more launch options for Fooocus, such as the `--preset` option
- Added Ctrl+ScrollWheel to change image size in the inference output gallery and new Outputs page
- Added "No Images Found" placeholder for non-connected models on the Checkpoints tab
### Changed
- If ComfyUI for Inference is chosen during the One-Click Installer, the Inference page will be opened after installation instead of the Launch page
- Changed all package installs & updates to use git commands instead of downloading zip files
- The One-Click Installer now uses the new progress dialog with console
- NVIDIA GPU users will be updated to use CUDA 12.1 for ComfyUI & Fooocus packages for a slight performance improvement
  - Update will occur the next time the package is updated, or on a fresh install
  - Note: CUDA 12.1 is only available on Maxwell (GTX 900 series) and newer GPUs
- Improved Model Browser download stability with automatic retries for download errors
- Optimized page navigation and syntax formatting configurations to improve startup time
### Fixed
- Fixed crash when clicking Inference gallery image after the image is deleted externally in file explorer
- Fixed Inference popup Install button not working on One-Click Installer
- Fixed Inference Prompt Completion window sometimes not showing while typing
- Fixed "Show Model Images" toggle on Checkpoints page sometimes displaying cut-off model images
- Fixed missing httpx package during Automatic1111 install
- Fixed some instances of localized text being cut off from controls being too small
>>>>>>> b78fbc1e

## v2.5.6
### Added
- Added Russian UI language option, thanks to aolko for the translation

## v2.5.5
### Added
- Added Spanish UI language options, thanks to Carlos Baena and Lautaroturina for the translations
- Manual input prompt popup on package input requests besides Y/n confirmations
- Added `--disable-gpu` launch argument to disable hardware accelerated rendering
### Fixed
- Fixed infinite progress wheel when package uninstall fails

## v2.5.4
### Fixed
- Fixed [#208](https://github.com/LykosAI/StabilityMatrix/issues/208) - error when installing xformers

## v2.5.3
### Added
- Added French UI language option, thanks to eephyne for the translation
### Fixed
- Fixed Automatic 1111 missing dependencies on startup by no longer enabling `--skip-install` by default.

## v2.5.2
### Added
- Right click Inference Batch options to enable selecting a "Batch Index". This can be used to reproduce a specific image from a batch generation. The field will be automatically populated in metadata of individual images from a batch generation.
  - The index is 1-based, so the first image in a batch is index 1, and the last image is the batch size.
  - Currently this generates different individual images for batches using Ancestral samplers, due to an upstream ComfyUI issue with noise masking. Looking into fixing this.
- Inference Batches option now is implemented, previously the setting had no effect
### Changed
- Default upscale factor for Inference is now 2x instead of 1x
### Fixed
- Fixed batch combined image grids not showing metadata and not being importable
- Fixed "Call from invalid thread" errors that sometimes occured during update notifications

## v2.5.1
### Added
- `--skip-install` default launch argument for Automatic1111 Package
### Fixed
- Fixed Prompt weights showing syntax error in locales where decimal separator is not a period

## v2.5.0
### Added
- Added Inference, a built-in native Stable Diffusion interface, powered by ComfyUI
- Added option to change the Shared Folder method for packages using the three-dots menu on the Packages page
- Added the ability to Favorite models in the Model Browser
- Added "Favorites" sort option to the Model Browser
- Added notification flyout for new available updates. Dismiss to hide until the next update version.
- Added Italian UI language options, thanks to Marco Capelli for the translations
### Changed
- Model Browser page size is now 20 instead of 14  
- Update changelog now only shows the difference between the current version and the latest version
### Fixed
- Fixed [#141](https://github.com/LykosAI/StabilityMatrix/issues/141) - Search not working when sorting by Installed on Model Browser
- Fixed SD.Next not showing "Open Web UI" button when finished loading
- Fixed model index startup errors when `./Models` contains unknown custom folder names
- Fixed ストップ button being cut off in Japanese translation 
- Fixed update progress freezing in some cases
- Fixed light theme being default in first time setup window
- Fixed shared folder links not recreating fully when partially missing

## v2.4.6
### Added
- LDSR / ADetailer shared folder links for Automatic1111 Package
### Changed
- Made Dark Mode background slightly lighter

## v2.4.5
### Fixed
- Fixed "Library Dir not set" error on launch

## v2.4.4
### Added
- Added button to toggle automatic scrolling of console output
### Fixed
- Fixed [#130](https://github.com/LykosAI/StabilityMatrix/issues/130) ComfyUI extra_model_paths.yaml file being overwritten on each launch
- Fixed some package updates not showing any console output
- Fixed auto-close of update dialog when package update is complete 

## v2.4.3
### Added
- Added "--no-download-sd-model" launch argument option for Stable Diffusion Web UI
- Added Chinese (Simplified) and Chinese (Traditional) UI language options, thanks to jimlovewine for the translations
### Changed
- Package updates now use the new progress dialog with console output
### Fixed
- Updated Japanese translation for some terms

## v2.4.2
### Added
- Added Japanese UI language option, thanks to kgmkm_mkgm for the translation
- Language selection available in Settings, and defaults to system language if supported

## v2.4.1
### Fixed
- Fixed deleting checkpoints not updating the visual grid until the page is refreshed
- Fixed updates sometimes freezing on "Installing Requirements" step

## v2.4.0
### Added
- New installable Package - [Fooocus-MRE](https://github.com/MoonRide303/Fooocus-MRE)
- Added toggle to show connected model images in the Checkpoints tab
- Added "Find Connected Metadata" option to the context menu of Checkpoint Folders in the Checkpoints tab to connect models that don't have any metadata
### Changed
- Revamped package installer
  - Added "advanced options" section for commit, shared folder method, and pytorch options
  - Can be run in the background
  - Shows progress in the Downloads tab
- Even more performance improvements for loading and searching the Checkpoints page
### Fixed
- Fixed [#97](https://github.com/LykosAI/StabilityMatrix/issues/97) - Codeformer folder should now get linked correctly
- Fixed [#106](https://github.com/LykosAI/StabilityMatrix/issues/106) - ComfyUI should now install correctly on Windows machines with an AMD GPU using DirectML
- Fixed [#107](https://github.com/LykosAI/StabilityMatrix/issues/107) - Added `--autolaunch` option to SD.Next
- Fixed [#110](https://github.com/LykosAI/StabilityMatrix/issues/110) - Model Browser should properly navigate to the next page of Installed models
- Installed tag on model browser should now show for connected models imported via drag & drop

## v2.3.4
### Fixed
- Fixed [#108](https://github.com/LykosAI/StabilityMatrix/issues/108) - (Linux) Fixed permission error on updates [#103](https://github.com/LykosAI/StabilityMatrix/pull/103)

## v2.3.3
### Fixed
- Fixed GPU recognition for Nvidia Tesla GPUs
- Fixed checkpoint file index extension identification with some path names
- Fixed issue where config file may be overwritten during Automatic1111 package updates
- Fixed "Directory Not Found" error on startup when previously selected Data directory does not exist
- Fixed [#83](https://github.com/LykosAI/StabilityMatrix/issues/83) - Display of packages with long names in the Package Manager
- Fixed [#64](https://github.com/LykosAI/StabilityMatrix/issues/64) - Package install error if venv already exists

## v2.3.2
### Added
- Added warning for exFAT / FAT32 drives when selecting a data directory
### Fixed
- Automatic1111 and ComfyUI should now install the correct version of pytorch for AMD GPUs
- Fixed "Call from invalid thread" exceptions preventing download completion notifications from showing
- Fixed model preview image downloading with incorrect name
### Changed
- Redesigned "Select Model Version" dialog to include model description and all preview images

## v2.3.1
### Fixed
- Fixed Auto update not appearing in some regions due to date formatting issues
- Local package import now migrates venvs and existing models

## v2.3.0
### Added
- New installable Package - [Fooocus](https://github.com/lllyasviel/Fooocus)
- Added "Select New Data Directory" button to Settings
- Added "Skip to First/Last Page" buttons to the Model Browser
- Added VAE as a checkpoint category in the Model Browser
- Pause/Resume/Cancel buttons on downloads popup. Paused downloads persists and may be resumed after restarting the app
- Unknown Package installs in the Package directory will now show up with a button to import them
### Fixed
- Fixed issue where model version wouldn't be selected in the "All Versions" section of the Model Browser
- Improved Checkpoints page indexing performance
- Fixed issue where Checkpoints page may not show all checkpoints after clearing search filter
- Fixed issue where Checkpoints page may show incorrect checkpoints for the given filter after changing pages
- Fixed issue where Open Web UI button would try to load 0.0.0.0 addresses
- Fixed Dictionary error when launch arguments saved with duplicate arguments
- Fixed Launch arguments search not working
### Changed
- Changed update method for SD.Next to use the built-in upgrade functionality
- Model Browser navigation buttons are no longer disabled while changing pages

## v2.2.1
### Fixed
- Fixed SD.Next shared folders config not working with new config format, reverted to Junctions / Symlinks

## v2.2.1

### Fixed
- Fixed SD.Next shared folders config not working with new config format, reverted to Junctions / Symlinks

## v2.2.0

### Added
- Added option to search by Base Model in the Model Browser
- Animated page transitions

### Fixed
- Fixed [#59](https://github.com/LykosAI/StabilityMatrix/issues/61) - `GIT` environment variable is now set for the embedded portable git on Windows as A1111 uses it instead of default `PATH` resolution
- Fixed embedded Python install check on Linux when an incompatible windows DLL is in the Python install directory
- Fixed "ObjectDisposed" database errors that sometimes appeared when closing the app

### Changed
- Revamped Package Manager UI
- InvokeAI installations can now use checkpoints from the Shared Models folder

## v2.1.2

### Changed
- SD.Next install now uses ROCm PyTorch backend on Linux AMD GPU machines for better performance over DirectML

## v2.1.1

### Added
- Discord Rich Presence support can now be enabled in Settings

### Fixed
- Launch Page selected package now persists in settings

## v2.1.0

### Added
- New installable Package - [VoltaML](https://github.com/VoltaML/voltaML-fast-stable-diffusion)
- New installable Package - [InvokeAI](https://github.com/invoke-ai/InvokeAI)
- Launch button can now support alternate commands / modes - currently only for InvokeAI
  > ![](https://github.com/LykosAI/StabilityMatrix/assets/13956642/16a8ffdd-a3cb-4f4f-acc5-c062d3ade363)
- Settings option to set global environment variables for Packages
  > ![](https://github.com/LykosAI/StabilityMatrix/assets/13956642/d577918e-82bb-46d4-9a3a-9b5318d3d4d8)

### Changed
- Compatible packages (ComfyUI, Vlad/SD.Next) now use config files / launch args instead of symbolic links for shared model folder redirect

### Fixed
- Fixed [#48](https://github.com/LykosAI/StabilityMatrix/issues/48) - model folders not showing in UI when they were empty
- Updater now shows correct current version without trailing `.0`
- Fixed program sometimes starting off-screen on multi-monitor setups 
- Fixed console input box transparency
- Fixed [#52](https://github.com/LykosAI/StabilityMatrix/issues/52) - A1111 default approx-vae model download errors by switching default preview method to TAESD
- Fixes [#50](https://github.com/LykosAI/StabilityMatrix/issues/50) - model browser crash when no model versions exist
- Fixed [#31](https://github.com/LykosAI/StabilityMatrix/issues/31) - missing ControlNet link to Shared Models Folder for SD.Next
- Fixed [#49](https://github.com/LykosAI/StabilityMatrix/issues/49) - download progress disappearing when changing pages in Model Browser

## v2.0.4

### Fixed
- Fixed Model Browser downloading files without extensions

## v2.0.3

### Added
- (Windows) New settings option to add Stability Matrix to the start menu
- (Windows) Improved background "Mica" effect on Windows 11, should be smoother with less banding artifacts

### Fixed
- Fixed model categories sometimes not showing if they are empty
- Improved model download hash verification performance
- Fixed some text wrapping visuals on expanded model version dialog on model browser
- Added cancel button for create folder dialog
- One click first time installer now defaults to using the "Package" name instead of the display name ("stable-diffusion-webui" instead of "Stable Diffusion WebUI") for the install folder name - probably safer against upstream issues on folder names with spaces.

## v2.0.2

### Fixed
- (Linux) Updater now sets correct execute permissions
- Image loading (i.e. Checkpoints File preview thumbnail) now has a notification for unsupported local image formats instead of crashing
- Fix unable to start app issues on some machines and dropdowns showing wrong categories - disabled assembly trimming

## v2.0.1

### Added
- Fully rewritten using Avalonia for improved UI and cross-platform support, our biggest update so far, with over 18,000 lines of code.
- Release support for Windows and Linux, with macOS coming soon
- Model Browser now indicates models that are already downloaded / need updates
- Checkpoints Manager now supports filtering/searching
- One-click installer now suggests all 3 WebUI packages for selection
- Hardware compatibility and GPU detection is now more accurate
- Download Indicator on the nav menu for ongoing downloads and progress; supports multiple concurrent model downloads
- Improved console with syntax highlighting, and provisional ANSI rendering for progress bars and advanced graphics
- Input can now be sent to the running package process using the top-right keyboard button on the Launch page. Package input requests for a (y/n) response will now have an interactive popup.

### Fixed
- Fixed crash on exit
- Fixed updating from versions prior to 2.x.x
- Fixed page duplication memory leak that caused increased memory usage when switching between pages
- Package page launch button will now navigate and launch the package, instead of just navigating to launch page<|MERGE_RESOLUTION|>--- conflicted
+++ resolved
@@ -5,12 +5,6 @@
 The format is based on [Keep a Changelog](https://keepachangelog.com/en/1.1.0/),
 and this project adheres to [Semantic Versioning 2.0](https://semver.org/spec/v2.0.0.html).
 
-<<<<<<< HEAD
-## v2.5.7
-### Fixed
-- Fixed error `got an unexpected keyword argument 'socket_options'` on fresh installs of Automatic1111 Stable Diffusion WebUI
-due to missing httpx dependency specification from gradio
-=======
 ## v2.6.0
 ### Added
 - Added **Output Sharing** option for all packages in the three-dots menu on the Packages page
@@ -43,7 +37,10 @@
 - Fixed "Show Model Images" toggle on Checkpoints page sometimes displaying cut-off model images
 - Fixed missing httpx package during Automatic1111 install
 - Fixed some instances of localized text being cut off from controls being too small
->>>>>>> b78fbc1e
+
+## v2.5.7
+### Fixed
+- Fixed error `got an unexpected keyword argument 'socket_options'` on fresh installs of Automatic1111 Stable Diffusion WebUI due to missing httpx dependency specification from gradio
 
 ## v2.5.6
 ### Added
