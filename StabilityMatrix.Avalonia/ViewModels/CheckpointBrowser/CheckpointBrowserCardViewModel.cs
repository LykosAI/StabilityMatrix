﻿using System;
using System.Collections.Immutable;
using System.IO;
using System.Linq;
using System.Text.RegularExpressions;
using System.Threading.Tasks;
using Avalonia.Controls;
using Avalonia.Controls.Notifications;
using Avalonia.Threading;
using CommunityToolkit.Mvvm.ComponentModel;
using CommunityToolkit.Mvvm.Input;
using FluentAvalonia.UI.Controls;
using NLog;
using StabilityMatrix.Avalonia.Controls;
using StabilityMatrix.Avalonia.Services;
using StabilityMatrix.Avalonia.ViewModels.Base;
using StabilityMatrix.Avalonia.ViewModels.Dialogs;
using StabilityMatrix.Avalonia.Views.Dialogs;
using StabilityMatrix.Core.Attributes;
using StabilityMatrix.Core.Extensions;
using StabilityMatrix.Core.Helper;
using StabilityMatrix.Core.Models;
using StabilityMatrix.Core.Models.Api;
using StabilityMatrix.Core.Models.Database;
using StabilityMatrix.Core.Models.FileInterfaces;
using StabilityMatrix.Core.Models.Progress;
using StabilityMatrix.Core.Processes;
using StabilityMatrix.Core.Services;

namespace StabilityMatrix.Avalonia.ViewModels.CheckpointBrowser;

[ManagedService]
[Transient]
public partial class CheckpointBrowserCardViewModel : ProgressViewModel
{
    private static readonly Logger Logger = LogManager.GetCurrentClassLogger();
    private readonly IDownloadService downloadService;
    private readonly ITrackedDownloadService trackedDownloadService;
    private readonly ISettingsManager settingsManager;
    private readonly ServiceManager<ViewModelBase> dialogFactory;
    private readonly INotificationService notificationService;
    private readonly IModelIndexService modelIndexService;
    private readonly IModelImportService modelImportService;

    public Action<CheckpointBrowserCardViewModel>? OnDownloadStart { get; set; }

    public CivitModel CivitModel
    {
        get => civitModel;
        set
        {
            civitModel = value;
            IsFavorite = settingsManager.Settings.FavoriteModels.Contains(value.Id);
            UpdateImage();
            CheckIfInstalled();
        }
    }
    private CivitModel civitModel;

    public int Order { get; set; }

    public override bool IsTextVisible => Value > 0;

    [ObservableProperty]
    private Uri? cardImage;

    [ObservableProperty]
    private bool isImporting;

    [ObservableProperty]
    private bool isLoading;

    [ObservableProperty]
    private string updateCardText = string.Empty;

    [ObservableProperty]
    private bool showUpdateCard;

    [ObservableProperty]
    private bool isFavorite;

    [ObservableProperty]
    private bool showSantaHats = true;

    public CheckpointBrowserCardViewModel(
        IDownloadService downloadService,
        ITrackedDownloadService trackedDownloadService,
        ISettingsManager settingsManager,
        ServiceManager<ViewModelBase> dialogFactory,
        INotificationService notificationService,
        IModelIndexService modelIndexService,
        IModelImportService modelImportService
    )
    {
        this.downloadService = downloadService;
        this.trackedDownloadService = trackedDownloadService;
        this.settingsManager = settingsManager;
        this.dialogFactory = dialogFactory;
        this.notificationService = notificationService;
        this.modelIndexService = modelIndexService;
        this.modelImportService = modelImportService;

        // Update image when nsfw setting changes
        AddDisposable(
            settingsManager.RegisterPropertyChangedHandler(
                s => s.ModelBrowserNsfwEnabled,
                _ => Dispatcher.UIThread.Post(UpdateImage)
            )
        );

        ShowSantaHats = settingsManager.Settings.IsHolidayModeActive;
    }

    private void CheckIfInstalled()
    {
        if (Design.IsDesignMode)
        {
            UpdateCardText = "Installed";
            ShowUpdateCard = true;
            return;
        }

        if (CivitModel.ModelVersions == null)
            return;

        var installedModels = modelIndexService.ModelIndexBlake3Hashes;
        if (installedModels.Count == 0)
            return;

        // check if latest version is installed
        var latestVersion = CivitModel.ModelVersions.FirstOrDefault();
        if (latestVersion == null)
            return;

        var latestVersionInstalled =
            latestVersion.Files != null
            && latestVersion.Files.Any(
                file =>
                    file is { Type: CivitFileType.Model, Hashes.BLAKE3: not null }
                    && installedModels.Contains(file.Hashes.BLAKE3)
            );

        // check if any of the ModelVersion.Files.Hashes.BLAKE3 hashes are in the installedModels list
        var anyVersionInstalled =
            latestVersionInstalled
            || CivitModel.ModelVersions.Any(
                version =>
                    version.Files != null
                    && version.Files.Any(
                        file =>
                            file is { Type: CivitFileType.Model, Hashes.BLAKE3: not null }
                            && installedModels.Contains(file.Hashes.BLAKE3)
                    )
            );

        UpdateCardText = latestVersionInstalled
            ? "Installed"
            : anyVersionInstalled
                ? "Update Available"
                : string.Empty;

        ShowUpdateCard = anyVersionInstalled;
    }

    private void UpdateImage()
    {
        var nsfwEnabled = settingsManager.Settings.ModelBrowserNsfwEnabled;
        var version = CivitModel.ModelVersions?.FirstOrDefault();
        var images = version?.Images;

        // Try to find a valid image
        var image = images
            ?.Where(
                img => LocalModelFile.SupportedImageExtensions.Any(img.Url.Contains) && img.Type == "image"
            )
            .FirstOrDefault(image => nsfwEnabled || image.NsfwLevel <= 1);
        if (image != null)
        {
            CardImage = new Uri(image.Url);
            return;
        }

        // If no valid image found, use no image
        CardImage = Assets.NoImage;
    }

    [RelayCommand]
    private void OpenModel()
    {
        ProcessRunner.OpenUrl($"https://civitai.com/models/{CivitModel.Id}");
    }

    [RelayCommand]
    private void ToggleFavorite()
    {
        if (settingsManager.Settings.FavoriteModels.Contains(CivitModel.Id))
        {
            settingsManager.Transaction(s => s.FavoriteModels.Remove(CivitModel.Id));
        }
        else
        {
            settingsManager.Transaction(s => s.FavoriteModels.Add(CivitModel.Id));
        }

        IsFavorite = settingsManager.Settings.FavoriteModels.Contains(CivitModel.Id);
    }

    [RelayCommand]
    private async Task ShowVersionDialog(CivitModel model)
    {
        var versions = model.ModelVersions;
        if (versions is null || versions.Count == 0)
        {
            notificationService.Show(
                new Notification(
                    "Model has no versions available",
                    "This model has no versions available for download",
                    NotificationType.Warning
                )
            );
            return;
        }

        var dialog = new BetterContentDialog
        {
            Title = model.Name,
            IsPrimaryButtonEnabled = false,
            IsSecondaryButtonEnabled = false,
            IsFooterVisible = false,
            CloseOnClickOutside = true,
            MaxDialogWidth = 750,
            MaxDialogHeight = 950,
        };

        var prunedDescription = Utilities.RemoveHtml(model.Description);

        var viewModel = dialogFactory.Get<SelectModelVersionViewModel>();
        viewModel.Dialog = dialog;
        viewModel.Title = model.Name;
        viewModel.Description = prunedDescription;
        viewModel.CivitModel = model;
        viewModel.Versions = versions
            .Select(version => new ModelVersionViewModel(modelIndexService, version))
            .ToImmutableArray();
        viewModel.SelectedVersionViewModel = viewModel.Versions[0];

        dialog.Content = new SelectModelVersionDialog { DataContext = viewModel };

        var result = await dialog.ShowAsync();

        if (result != ContentDialogResult.Primary)
        {
            return;
        }

        var selectedVersion = viewModel?.SelectedVersionViewModel?.ModelVersion;
        var selectedFile = viewModel?.SelectedFile?.CivitFile;

        DirectoryPath downloadPath;
        if (viewModel?.IsCustomSelected is true)
        {
            downloadPath = viewModel.CustomInstallLocation;
        }
        else
        {
<<<<<<< HEAD
            var subFolder =
                viewModel?.SelectedInstallLocation
                ?? Path.Combine(@"Models", model.Type.ConvertTo<SharedFolderType>().GetStringValue());
=======
            var sharedFolder = model.Type.ConvertTo<SharedFolderType>().GetStringValue();

            if (
                model.BaseModelType == CivitBaseModelType.Flux1D.GetStringValue()
                || model.BaseModelType == CivitBaseModelType.Flux1S.GetStringValue()
            )
            {
                sharedFolder = SharedFolderType.Unet.GetStringValue();
            }

            var defaultPath = Path.Combine(@"Models", sharedFolder);

            var subFolder = viewModel?.SelectedInstallLocation ?? defaultPath;
>>>>>>> b47b8f65
            downloadPath = Path.Combine(settingsManager.LibraryDir, subFolder);
        }

        await Task.Delay(100);
        await DoImport(model, downloadPath, selectedVersion, selectedFile);
<<<<<<< HEAD
=======

        Text = "Import started. Check the downloads tab for progress.";
        Value = 100;
        DelayedClearProgress(TimeSpan.FromMilliseconds(1000));
>>>>>>> b47b8f65
    }

    private async Task DoImport(
        CivitModel model,
        DirectoryPath downloadFolder,
        CivitModelVersion? selectedVersion = null,
        CivitFile? selectedFile = null
    )
    {
        IsImporting = true;
        IsLoading = true;
        Text = "Downloading...";

        OnDownloadStart?.Invoke(this);

        // Get latest version
        var modelVersion = selectedVersion ?? model.ModelVersions?.FirstOrDefault();
        if (modelVersion is null)
        {
            notificationService.Show(
                new Notification(
                    "Model has no versions available",
                    "This model has no versions available for download",
                    NotificationType.Warning
                )
            );
            Text = "Unable to Download";
            return;
        }

        // Get latest version file
        var modelFile =
            selectedFile ?? modelVersion.Files?.FirstOrDefault(x => x.Type == CivitFileType.Model);
        if (modelFile is null)
        {
            notificationService.Show(
                new Notification(
                    "Model has no files available",
                    "This model has no files available for download",
                    NotificationType.Warning
                )
            );
            Text = "Unable to Download";
            return;
        }

        await modelImportService.DoImport(
            model,
            downloadFolder,
            modelVersion,
            modelFile,
            onImportComplete: () =>
            {
                Text = "Import Complete";

                IsIndeterminate = false;
                Value = 100;
                CheckIfInstalled();
                DelayedClearProgress(TimeSpan.FromMilliseconds(800));

                return Task.CompletedTask;
            },
            onImportCanceled: () =>
            {
                Text = "Cancelled";
                DelayedClearProgress(TimeSpan.FromMilliseconds(500));

                return Task.CompletedTask;
            },
            onImportFailed: () =>
            {
                Text = "Download Failed";
                DelayedClearProgress(TimeSpan.FromMilliseconds(800));

                return Task.CompletedTask;
            }
        );
    }

    private void DelayedClearProgress(TimeSpan delay)
    {
        Task.Delay(delay)
            .ContinueWith(_ =>
            {
                Text = string.Empty;
                Value = 0;
                IsImporting = false;
                IsLoading = false;
            });
    }

    [GeneratedRegex("<[^>]+>")]
    private static partial Regex HtmlRegex();
}<|MERGE_RESOLUTION|>--- conflicted
+++ resolved
@@ -263,11 +263,6 @@
         }
         else
         {
-<<<<<<< HEAD
-            var subFolder =
-                viewModel?.SelectedInstallLocation
-                ?? Path.Combine(@"Models", model.Type.ConvertTo<SharedFolderType>().GetStringValue());
-=======
             var sharedFolder = model.Type.ConvertTo<SharedFolderType>().GetStringValue();
 
             if (
@@ -281,19 +276,15 @@
             var defaultPath = Path.Combine(@"Models", sharedFolder);
 
             var subFolder = viewModel?.SelectedInstallLocation ?? defaultPath;
->>>>>>> b47b8f65
             downloadPath = Path.Combine(settingsManager.LibraryDir, subFolder);
         }
 
         await Task.Delay(100);
         await DoImport(model, downloadPath, selectedVersion, selectedFile);
-<<<<<<< HEAD
-=======
 
         Text = "Import started. Check the downloads tab for progress.";
         Value = 100;
         DelayedClearProgress(TimeSpan.FromMilliseconds(1000));
->>>>>>> b47b8f65
     }
 
     private async Task DoImport(
