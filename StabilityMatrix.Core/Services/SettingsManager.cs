﻿using System.ComponentModel;
using System.Diagnostics;
using System.Linq.Expressions;
using System.Reflection;
using System.Text.Json;
using System.Text.Json.Serialization;
using AsyncAwaitBestPractices;
using NLog;
using Refit;
using StabilityMatrix.Core.Helper;
using StabilityMatrix.Core.Models;
using StabilityMatrix.Core.Models.FileInterfaces;
using StabilityMatrix.Core.Models.Settings;
using StabilityMatrix.Core.Python;

namespace StabilityMatrix.Core.Services;

public class SettingsManager : ISettingsManager
{
    private static readonly Logger Logger = LogManager.GetCurrentClassLogger();
    private static readonly ReaderWriterLockSlim FileLock = new();

    private static readonly string GlobalSettingsPath = Path.Combine(Compat.AppDataHome, "global.json");
    
    private readonly string? originalEnvPath = Environment.GetEnvironmentVariable("PATH", EnvironmentVariableTarget.Process);
    
    // Library properties
    public bool IsPortableMode { get; private set; }
    private string? libraryDir;
    public string LibraryDir
    {
        get
        {
            if (string.IsNullOrWhiteSpace(libraryDir))
            {
                throw new InvalidOperationException("LibraryDir is not set");
            }
            return libraryDir;
        }
        private set
        {
            var isChanged = libraryDir != value;
            
            libraryDir = value;
            
            // Only invoke if different
            if (isChanged)
            {
                LibraryDirChanged?.Invoke(this, value);
            }
        }
    }
    public bool IsLibraryDirSet => !string.IsNullOrWhiteSpace(libraryDir);

    // Dynamic paths from library
    public string DatabasePath => Path.Combine(LibraryDir, "StabilityMatrix.db");
    private string SettingsPath => Path.Combine(LibraryDir, "settings.json");
    public string ModelsDirectory => Path.Combine(LibraryDir, "Models");
<<<<<<< HEAD
    public DirectoryPath TagsDirectory => new(LibraryDir, "Tags");

=======
    public string DownloadsDirectory => Path.Combine(LibraryDir, ".downloads");
    
>>>>>>> a13a4d89
    public Settings Settings { get; private set; } = new();
    
    /// <inheritdoc />
    public event EventHandler<string>? LibraryDirChanged;
    
    /// <inheritdoc />
    public event EventHandler<RelayPropertyChangedEventArgs>? SettingsPropertyChanged;
    
    /// <inheritdoc />
    public event EventHandler? Loaded;
    
    /// <inheritdoc />
    public void RegisterOnLibraryDirSet(Action<string> handler)
    {
        if (IsLibraryDirSet)
        {
            handler(LibraryDir);
            return;
        }

        LibraryDirChanged += Handler;
        
        return;

        void Handler(object? sender, string dir)
        {
            LibraryDirChanged -= Handler;
            handler(dir);
        }
    }
    
    /// <inheritdoc />
    public SettingsTransaction BeginTransaction()
    {
        if (!IsLibraryDirSet)
        {
            throw new InvalidOperationException("LibraryDir not set when BeginTransaction was called");
        }
        return new SettingsTransaction(this, SaveSettingsAsync);
    }
    
    /// <inheritdoc />
    public void Transaction(Action<Settings> func, bool ignoreMissingLibraryDir = false)
    {
        if (!IsLibraryDirSet)
        {
            if (ignoreMissingLibraryDir)
            {
                func(Settings);
                return;
            }
            throw new InvalidOperationException("LibraryDir not set when Transaction was called");
        }
        using var transaction = BeginTransaction();
        func(transaction.Settings);
        transaction.Dispose();
    }
    
    /// <inheritdoc />
    public void Transaction<TValue>(Expression<Func<Settings, TValue>> expression, TValue value)
    {
        if (expression.Body is not MemberExpression memberExpression)
        {
            throw new ArgumentException(
                $"Expression must be a member expression, not {expression.Body.NodeType}");
        }

        var propertyInfo = memberExpression.Member as PropertyInfo;
        if (propertyInfo == null)
        {
            throw new ArgumentException(
                $"Expression member must be a property, not {memberExpression.Member.MemberType}");
        }
        
        var name = propertyInfo.Name;
        
        // Set value
        using var transaction = BeginTransaction();
        propertyInfo.SetValue(transaction.Settings, value);
        
        // Invoke property changed event
        SettingsPropertyChanged?.Invoke(this, new RelayPropertyChangedEventArgs(name));
    }

    /// <inheritdoc />
    public void RelayPropertyFor<T, TValue>(
        T source, 
        Expression<Func<T, TValue>> sourceProperty,
        Expression<Func<Settings, TValue>> settingsProperty,
        bool setInitial = false) where T : INotifyPropertyChanged
    {
        var sourceGetter = sourceProperty.Compile();
        var (propertyName, assigner) = Expressions.GetAssigner(sourceProperty);
        var sourceSetter = assigner.Compile();
        
        var settingsGetter = settingsProperty.Compile();
        var (targetPropertyName, settingsAssigner) = Expressions.GetAssigner(settingsProperty);
        var settingsSetter = settingsAssigner.Compile();
        
        var sourceTypeName = source.GetType().Name;
        
        // Update source when settings change
        SettingsPropertyChanged += (sender, args) =>
        {
            if (args.PropertyName != targetPropertyName) return;
            
            // Skip if event is relay and the sender is the source, to prevent duplicate
            if (args.IsRelay && ReferenceEquals(sender, source)) return;
            
            Logger.Trace(
                "[RelayPropertyFor] " +
                "Settings.{TargetProperty:l} -> {SourceType:l}.{SourceProperty:l}", 
                targetPropertyName, sourceTypeName, propertyName);
            
            sourceSetter(source, settingsGetter(Settings));
        };
        
        // Set and Save settings when source changes
        source.PropertyChanged += (sender, args) =>
        {
            if (args.PropertyName != propertyName) return;
            
            Logger.Trace(
                "[RelayPropertyFor] " +
                "{SourceType:l}.{SourceProperty:l} -> Settings.{TargetProperty:l}", 
                sourceTypeName, propertyName, targetPropertyName);
            
            settingsSetter(Settings, sourceGetter(source));
            
            // Save settings to file
            SaveSettingsAsync().SafeFireAndForget();
            
            // Invoke property changed event, passing along sender
            SettingsPropertyChanged?.Invoke(sender, new RelayPropertyChangedEventArgs(targetPropertyName, true));
        };
        
        // Set initial value if requested
        if (setInitial)
        {
            sourceSetter(source, settingsGetter(Settings));
        }
    }

    /// <inheritdoc />
    public void RegisterPropertyChangedHandler<T>(
        Expression<Func<Settings, T>> settingsProperty,
        Action<T> onPropertyChanged)
    {
        var settingsGetter = settingsProperty.Compile();
        var (propertyName, _) = Expressions.GetAssigner(settingsProperty);
        
        // Invoke handler when settings change
        SettingsPropertyChanged += (_, args) =>
        {
            if (args.PropertyName != propertyName) return;
            
            onPropertyChanged(settingsGetter(Settings));
        };
    }
    
    /// <summary>
    /// Attempts to locate and set the library path
    /// Return true if found, false otherwise
    /// </summary>
    public bool TryFindLibrary(bool forceReload = false)
    {
        if (IsLibraryDirSet && !forceReload) return true;
        
        // 1. Check portable mode
        var appDir = Compat.AppCurrentDir;
        IsPortableMode = File.Exists(Path.Combine(appDir, "Data", ".sm-portable"));
        if (IsPortableMode)
        {
            LibraryDir = appDir + "Data";
            SetStaticLibraryPaths();
            LoadSettings();
            return true;
        }
        
        // 2. Check %APPDATA%/StabilityMatrix/library.json
        FilePath libraryJsonFile = Compat.AppDataHome + "library.json";
        if (!libraryJsonFile.Exists) return false;
        
        try
        {
            var libraryJson = libraryJsonFile.ReadAllText();
            var librarySettings = JsonSerializer.Deserialize<LibrarySettings>(libraryJson);
            if (!string.IsNullOrWhiteSpace(librarySettings?.LibraryPath))
            {
                LibraryDir = librarySettings.LibraryPath;
                SetStaticLibraryPaths();
                LoadSettings();
                return true;
            }
        }
        catch (Exception e)
        {
            Logger.Warn("Failed to read library.json in AppData: {Message}", e.Message);
        }
        return false;
    }

    // Set static classes requiring library path
    private void SetStaticLibraryPaths()
    {
        GlobalConfig.LibraryDir = LibraryDir;
        ArchiveHelper.HomeDir = LibraryDir;
        PyRunner.HomeDir = LibraryDir;
    }

    /// <summary>
    /// Save a new library path to %APPDATA%/StabilityMatrix/library.json
    /// </summary>
    public void SetLibraryPath(string path)
    {
        Compat.AppDataHome.Create();
        var libraryJsonFile = Compat.AppDataHome.JoinFile("library.json");

        var library = new LibrarySettings { LibraryPath = path };
        var libraryJson = JsonSerializer.Serialize(library, new JsonSerializerOptions { WriteIndented = true });
        libraryJsonFile.WriteAllText(libraryJson);
        
        // actually create the LibraryPath directory
        Directory.CreateDirectory(path);
    } 
    
    /// <summary>
    /// Enable and create settings files for portable mode
    /// Creates the ./Data directory and the `.sm-portable` marker file
    /// </summary>
    public void SetPortableMode()
    {
        // Get app directory
        var appDir = Compat.AppCurrentDir;
        // Create data directory
        var dataDir = appDir.JoinDir("Data");
        dataDir.Create();
        // Create marker file
        dataDir.JoinFile(".sm-portable").Create();
    }

    /// <summary>
    /// Iterable of installed packages using the old absolute path format.
    /// Can be called with Any() to check if the user needs to migrate.
    /// </summary>
    public IEnumerable<InstalledPackage> GetOldInstalledPackages()
    {
        var oldSettingsPath = Path.Combine(Environment.GetFolderPath(Environment.SpecialFolder.ApplicationData),
            "StabilityMatrix", "settings.json");

        if (!File.Exists(oldSettingsPath))
            yield break;
        
        var oldSettingsJson = File.ReadAllText(oldSettingsPath);
        var oldSettings = JsonSerializer.Deserialize<Settings>(oldSettingsJson, new JsonSerializerOptions
        {
            Converters = { new JsonStringEnumConverter() }
        });
        
        // Absolute paths are old formats requiring migration
#pragma warning disable CS0618
        var oldPackages = oldSettings?.InstalledPackages.Where(package => package.Path != null);
#pragma warning restore CS0618

        if (oldPackages == null)
            yield break;
        
        foreach (var package in oldPackages)
        {
            yield return package;
        }
    }

    public Guid GetOldActivePackageId()
    {
        var oldSettingsPath = Path.Combine(Environment.GetFolderPath(Environment.SpecialFolder.ApplicationData),
            "StabilityMatrix", "settings.json");

        if (!File.Exists(oldSettingsPath))
            return default;
        
        var oldSettingsJson = File.ReadAllText(oldSettingsPath);
        var oldSettings = JsonSerializer.Deserialize<Settings>(oldSettingsJson, new JsonSerializerOptions
        {
            Converters = { new JsonStringEnumConverter() }
        });

        if (oldSettings == null)
            return default;
        
        return oldSettings.ActiveInstalledPackageId ?? default;
    }
    
    public void AddPathExtension(string pathExtension)
    {
        Settings.PathExtensions ??= new List<string>();
        Settings.PathExtensions.Add(pathExtension);
        SaveSettings();
    }

    public string GetPathExtensionsAsString()
    {
        return string.Join(";", Settings.PathExtensions ?? new List<string>());
    }
    
    /// <summary>
    /// Insert path extensions to the front of the PATH environment variable
    /// </summary>
    public void InsertPathExtensions()
    {
        if (Settings.PathExtensions == null) return;
        var toInsert = GetPathExtensionsAsString();
        // Append the original path, if any
        if (originalEnvPath != null)
        {
            toInsert += $";{originalEnvPath}";
        }
        Environment.SetEnvironmentVariable("PATH", toInsert, EnvironmentVariableTarget.Process);
    }

    public void UpdatePackageVersionNumber(Guid id, string? newVersion)
    {
        var package = Settings.InstalledPackages.FirstOrDefault(x => x.Id == id);
        if (package == null || newVersion == null)
        {
            return;
        }

        package.PackageVersion = newVersion;
        package.DisplayVersion = string.IsNullOrWhiteSpace(package.InstalledBranch)
            ? newVersion
            : $"{package.InstalledBranch}@{newVersion[..7]}";

        SaveSettings();
    }
    
    public void SetLastUpdateCheck(InstalledPackage package)
    {
        var installedPackage = Settings.InstalledPackages.First(p => p.DisplayName == package.DisplayName);
        installedPackage.LastUpdateCheck = package.LastUpdateCheck;
        installedPackage.UpdateAvailable = package.UpdateAvailable;
        SaveSettings();
    }
    
    public List<LaunchOption> GetLaunchArgs(Guid packageId)
    {
        var packageData = Settings.InstalledPackages.FirstOrDefault(x => x.Id == packageId);
        return packageData?.LaunchArgs ?? new();
    }
    
    public void SaveLaunchArgs(Guid packageId, List<LaunchOption> launchArgs)
    {
        var packageData = Settings.InstalledPackages.FirstOrDefault(x => x.Id == packageId);
        if (packageData == null)
        {
            return;
        }
        // Only save if not null or default
        var toSave = launchArgs.Where(opt => !opt.IsEmptyOrDefault()).ToList();

        packageData.LaunchArgs = toSave;
        SaveSettings();
    }
    
    public string? GetActivePackageHost()
    {
        var package = Settings.InstalledPackages.FirstOrDefault(x => x.Id == Settings.ActiveInstalledPackageId);
        if (package == null) return null;
        var hostOption = package.LaunchArgs?.FirstOrDefault(x => x.Name.ToLowerInvariant() == "host");
        if (hostOption?.OptionValue != null)
        {
            return hostOption.OptionValue as string;
        }
        return hostOption?.DefaultValue as string;
    }

    public string? GetActivePackagePort()
    {
        var package = Settings.InstalledPackages.FirstOrDefault(x => x.Id == Settings.ActiveInstalledPackageId);
        if (package == null) return null;
        var portOption = package.LaunchArgs?.FirstOrDefault(x => x.Name.ToLowerInvariant() == "port");
        if (portOption?.OptionValue != null)
        {
            return portOption.OptionValue as string;
        }
        return portOption?.DefaultValue as string;
    }

    public void SetSharedFolderCategoryVisible(SharedFolderType type, bool visible)
    {
        Settings.SharedFolderVisibleCategories ??= new SharedFolderType();
        if (visible)
        {
            Settings.SharedFolderVisibleCategories |= type;
        }
        else
        {
            Settings.SharedFolderVisibleCategories &= ~type;
        }
        SaveSettings();
    }
    
    public bool IsSharedFolderCategoryVisible(SharedFolderType type)
    {
        // False for default
        if (type == 0) return false;
        return Settings.SharedFolderVisibleCategories?.HasFlag(type) ?? false;
    }

    public bool IsEulaAccepted()
    {
        if (!File.Exists(GlobalSettingsPath))
        {
            Directory.CreateDirectory(Path.GetDirectoryName(GlobalSettingsPath)!);
            File.Create(GlobalSettingsPath).Close();
            File.WriteAllText(GlobalSettingsPath, "{}");
            return false;
        }

        var json = File.ReadAllText(GlobalSettingsPath);
        var globalSettings = JsonSerializer.Deserialize<GlobalSettings>(json);
        return globalSettings?.EulaAccepted ?? false;
    }

    public void SetEulaAccepted()
    {
        var globalSettings = new GlobalSettings {EulaAccepted = true};
        var json = JsonSerializer.Serialize(globalSettings);
        File.WriteAllText(GlobalSettingsPath, json);
    }

    public void IndexCheckpoints()
    {
        Settings.InstalledModelHashes ??= new HashSet<string>();
        if (Settings.InstalledModelHashes.Any())
            return;

        var sw = new Stopwatch();
        sw.Start();

        var modelHashes = new HashSet<string>();
        var sharedModelDirectory = Path.Combine(LibraryDir, "Models");
        
        if (!Directory.Exists(sharedModelDirectory)) return;
        
        var connectedModelJsons = Directory.GetFiles(sharedModelDirectory, "*.cm-info.json",
            SearchOption.AllDirectories);
        foreach (var jsonFile in connectedModelJsons)
        {
            var json = File.ReadAllText(jsonFile);
            var connectedModel = JsonSerializer.Deserialize<ConnectedModelInfo>(json);

            if (connectedModel?.Hashes.BLAKE3 != null)
            {
                modelHashes.Add(connectedModel.Hashes.BLAKE3);
            }
        }

        Transaction(s => s.InstalledModelHashes = modelHashes);
        
        sw.Stop();
        Logger.Info($"Indexed {modelHashes.Count} checkpoints in {sw.ElapsedMilliseconds}ms");
    }

    /// <summary>
    /// Loads settings from the settings file
    /// If the settings file does not exist, it will be created with default values
    /// </summary>
    protected virtual void LoadSettings()
    {
        FileLock.EnterReadLock();
        try
        {
            if (!File.Exists(SettingsPath))
            {
                File.Create(SettingsPath).Close();
                Settings.Theme = "Dark";
                var defaultSettingsJson = JsonSerializer.Serialize(Settings);
                File.WriteAllText(SettingsPath, defaultSettingsJson);
                return;
            }

            var settingsContent = File.ReadAllText(SettingsPath);
            var modifiedDefaultSerializerOptions =
                SystemTextJsonContentSerializer.GetDefaultJsonSerializerOptions();
            modifiedDefaultSerializerOptions.Converters.Add(new JsonStringEnumConverter());
            Settings =
                JsonSerializer.Deserialize<Settings>(settingsContent,
                    modifiedDefaultSerializerOptions)!;

            Loaded?.Invoke(this, EventArgs.Empty);
        }
        finally
        {
            FileLock.ExitReadLock();
        }
    }

    protected virtual void SaveSettings()
    {
        FileLock.TryEnterWriteLock(100000);
        try
        {
            if (!File.Exists(SettingsPath))
            {
                File.Create(SettingsPath).Close();
            }
            
            var json = JsonSerializer.Serialize(Settings, new JsonSerializerOptions
            {
                WriteIndented = true,
                Converters = { new JsonStringEnumConverter() }
            });
            File.WriteAllText(SettingsPath, json);
        }
        finally
        {
            FileLock.ExitWriteLock();
        }
    }

    private Task SaveSettingsAsync()
    {
        return Task.Run(SaveSettings);
    }
}
<|MERGE_RESOLUTION|>--- conflicted
+++ resolved
@@ -56,13 +56,10 @@
     public string DatabasePath => Path.Combine(LibraryDir, "StabilityMatrix.db");
     private string SettingsPath => Path.Combine(LibraryDir, "settings.json");
     public string ModelsDirectory => Path.Combine(LibraryDir, "Models");
-<<<<<<< HEAD
+    public string DownloadsDirectory => Path.Combine(LibraryDir, ".downloads");
+    
     public DirectoryPath TagsDirectory => new(LibraryDir, "Tags");
 
-=======
-    public string DownloadsDirectory => Path.Combine(LibraryDir, ".downloads");
-    
->>>>>>> a13a4d89
     public Settings Settings { get; private set; } = new();
     
     /// <inheritdoc />
