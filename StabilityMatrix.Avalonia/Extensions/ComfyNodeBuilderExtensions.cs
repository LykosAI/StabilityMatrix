--- conflicted
+++ resolved
@@ -104,13 +104,8 @@
                 _ =>
                     builder.GetPrimaryAsImage(
                         builder.Connections.PrimaryVAE
-<<<<<<< HEAD
-                            ?? builder.Connections.RefinerVAE
-                            ?? builder.Connections.BaseVAE
-=======
                             ?? builder.Connections.Refiner.VAE
                             ?? builder.Connections.Base.VAE
->>>>>>> 35f30f95
                             ?? throw new ArgumentException("No Primary, Refiner, or Base VAE")
                     ),
                 image => image
