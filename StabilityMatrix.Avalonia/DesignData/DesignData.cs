--- conflicted
+++ resolved
@@ -84,14 +84,10 @@
             .AddSingleton<ISharedFolders, MockSharedFolders>()
             .AddSingleton<IDownloadService, MockDownloadService>()
             .AddSingleton<IHttpClientFactory, MockHttpClientFactory>()
-<<<<<<< HEAD
             .AddSingleton<IApiFactory, MockApiFactory>()
-            .AddSingleton<IInferenceClientManager, MockInferenceClientManager>();
-
-=======
+            .AddSingleton<IInferenceClientManager, MockInferenceClientManager>()
             .AddSingleton<IDiscordRichPresenceService, MockDiscordRichPresenceService>();
         
->>>>>>> 2e37d3f7
         // Placeholder services that nobody should need during design time
         services
             .AddSingleton<IPyRunner>(_ => null!)
